--- conflicted
+++ resolved
@@ -4,7 +4,6 @@
  * @author Hourier
  */
 
-<<<<<<< HEAD
 #include "system/angband.h"
 #include "game-option/cheat-options.h"
 #include "knowledge-items.h"
@@ -13,13 +12,6 @@
 #include "core/show-file.h"
 #include "monster-race/race-flags1.h"
 #include "util/angband-files.h"
-=======
-#include "core/show-file.h"
-#include "core/sort.h"
-#include "io-dump/dump-util.h"
-#include "knowledge-items.h"
-#include "system/angband.h"
->>>>>>> 3d07df9a
 
 typedef struct unique_list_type {
     bool is_alive;
@@ -57,89 +49,6 @@
  */
 static bool sweep_uniques(monster_race *r_ptr, bool is_alive)
 {
-<<<<<<< HEAD
-	u16b why = 2;
-	IDX *who;
-	int n_alive[10];
-	int n_alive_surface = 0;
-	int n_alive_over100 = 0;
-	int n_alive_total = 0;
-	int max_lev = -1;
-	for (IDX i = 0; i < 10; i++)
-		n_alive[i] = 0;
-
-	FILE *fff = NULL;
-	GAME_TEXT file_name[FILE_NAME_SIZE];
-	if (!open_temporary_file(&fff, file_name)) return;
-
-	C_MAKE(who, max_r_idx, MONRACE_IDX);
-	int n = 0;
-	for (IDX i = 1; i < max_r_idx; i++)
-	{
-		monster_race *r_ptr = &r_info[i];
-		if (!r_ptr->name) continue;
-		if (!(r_ptr->flags1 & RF1_UNIQUE)) continue;
-		if (!cheat_know && !r_ptr->r_sights) continue;
-		if (!r_ptr->rarity || ((r_ptr->rarity > 100) && !(r_ptr->flags1 & RF1_QUESTOR))) continue;
-		if (r_ptr->max_num == 0) continue;
-
-		if (r_ptr->level)
-		{
-			int lev = (r_ptr->level - 1) / 10;
-			if (lev < 10)
-			{
-				n_alive[lev]++;
-				if (max_lev < lev) max_lev = lev;
-			}
-			else
-				n_alive_over100++;
-		}
-		else
-			n_alive_surface++;
-
-		who[n++] = i;
-	}
-
-	ang_sort(who, &why, n, ang_sort_comp_hook, ang_sort_swap_hook);
-	if (n_alive_surface)
-	{
-		fprintf(fff, _("     地上  生存: %3d体\n", "      Surface  alive: %3d\n"), n_alive_surface);
-		n_alive_total += n_alive_surface;
-	}
-
-	for (IDX i = 0; i <= max_lev; i++)
-	{
-		fprintf(fff, _("%3d-%3d階  生存: %3d体\n", "Level %3d-%3d  alive: %3d\n"), 1 + i * 10, 10 + i * 10, n_alive[i]);
-		n_alive_total += n_alive[i];
-	}
-
-	if (n_alive_over100)
-	{
-		fprintf(fff, _("101-   階  生存: %3d体\n", "Level 101-     alive: %3d\n"), n_alive_over100);
-		n_alive_total += n_alive_over100;
-	}
-
-	if (n_alive_total)
-	{
-		fputs(_("---------  -----------\n", "-------------  ----------\n"), fff);
-		fprintf(fff, _("     合計  生存: %3d体\n\n", "        Total  alive: %3d\n\n"), n_alive_total);
-	}
-	else
-	{
-		fputs(_("現在は既知の生存ユニークはいません。\n", "No known uniques alive.\n"), fff);
-	}
-
-	for (int k = 0; k < n; k++)
-	{
-		monster_race *r_ptr = &r_info[who[k]];
-		fprintf(fff, _("     %s (レベル%d)\n", "     %s (level %d)\n"), r_name + r_ptr->name, (int)r_ptr->level);
-	}
-
-	C_KILL(who, max_r_idx, s16b);
-	angband_fclose(fff);
-	(void)show_file(creature_ptr, TRUE, file_name, _("まだ生きているユニーク・モンスター", "Alive Uniques"), 0, 0);
-	fd_kill(file_name);
-=======
     if (!r_ptr->name)
         return FALSE;
 
@@ -213,6 +122,10 @@
  */
 void do_cmd_knowledge_uniques(player_type *creature_ptr, bool is_alive)
 {
+	int n_alive[10];
+	for (IDX i = 0; i < 10; i++)
+		n_alive[i] = 0;
+
     unique_list_type tmp_list;
     unique_list_type *unique_list_ptr = initialize_unique_lsit_type(&tmp_list, is_alive);
     FILE *fff = NULL;
@@ -243,10 +156,9 @@
     ang_sort(unique_list_ptr->who, &unique_list_ptr->why, unique_list_ptr->n, ang_sort_comp_hook, ang_sort_swap_hook);
     display_uniques(unique_list_ptr, fff);
     C_KILL(unique_list_ptr->who, max_r_idx, s16b);
-    my_fclose(fff);
+    angband_fclose(fff);
     concptr title_desc
         = unique_list_ptr->is_alive ? _("まだ生きているユニーク・モンスター", "Alive Uniques") : _("もう撃破したユニーク・モンスター", "Dead Uniques");
     (void)show_file(creature_ptr, TRUE, file_name, title_desc, 0, 0);
     fd_kill(file_name);
->>>>>>> 3d07df9a
 }