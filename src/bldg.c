﻿/*!
    @file bldg.c
    @brief 町の施設処理 / Building commands
    @date 2013/12/23
    @author
    Created by Ken Wigle for Kangband - a variant of Angband 2.8.3\n
    -KMW-\n
    \n
    Rewritten for Kangband 2.8.3i using Kamband's version of\n
    bldg.c as written by Ivan Tkatchev\n
    \n
    Changed for ZAngband by Robert Ruehlmann\n
*/

#include "angband.h"
#include "util.h"
#include "term.h"

#include "core.h"
#include "cmd-dump.h"
#include "cmd-magiceat.h"
#include "floor.h"
#include "floor-events.h"
#include "floor-save.h"
#include "autopick.h"
#include "objectkind.h"
#include "object-boost.h"
#include "object-flavor.h"
#include "object-hook.h"
#include "monster.h"
#include "monsterrace-hook.h"
#include "melee.h"
#include "wild.h"
#include "world.h"
#include "sort.h"

#include "avatar.h"
#include "bldg.h"
#include "dungeon.h"
#include "mutation.h"
#include "quest.h"
#include "artifact.h"
#include "cmd-spell.h"
#include "rumor.h"
#include "spells.h"
#include "spells-object.h"
#include "spells-status.h"
#include "realm-hex.h"
#include "dungeon-file.h"

#include "files.h"
#include "player-status.h"
#include "player-effects.h"
#include "player-class.h"
#include "player-personality.h"
#include "player-inventory.h"
#include "scores.h"
#include "shoot.h"
#include "view-mainwindow.h"
#include "monsterrace.h"
#include "autopick.h"


/*
 * Buildings
 */
building_type building[MAX_BLDG];

MONRACE_IDX battle_mon[4];
u32b mon_odds[4];
int battle_odds;
PRICE kakekin;
int sel_monster;

bool reinit_wilderness = FALSE;
MONSTER_IDX today_mon;

/*!
 * @brief 闘技場のモンスターID及び報酬アイテムテーブル
 */
const arena_type arena_info[MAX_ARENA_MONS + 2] =
{
	{ MON_NOBORTA,       TV_AMULET, SV_AMULET_ADORNMENT           },
	{ MON_MORI_TROLL,    TV_FOOD,   SV_FOOD_PINT_OF_WINE          },
	{ MON_IMP,           TV_POTION, SV_POTION_SPEED               },
	{ MON_LION_HEART,    0,         0                             },
	{ MON_MASTER_YEEK,   TV_POTION, SV_POTION_CURING              },
	{ MON_SABRE_TIGER,   TV_WAND,   SV_WAND_STONE_TO_MUD          },
	{ MON_LIZARD_KING,   TV_WAND,   SV_WAND_TELEPORT_AWAY         },
	{ MON_WYVERN,        TV_POTION, SV_POTION_HEALING             },
	{ MON_ARCH_VILE,     TV_POTION, SV_POTION_RESISTANCE          },
	{ MON_ELF_LORD   ,   TV_POTION, SV_POTION_ENLIGHTENMENT       },
	{ MON_GHOUL_KING,    TV_FOOD,   SV_FOOD_RESTORING             },
	{ MON_COLBRAN,       TV_RING,   SV_RING_ELEC                  },
	{ MON_BICLOPS,       TV_WAND,   SV_WAND_ACID_BALL             },
	{ MON_M_MINDCRAFTER, TV_POTION, SV_POTION_SELF_KNOWLEDGE      },
	{ MON_GROO,          TV_SCROLL, SV_SCROLL_ACQUIREMENT         },
	{ MON_RAAL,          TV_SCROLL, SV_SCROLL_STAR_DESTRUCTION    },
	{ MON_DREADMASTER,   TV_WAND,   SV_WAND_HYPODYNAMIA            },
	{ MON_ULTRA_PALADIN, TV_STAFF,  SV_STAFF_DISPEL_EVIL          },
	{ MON_BARNEY,        TV_RING,   SV_RING_RES_CHAOS             },
	{ MON_TROLL_KING,    TV_SCROLL, SV_SCROLL_MASS_GENOCIDE       },
	{ MON_BARON_HELL,    TV_POTION, SV_POTION_AUGMENTATION        },
	{ MON_F_ANGEL,       TV_SCROLL, SV_SCROLL_RUNE_OF_PROTECTION  },
	{ MON_G_C_DRAKE,     TV_WAND,   SV_WAND_DRAGON_FIRE           },
	{ MON_IRON_LICH,     TV_STAFF,  SV_STAFF_DESTRUCTION          },
	{ MON_DROLEM,        TV_POTION, SV_POTION_STAR_HEALING        },
	{ MON_G_TITAN,       TV_WAND,   SV_WAND_GENOCIDE              },
	{ MON_G_BALROG,      TV_POTION, SV_POTION_EXPERIENCE          },
	{ MON_ELDER_VAMPIRE, TV_RING,   SV_RING_SUSTAIN               },
	{ MON_NIGHTWALKER,   TV_WAND,   SV_WAND_STRIKING              },
	{ MON_S_TYRANNO,     TV_SCROLL, SV_SCROLL_STAR_ACQUIREMENT    },
	{ MON_G_MASTER_MYS,  TV_ROD,    SV_ROD_IDENTIFY               },
	{ MON_LORD_CHAOS,    TV_POTION, SV_POTION_LIFE                },
	{ MON_SHADOWLORD,    TV_POTION, SV_POTION_STAR_ENLIGHTENMENT  },
	{ MON_ULT_BEHOLDER,  TV_AMULET, SV_AMULET_REFLECTION          },
	{ MON_JABBERWOCK,    TV_ROD,    SV_ROD_HEALING                },
	{ MON_LOCKE_CLONE,   TV_WAND,   SV_WAND_DISINTEGRATE          },
	{ MON_WYRM_SPACE,    TV_ROD,    SV_ROD_RESTORATION            },
	{ MON_SHAMBLER,      TV_SCROLL, SV_SCROLL_STAR_ACQUIREMENT    },
	{ MON_BLACK_REAVER,  TV_RING,   SV_RING_LORDLY                },
	{ MON_FENGHUANG,     TV_STAFF,  SV_STAFF_THE_MAGI             },
	{ MON_WYRM_POWER,    TV_SCROLL, SV_SCROLL_ARTIFACT            },
	{ 0,                 0,         0                             }, /* Victory prizing */
	{ MON_HAGURE,        TV_SCROLL, SV_SCROLL_ARTIFACT            },
};

/*!
 * @brief 施設毎に設定された種族、職業、魔法領域フラグがプレイヤーと一致するかを判定する。
 * @details 各種ギルドや寺院など、特定の職業ならば優遇措置を得られる施設、
 * あるいは食堂など特定の種族では利用できない施設の判定処理を行う。
 * @param bldg 施設構造体の参照ポインタ
 * @return 種族、職業、魔法領域のいずれかが一致しているかの是非。
 */
static bool is_owner(building_type *bldg)
{
	if (bldg->member_class[p_ptr->pclass] == BUILDING_OWNER)
	{
		return (TRUE);
	}

	if (bldg->member_race[p_ptr->prace] == BUILDING_OWNER)
	{
		return (TRUE);
	}

	if ((is_magic(p_ptr->realm1) && (bldg->member_realm[p_ptr->realm1] == BUILDING_OWNER)) ||
		(is_magic(p_ptr->realm2) && (bldg->member_realm[p_ptr->realm2] == BUILDING_OWNER)))
	{
		return (TRUE);
	}

	return (FALSE);
}

/*!
 * @brief 施設毎に設定された種族、職業、魔法領域フラグがプレイヤーと一致するかを判定する。
 （スペルマスターの特別判定つき）
 * @details 各種ギルドや寺院など、特定の職業ならば優遇措置を得られる施設、
 * あるいは食堂など特定の種族では利用できない施設の判定処理を行う。
 * @param bldg 施設構造体の参照ポインタ
 * @return 種族、職業、魔法領域のいずれかが一致しているかの是非。
 * @todo is_owner()との実質的な多重実装なので、リファクタリングを行うべきである。
 */
static bool is_member(building_type *bldg)
{
	if (bldg->member_class[p_ptr->pclass])
	{
		return (TRUE);
	}

	if (bldg->member_race[p_ptr->prace])
	{
		return (TRUE);
	}

	if ((is_magic(p_ptr->realm1) && bldg->member_realm[p_ptr->realm1]) ||
	    (is_magic(p_ptr->realm2) && bldg->member_realm[p_ptr->realm2]))
	{
		return (TRUE);
	}


	if (p_ptr->pclass == CLASS_SORCERER)
	{
		int i;
		bool OK = FALSE;
		for (i = 0; i < MAX_MAGIC; i++)
		{
			if (bldg->member_realm[i+1]) OK = TRUE;
		}
		return OK;
	}
	return (FALSE);
}

/*!
 * @brief コンソールに表示された施設に関する情報を消去する / Clear the building information
 * @details 消去は行毎にヌル文字列で行われる。
 * @param min_row 開始行番号
 * @param max_row 末尾行番号
 * @return なし
 */
void clear_bldg(int min_row, int max_row)
{
	int   i;

	for (i = min_row; i <= max_row; i++)
		prt("", i, 0);
}

/*!
 * @brief 所持金を表示する。
 * @return なし
 */
static void building_prt_gold(void)
{
	char tmp_str[80];
	prt(_("手持ちのお金: ", "Gold Remaining: "), 23,53);
	sprintf(tmp_str, "%9ld", (long)p_ptr->au);
	prt(tmp_str, 23, 68);
}

/*!
 * @brief 施設のサービス一覧を表示する / Display a building.
 * @param bldg 施設構造体の参照ポインタ
 * @return なし
 */
static void show_building(building_type* bldg)
{
	char buff[20];
	int i;
	byte action_color;
	char tmp_str[80];

	Term_clear();
	sprintf(tmp_str, "%s (%s) %35s", bldg->owner_name, bldg->owner_race, bldg->name);
	prt(tmp_str, 2, 1);


	for (i = 0; i < 8; i++)
	{
		if (bldg->letters[i])
		{
			if (bldg->action_restr[i] == 0)
			{
				if ((is_owner(bldg) && (bldg->member_costs[i] == 0)) ||
					(!is_owner(bldg) && (bldg->other_costs[i] == 0)))
				{
					action_color = TERM_WHITE;
					buff[0] = '\0';
				}
				else if (is_owner(bldg))
				{
					action_color = TERM_YELLOW;
					sprintf(buff, _("($%ld)", "(%ldgp)"), (long int)bldg->member_costs[i]);
				}
				else
				{
					action_color = TERM_YELLOW;
					sprintf(buff, _("($%ld)", "(%ldgp)"), (long int)bldg->other_costs[i]);				}
			}
			else if (bldg->action_restr[i] == 1)
			{
				if (!is_member(bldg))
				{
					action_color = TERM_L_DARK;
					strcpy(buff, _("(閉店)", "(closed)"));
				}
				else if ((is_owner(bldg) && (bldg->member_costs[i] == 0)) ||
					(is_member(bldg) && (bldg->other_costs[i] == 0)))
				{
					action_color = TERM_WHITE;
					buff[0] = '\0';
				}
				else if (is_owner(bldg))
				{
					action_color = TERM_YELLOW;
					sprintf(buff, _("($%ld)", "(%ldgp)"), (long int)bldg->member_costs[i]);
				}
				else
				{
					action_color = TERM_YELLOW;
					sprintf(buff, _("($%ld)", "(%ldgp)"), (long int)bldg->other_costs[i]);
				}
			}
			else
			{
				if (!is_owner(bldg))
				{
					action_color = TERM_L_DARK;
					strcpy(buff, _("(閉店)", "(closed)"));
				}
				else if (bldg->member_costs[i] != 0)
				{
					action_color = TERM_YELLOW;
					sprintf(buff, _("($%ld)", "(%ldgp)"), (long int)bldg->member_costs[i]);
				}
				else
				{
					action_color = TERM_WHITE;
					buff[0] = '\0';
				}
			}

			sprintf(tmp_str," %c) %s %s", bldg->letters[i], bldg->act_names[i], buff);
			c_put_str(action_color, tmp_str, 19+(i/2), 35*(i%2));
		}
	}
	prt(_(" ESC) 建物を出る", " ESC) Exit building"), 23, 0);
}

/*!
 * @brief 闘技場に入るコマンドの処理 / arena commands
 * @param cmd 闘技場処理のID
 * @return なし
 */
static void arena_comm(int cmd)
{
	monster_race    *r_ptr;
	concptr            name;


	switch (cmd)
	{
		case BACT_ARENA:
			if (p_ptr->arena_number == MAX_ARENA_MONS)
			{
				clear_bldg(5, 19);
				prt(_("アリーナの優勝者！", "               Arena Victor!"), 5, 0);
				prt(_("おめでとう！あなたは全ての敵を倒しました。", "Congratulations!  You have defeated all before you."), 7, 0);
				prt(_("賞金として $1,000,000 が与えられます。", "For that, receive the prize: 1,000,000 gold pieces"), 8, 0);

				prt("", 10, 0);
				prt("", 11, 0);
				p_ptr->au += 1000000L;
				msg_print(_("スペースキーで続行", "Press the space bar to continue"));
				msg_print(NULL);
				p_ptr->arena_number++;
			}
			else if (p_ptr->arena_number > MAX_ARENA_MONS)
			{
				if (p_ptr->arena_number < MAX_ARENA_MONS+2)
				{
					msg_print(_("君のために最強の挑戦者を用意しておいた。", "The strongest challenger is waiting for you."));
					msg_print(NULL);
					if (get_check(_("挑戦するかね？", "Do you fight? ")))
					{	
						msg_print(_("死ぬがよい。", "Die, maggots."));
						msg_print(NULL);
					
						p_ptr->exit_bldg = FALSE;
						reset_tim_flags(p_ptr);

						/* Save the surface floor as saved floor */
						prepare_change_floor_mode(CFM_SAVE_FLOORS);

						p_ptr->inside_arena = TRUE;
						p_ptr->leaving = TRUE;
						p_ptr->leave_bldg = TRUE;
					}
					else
					{
						msg_print(_("残念だ。", "We are disappointed."));
					}
				}
				else
				{
					msg_print(_("あなたはアリーナに入り、しばらくの間栄光にひたった。",
								"You enter the arena briefly and bask in your glory."));
					msg_print(NULL);
				}
			}
			else if (p_ptr->riding && (p_ptr->pclass != CLASS_BEASTMASTER) && (p_ptr->pclass != CLASS_CAVALRY))
			{
				msg_print(_("ペットに乗ったままではアリーナへ入れさせてもらえなかった。",
							"You don't have permission to enter with pet."));
				msg_print(NULL);
			}
			else
			{
				p_ptr->exit_bldg = FALSE;
				reset_tim_flags(p_ptr);

				/* Save the surface floor as saved floor */
				prepare_change_floor_mode(CFM_SAVE_FLOORS);

				p_ptr->inside_arena = TRUE;
				p_ptr->leaving = TRUE;
				p_ptr->leave_bldg = TRUE;
			}
			break;
		case BACT_POSTER:
			if (p_ptr->arena_number == MAX_ARENA_MONS)
				msg_print(_("あなたは勝利者だ。 アリーナでのセレモニーに参加しなさい。",
							"You are victorious. Enter the arena for the ceremony."));

			else if (p_ptr->arena_number > MAX_ARENA_MONS)
			{
				msg_print(_("あなたはすべての敵に勝利した。", "You have won against all foes."));
			}
			else
			{
				r_ptr = &r_info[arena_info[p_ptr->arena_number].r_idx];
				name = (r_name + r_ptr->name);
				msg_format(_("%s に挑戦するものはいないか？", "Do I hear any challenges against: %s"), name);

				p_ptr->monster_race_idx = arena_info[p_ptr->arena_number].r_idx;
				p_ptr->window |= (PW_MONSTER);
				handle_stuff();

			}
			break;
		case BACT_ARENA_RULES:
			screen_save();

			/* Peruse the arena help file */
			(void)show_file(TRUE, _("arena_j.txt", "arena.txt"), NULL, 0, 0);
			screen_load();

			break;
	}
}

/*!
 * @brief カジノのスロットシンボルを表示する / display fruit for dice slots
 * @param row シンボルを表示する行の上端
 * @param col シンボルを表示する行の左端
 * @param fruit 表示するシンボルID
 * @return なし
 */
static void display_fruit(int row, int col, int fruit)
{
	switch (fruit)
	{
		case 0: /* lemon */
			c_put_str(TERM_YELLOW, "   ####.", row, col);
			c_put_str(TERM_YELLOW, "  #    #", row + 1, col);
			c_put_str(TERM_YELLOW, " #     #", row + 2, col);
			c_put_str(TERM_YELLOW, "#      #", row + 3, col);
			c_put_str(TERM_YELLOW, "#      #", row + 4, col);
			c_put_str(TERM_YELLOW, "#     # ", row + 5, col);
			c_put_str(TERM_YELLOW, "#    #  ", row + 6, col);
			c_put_str(TERM_YELLOW, ".####   ", row + 7, col);
			prt(                 _(" レモン ",
						           " Lemon  "), row + 8, col);
			break;
		case 1: /* orange */
			c_put_str(TERM_ORANGE, "   ##   ", row, col);
			c_put_str(TERM_ORANGE, "  #..#  ", row + 1, col);
			c_put_str(TERM_ORANGE, " #....# ", row + 2, col);
			c_put_str(TERM_ORANGE, "#......#", row + 3, col);
			c_put_str(TERM_ORANGE, "#......#", row + 4, col);
			c_put_str(TERM_ORANGE, " #....# ", row + 5, col);
			c_put_str(TERM_ORANGE, "  #..#  ", row + 6, col);
			c_put_str(TERM_ORANGE, "   ##   ", row + 7, col);
			prt(                 _("オレンジ",
								   " Orange "), row + 8, col);
			break;
		case 2: /* sword */
			c_put_str(TERM_SLATE, _("   Λ   ",  "   /\\   ") , row, col);
			c_put_str(TERM_SLATE, _("   ||   ", "   ##   ") , row + 1, col);
			c_put_str(TERM_SLATE, _("   ||   ", "   ##   ") , row + 2, col);
			c_put_str(TERM_SLATE, _("   ||   ", "   ##   ") , row + 3, col);
			c_put_str(TERM_SLATE, _("   ||   ", "   ##   ") , row + 4, col);
			c_put_str(TERM_SLATE, _("   ||   ", "   ##   ") , row + 5, col);
			c_put_str(TERM_UMBER, _(" |=亜=| ", " ###### ") , row + 6, col);
			c_put_str(TERM_UMBER, _("   目   ", "   ##   ") , row + 7, col);
			prt(                  _("   剣   ", " Sword  ") , row + 8, col);
			break;
		case 3: /* shield */
			c_put_str(TERM_SLATE, " ###### ", row, col);
			c_put_str(TERM_SLATE, "#      #", row + 1, col);
			c_put_str(TERM_SLATE, "# ++++ #", row + 2, col);
			c_put_str(TERM_SLATE, "# +==+ #", row + 3, col);
			c_put_str(TERM_SLATE, "#  ++  #", row + 4, col);
			c_put_str(TERM_SLATE, " #    # ", row + 5, col);
			c_put_str(TERM_SLATE, "  #  #  ", row + 6, col);
			c_put_str(TERM_SLATE, "   ##   ", row + 7, col);
			prt(                _("   盾   ",
								  " Shield "), row + 8, col);
			break;
		case 4: /* plum */
			c_put_str(TERM_VIOLET, "   ##   ", row, col);
			c_put_str(TERM_VIOLET, " ###### ", row + 1, col);
			c_put_str(TERM_VIOLET, "########", row + 2, col);
			c_put_str(TERM_VIOLET, "########", row + 3, col);
			c_put_str(TERM_VIOLET, "########", row + 4, col);
			c_put_str(TERM_VIOLET, " ###### ", row + 5, col);
			c_put_str(TERM_VIOLET, "  ####  ", row + 6, col);
			c_put_str(TERM_VIOLET, "   ##   ", row + 7, col);
			prt(                 _(" プラム ",
								   "  Plum  "), row + 8, col);
			break;
		case 5: /* cherry */
			c_put_str(TERM_RED, "      ##", row, col);
			c_put_str(TERM_RED, "   ###  ", row + 1, col);
			c_put_str(TERM_RED, "  #..#  ", row + 2, col);
			c_put_str(TERM_RED, "  #..#  ", row + 3, col);
			c_put_str(TERM_RED, " ###### ", row + 4, col);
			c_put_str(TERM_RED, "#..##..#", row + 5, col);
			c_put_str(TERM_RED, "#..##..#", row + 6, col);
			c_put_str(TERM_RED, " ##  ## ", row + 7, col);
			prt(              _("チェリー",
								" Cherry "), row + 8, col);
			break;
	}
}

/*! @note
 * kpoker no (tyuto-hannpa na)pakuri desu...
 * joker ha shineru node haitte masen.
 *
 * TODO: donataka! tsukutte!
 *  - agatta yaku no kiroku (like DQ).
 *  - kakkoii card no e.
 *  - sousa-sei no koujyo.
 *  - code wo wakariyasuku.
 *  - double up.
 *  - Joker... -- done.
 *
 * 9/13/2000 --Koka
 * 9/15/2000 joker wo jissou. soreto, code wo sukosi kakikae. --Habu
 */

#define SUIT_OF(card)  ((card) / 13) /*!< トランプカードのスートを返す */
#define NUM_OF(card)   ((card) % 13) /*!< トランプカードの番号を返す */
#define IS_JOKER(card) ((card) == 52) /*!< トランプカードがジョーカーかどうかを返す */

static int cards[5]; /*!< ポーカーの現在の手札ID */

/*!
 * @brief ポーカーの山札を切る。
 * @param deck デッキの配列
 * @return なし
 */
static void reset_deck(int deck[])
{
	int i;
	for (i = 0; i < 53; i++) deck[i] = i;

	/* shuffle cards */
	for (i = 0; i < 53; i++){
		int tmp1 = randint0(53 - i) + i;
		int tmp2 = deck[i];
		deck[i] = deck[tmp1];
		deck[tmp1] = tmp2;
	}
}

/*!
 * @brief ポーカープレイ中にジョーカーを持っているかの判定を返す。
 * @return ジョーカーを持っているか。
 */
static bool have_joker(void)
{
	int i;

	for (i = 0; i < 5; i++){
	  if(IS_JOKER(cards[i])) return TRUE;
	}
	return FALSE;
}

/*!
 * @brief ポーカーの手札に該当の番号の札があるかを返す。
 * @param num 探したいカードの番号。
 * @return 該当の番号が手札にあるか。
 */
static bool find_card_num(int num)
{
	int i;
	for (i = 0; i < 5; i++)
		if (NUM_OF(cards[i]) == num && !IS_JOKER(cards[i])) return TRUE;
	return FALSE;
}

/*!
 * @brief ポーカーの手札がフラッシュ役を得ているかを帰す。
 * @return 役の判定結果
 */
static bool yaku_check_flush(void)
{
	int i, suit;
	bool joker_is_used = FALSE;

	suit = IS_JOKER(cards[0]) ? SUIT_OF(cards[1]) : SUIT_OF(cards[0]);
	for (i = 0; i < 5; i++){
		if (SUIT_OF(cards[i]) != suit){
		  if(have_joker() && !joker_is_used)
		    joker_is_used = TRUE;
		  else
		    return FALSE;
		}
	}

	return TRUE;
}

/*!
 * @brief ポーカーの手札がストレートを含んだ高位の役を得ているかを帰す。
 * @return 役の判定結果 0…ストレート、フラッシュいずれもなし/1…ストレートのみ/2…ストレートフラッシュ/3…ロイヤルストレートフラッシュ
 */
static int yaku_check_straight(void)
{
	int i, lowest = 99;
	bool joker_is_used = FALSE;
	bool straight = FALSE;

	/* get lowest */
	for (i = 0; i < 5; i++)
	{
		if (NUM_OF(cards[i]) < lowest && !IS_JOKER(cards[i]))
			lowest = NUM_OF(cards[i]);
	}
	
	/* Check Royal Straight Flush */
	if (yaku_check_flush())
	{
	  if( lowest == 0 ){
		for (i = 0; i < 4; i++)
		{
			if (!find_card_num(9 + i)){
				if( have_joker() && !joker_is_used )
				  joker_is_used = TRUE;
				else
				  break;
			}
		}
		if (i == 4) return 3; /* Wow! Royal Straight Flush!!! */
	  }
	  if(lowest == 9){
		for (i = 0; i < 3; i++)
		{
			if (!find_card_num(10 + i))
				break;
		}
		if (i == 3 && have_joker()) return 3; /* Wow! Royal Straight Flush!!! */
	  }
	}

	joker_is_used = FALSE;

	/* Straight Only Check */

	if (lowest == 0) { /* (10 - J - Q - K)[JOKER] - A */
		for (i = 0; i < 4; i++)
		{
			if (!find_card_num(9 + i)) {
				if (have_joker() && !joker_is_used)
					joker_is_used = TRUE;
				else
					break; /* None */
			}
		}
		if(i == 4) straight = TRUE;
	}

	joker_is_used = FALSE;

	for (i = 0; i < 5; i++)
	{
		if(!find_card_num(lowest + i)){
			if( have_joker() && !joker_is_used )
				joker_is_used = TRUE;
			else
				break; /* None */
		}
	}
	if(i == 5) straight = TRUE;
	
	if (straight && yaku_check_flush()) return 2; /* Straight Flush */
	else if(straight) return 1; /* Only Straight */
	else return 0;
}

/*!
 * @brief ポーカーのペア役の状態を返す。
 * @return 0:nopair 1:1 pair 2:2 pair 3:3 cards 4:full house 6:4cards
 */
static int yaku_check_pair(void)
{
	int i, i2, matching = 0;

	for (i = 0; i < 5; i++)
	{
		for (i2 = i+1; i2 < 5; i2++)
		{
			if (IS_JOKER(cards[i]) || IS_JOKER(cards[i2])) continue;
			if (NUM_OF(cards[i]) == NUM_OF(cards[i2]))
				matching++;
		}
	}

	if(have_joker()){
	  switch(matching){
	  case 0:
	    matching = 1;
	    break;
	  case 1:
	    matching = 3;
	    break;
	  case 2:
	    matching = 4;
	    break;
	  case 3:
	    matching = 6;
	    break;
	  case 6:
	    matching = 7;
	    break;
	  default:
	    /* don't reach */
	    break;
	  }
	}

	return matching;
}

#define ODDS_5A 3000 /*!< ファイブエースの役倍率 */
#define ODDS_5C 400 /*!< ファイブカードの役倍率 */
#define ODDS_RF 200 /*!< ロイヤルストレートフラッシュの役倍率 */
#define ODDS_SF 80 /*!< ストレートフラッシュの役倍率 */
#define ODDS_4C 16 /*!< フォアカードの役倍率 */
#define ODDS_FH 12 /*!< フルハウスの役倍率 */
#define ODDS_FL 8 /*!< フラッシュの役倍率 */
#define ODDS_ST 4 /*!< ストレートの役倍率 */
#define ODDS_3C 1 /*!< スリーカードの役倍率 */
#define ODDS_2P 1 /*!< ツーペアの役倍率 */

/*!
 * @brief ポーカーの役をチェックし、その結果を画面に表示しつつ結果を返す。
 * @return 役のID
 */
static int yaku_check(void)
{
	prt("                            ", 4, 3);

	switch(yaku_check_straight()){
	case 3: /* RF! */
		c_put_str(TERM_YELLOW, _("ロイヤルストレートフラッシュ", "Royal Flush"),  4,  3);
		return ODDS_RF;
	case 2: /* SF! */
		c_put_str(TERM_YELLOW, _("ストレートフラッシュ", "Straight Flush"),  4,  3);
		return ODDS_SF;
	case 1:
		c_put_str(TERM_YELLOW, _("ストレート", "Straight"),  4,  3);
		return ODDS_ST;
	default:
		/* Not straight -- fall through */
		break;
	}

	if (yaku_check_flush())
	{
		c_put_str(TERM_YELLOW, _("フラッシュ", "Flush"),  4,  3);
		return ODDS_FL;
	}

	switch (yaku_check_pair())
	{
	case 1:
		c_put_str(TERM_YELLOW, _("ワンペア", "One pair"),  4,  3);
		return 0;
	case 2:
		c_put_str(TERM_YELLOW, _("ツーペア", "Two pair"),  4,  3);
		return ODDS_2P;
	case 3:
		c_put_str(TERM_YELLOW, _("スリーカード", "Three of a kind"),  4,  3);
		return ODDS_3C;
	case 4:
		c_put_str(TERM_YELLOW, _("フルハウス", "Full house"),  4,  3);
		return ODDS_FH;
	case 6:
		c_put_str(TERM_YELLOW, _("フォーカード", "Four of a kind"),  4,  3);
		return ODDS_4C;
	case 7:
		if (!NUM_OF(cards[0]) && !NUM_OF(cards[1]))
		{
			c_put_str(TERM_YELLOW, _("ファイブエース", "Five ace"),  4,  3);
			return ODDS_5A;
		}
		else
		{
			c_put_str(TERM_YELLOW, _("ファイブカード", "Five of a kind"),  4,  3);
			return ODDS_5C;
		}
	default:
		break;
	}
	return 0;
}

/*!
 * @brief ポーカーの捨てる/残すインターフェイスの表示を更新する。
 * @param hoge カーソルの現在位置
 * @param kaeruka カードの捨てる/残すフラグ配列
 * @return なし
 */
static void display_kaeruka(int hoge, int kaeruka[])
{
	int i;
	char col = TERM_WHITE;
	for (i = 0; i < 5; i++)
	{
		if (i == hoge) col = TERM_YELLOW;
		else if(kaeruka[i]) col = TERM_WHITE;
		else col = TERM_L_BLUE;
		
		if(kaeruka[i])
			c_put_str(col, _("かえる", "Change"), 14,  5+i*16);
		else
			c_put_str(col, _("のこす", " Stay "), 14,  5+i*16);
	}
	if (hoge > 4) col = TERM_YELLOW;
	else col = TERM_WHITE;
	c_put_str(col, _("決定", "Sure"), 16,  38);

	/* Hilite current option */
	if (hoge < 5) move_cursor(14, 5+hoge*16);
	else move_cursor(16, 38);
}

/*!
 * @brief ポーカーの手札を表示する。
 * @return なし
 */
static void display_cards(void)
{
	int i, j;
	char suitcolor[4] = {TERM_YELLOW, TERM_L_RED, TERM_L_BLUE, TERM_L_GREEN};
#ifdef JP
	concptr suit[4] = {"★", "●", "¶", "†"};
	concptr card_grph[13][7] = {{"Ａ   %s     ",
				  "     変     ",
				  "     愚     ",
				  "     蛮     ",
				  "     怒     ",
				  "     %s     ",
				  "          Ａ"},
				 {"２          ",
				  "     %s     ",
				  "            ",
				  "            ",
				  "            ",
				  "     %s     ",
				  "          ２"},
				 {"３          ",
				  "     %s     ",
				  "            ",
				  "     %s     ",
				  "            ",
				  "     %s     ",
				  "          ３"},
				 {"４          ",
				  "   %s  %s   ",
				  "            ",
				  "            ",
				  "            ",
				  "   %s  %s   ",
				  "          ４"},
				 {"５          ",
				  "   %s  %s   ",
				  "            ",
				  "     %s     ",
				  "            ",
				  "   %s  %s   ",
				  "          ５"},
				 {"６          ",
				  "   %s  %s   ",
				  "            ",
				  "   %s  %s   ",
				  "            ",
				  "   %s  %s   ",
				  "          ６"},
				 {"７          ",
				  "   %s  %s   ",
				  "     %s     ",
				  "   %s  %s   ",
				  "            ",
				  "   %s  %s   ",
				  "          ７"},
				 {"８          ",
				  "   %s  %s   ",
				  "     %s     ",
				  "   %s  %s   ",
				  "     %s     ",
				  "   %s  %s   ",
				  "          ８"},
				 {"９ %s  %s   ",
				  "            ",
				  "   %s  %s   ",
				  "     %s     ",
				  "   %s  %s   ",
				  "            ",
				  "   %s  %s ９"},
				 {"10 %s  %s   ",
				  "     %s     ",
				  "   %s  %s   ",
				  "            ",
				  "   %s  %s   ",
				  "     %s     ",
				  "   %s  %s 10"},
				 {"Ｊ   Λ     ",
				  "%s   ||     ",
				  "     ||     ",
				  "     ||     ",
				  "     ||     ",
				  "   |=亜=| %s",
				  "     目   Ｊ"},
				 {"Ｑ ######   ",
				  "%s#      #  ",
				  "  # ++++ #  ",
				  "  # +==+ #  ",
				  "   # ++ #   ",
				  "    #  #  %s",
				  "     ##   Ｑ"},
				 {"Ｋ          ",
				  "%s ｀⌒´   ",
				  "  γγγλ  ",
				  "  ο ο ι  ",
				  "   υ    ∂ ",
				  "    σ ノ %s",
				  "          Ｋ"}};
	concptr joker_grph[7] = {    "            ",
				  "     Ｊ     ",
				  "     Ｏ     ",
				  "     Ｋ     ",
				  "     Ｅ     ",
				  "     Ｒ     ",
				  "            "};

#else

	concptr suit[4] = {"[]", "qp", "<>", "db"};
	concptr card_grph[13][7] = {{"A    %s     ",
				  "     He     ",
				  "     ng     ",
				  "     ba     ",
				  "     nd     ",
				  "     %s     ",
				  "           A"},
				 {"2           ",
				  "     %s     ",
				  "            ",
				  "            ",
				  "            ",
				  "     %s     ",
				  "           2"},
				 {"3           ",
				  "     %s     ",
				  "            ",
				  "     %s     ",
				  "            ",
				  "     %s     ",
				  "           3"},
				 {"4           ",
				  "   %s  %s   ",
				  "            ",
				  "            ",
				  "            ",
				  "   %s  %s   ",
				  "           4"},
				 {"5           ",
				  "   %s  %s   ",
				  "            ",
				  "     %s     ",
				  "            ",
				  "   %s  %s   ",
				  "           5"},
				 {"6           ",
				  "   %s  %s   ",
				  "            ",
				  "   %s  %s   ",
				  "            ",
				  "   %s  %s   ",
				  "           6"},
				 {"7           ",
				  "   %s  %s   ",
				  "     %s     ",
				  "   %s  %s   ",
				  "            ",
				  "   %s  %s   ",
				  "           7"},
				 {"8           ",
				  "   %s  %s   ",
				  "     %s     ",
				  "   %s  %s   ",
				  "     %s     ",
				  "   %s  %s   ",
				  "           8"},
				 {"9  %s  %s   ",
				  "            ",
				  "   %s  %s   ",
				  "     %s     ",
				  "   %s  %s   ",
				  "            ",
				  "   %s  %s  9"},
				 {"10 %s  %s   ",
				  "     %s     ",
				  "   %s  %s   ",
				  "            ",
				  "   %s  %s   ",
				  "     %s     ",
				  "   %s  %s 10"},
				 {"J    /\\     ",
				  "%s   ||     ",
				  "     ||     ",
				  "     ||     ",
				  "     ||     ",
				  "   |=HH=| %s",
				  "     ][    J"},
				 {"Q  ######   ",
				  "%s#      #  ",
				  "  # ++++ #  ",
				  "  # +==+ #  ",
				  "   # ++ #   ",
				  "    #  #  %s",
				  "     ##    Q"},
				 {"K           ",
				  "%s _'~~`_   ",
				  "   jjjjj$&  ",
				  "   q q uu   ",
				  "   c    &   ",
				  "    v__/  %s",
				  "           K"}};
	concptr joker_grph[7] = {    "            ",
				  "     J      ",
				  "     O      ",
				  "     K      ",
				  "     E      ",
				  "     R      ",
				  "            "};
#endif

	for (i = 0; i < 5; i++)
	{
		prt(_("┏━━━━━━┓", " +------------+ "),  5,  i*16);
	}

	for (i = 0; i < 5; i++)
	{
		for (j = 0; j < 7; j++)
		{
			prt(_("┃", " |"),  j+6,  i*16);
			if(IS_JOKER(cards[i]))
				c_put_str(TERM_VIOLET, joker_grph[j],  j+6,  2+i*16);
			else
				c_put_str(suitcolor[SUIT_OF(cards[i])], format(card_grph[NUM_OF(cards[i])][j], suit[SUIT_OF(cards[i])], suit[SUIT_OF(cards[i])]),  j+6,  2+i*16);
			prt(_("┃", "| "),  j+6,  i*16+14);
		}
	}
	for (i = 0; i < 5; i++)
	{
		prt(_("┗━━━━━━┛", " +------------+ "), 13,  i*16);
	}
}

/*!
 * @brief ポーカーの１プレイルーチン。
 * @return １プレイの役の結果
 */
static int do_poker(void)
{
	int i, k = 2;
	char cmd;
	int deck[53]; /* yamafuda : 0...52 */
	int deck_ptr = 0;
	int kaeruka[5]; /* 0:kaenai 1:kaeru */

	bool done = FALSE;
	bool kettei = TRUE;
	bool kakikae = TRUE;

	reset_deck(deck);

	for (i = 0; i < 5; i++)
	{
		cards[i] = deck[deck_ptr++];
		kaeruka[i] = 0; /* default:nokosu */
	}

	/* suteruno wo kimeru */
	prt(_("残すカードを決めて下さい(方向で移動, スペースで選択)。", "Stay witch? "), 0, 0);

	display_cards();
	yaku_check();

	while (!done)
	{
		if (kakikae) display_kaeruka(k+kettei*5, kaeruka);
		kakikae = FALSE;
		cmd = inkey();
		switch (cmd)
		{
		case '6': case 'l': case 'L': case KTRL('F'):
			if (!kettei) k = (k+1)%5;
			else {k = 0;kettei = FALSE;}
			kakikae = TRUE;
			break;
		case '4': case 'h': case 'H': case KTRL('B'):
			if (!kettei) k = (k+4)%5;
			else {k = 4;kettei = FALSE;}
			kakikae = TRUE;
			break;
		case '2': case 'j': case 'J': case KTRL('N'):
			if (!kettei) {kettei = TRUE;kakikae = TRUE;}
			break;
		case '8': case 'k': case 'K': case KTRL('P'):
			if (kettei) {kettei = FALSE;kakikae = TRUE;}
			break;
		case ' ': case '\r':
			if (kettei) done = TRUE;
			else {kaeruka[k] = !kaeruka[k];kakikae = TRUE;}
			break;
		default:
			break;
		}
	}
	
	prt("",0,0);

	for (i = 0; i < 5; i++)
		if (kaeruka[i] == 1) cards[i] = deck[deck_ptr++]; /* soshite toru */

	display_cards();
	
	return yaku_check();
}
#undef SUIT_OF
#undef NUM_OF
#undef IS_JOKER
/* end of poker codes --Koka */

/*!
 * @brief カジノ１プレイごとのメインルーチン / gamble_comm
 * @param cmd プレイするゲームID
 * @return なし
 */
static bool gamble_comm(int cmd)
{
	int i;
	int roll1, roll2, roll3, choice, odds, win;
	s32b wager;
	s32b maxbet;
	s32b oldgold;

	char out_val[160], tmp_str[80], again;
	concptr p;

	screen_save();

	if (cmd == BACT_GAMBLE_RULES)
	{
		/* Peruse the gambling help file */
		(void)show_file(TRUE, _("jgambling.txt", "gambling.txt"), NULL, 0, 0);
	}
	else
	{
		/* No money */
		if (p_ptr->au < 1)
		{
			msg_print(_("おい！おまえ一文なしじゃないか！こっから出ていけ！", 
						"Hey! You don't have gold - get out of here!"));
			msg_print(NULL);
			screen_load();
			return FALSE;
		}

		clear_bldg(5, 23);

		maxbet = p_ptr->lev * 200;

		/* We can't bet more than we have */
		maxbet = MIN(maxbet, p_ptr->au);

		/* Get the wager */
		strcpy(out_val, "");
		sprintf(tmp_str,_("賭け金 (1-%ld)？", "Your wager (1-%ld) ? "), (long int)maxbet);


		/*
		 * Use get_string() because we may need more than
		 * the s16b value returned by get_quantity().
		 */
		if (get_string(tmp_str, out_val, 32))
		{
			/* Strip spaces */
			for (p = out_val; *p == ' '; p++);

			/* Get the wager */
			wager = atol(p);

			if (wager > p_ptr->au)
			{
				msg_print(_("おい！金が足りないじゃないか！出ていけ！", "Hey! You don't have the gold - get out of here!"));
				msg_print(NULL);
				screen_load();
				return (FALSE);
			}
			else if (wager > maxbet)
			{
				msg_format(_("%ldゴールドだけ受けよう。残りは取っときな。",
							 "I'll take %ld gold of that. Keep the rest."), (long int)maxbet);
				wager = maxbet;
			}
			else if (wager < 1)
			{
				msg_print(_("ＯＫ、１ゴールドからはじめよう。", "Ok, we'll start with 1 gold."));
				wager = 1;
			}
			msg_print(NULL);
			win = FALSE;
			odds = 0;
			oldgold = p_ptr->au;

			sprintf(tmp_str, _("ゲーム前の所持金: %9ld", "Gold before game: %9ld"), (long int)oldgold);
			prt(tmp_str, 20, 2);
			sprintf(tmp_str, _("現在の掛け金:     %9ld", "Current Wager:    %9ld"), (long int)wager);
			prt(tmp_str, 21, 2);

			do
			{
				p_ptr->au -= wager;
				switch (cmd)
				{
				 case BACT_IN_BETWEEN: /* Game of In-Between */
					c_put_str(TERM_GREEN, _("イン・ビトイーン", "In Between"),5,2);

					odds = 4;
					win = FALSE;
					roll1 = randint1(10);
					roll2 = randint1(10);
					choice = randint1(10);
					sprintf(tmp_str, _("黒ダイス: %d        黒ダイス: %d", "Black die: %d       Black Die: %d"), roll1, roll2);

					prt(tmp_str, 8, 3);
					sprintf(tmp_str, _("赤ダイス: %d", "Red die: %d"), choice);

					prt(tmp_str, 11, 14);
					if (((choice > roll1) && (choice < roll2)) ||
						((choice < roll1) && (choice > roll2)))
						win = TRUE;
					break;
				case BACT_CRAPS:  /* Game of Craps */
					c_put_str(TERM_GREEN, _("クラップス", "Craps"), 5, 2);

					win = 3;
					odds = 2;
					roll1 = randint1(6);
					roll2 = randint1(6);
					roll3 = roll1 +  roll2;
					choice = roll3;
					sprintf(tmp_str, _("１振りめ: %d %d      Total: %d", 
									   "First roll: %d %d    Total: %d"), roll1, roll2, roll3);
					prt(tmp_str, 7, 5);
					if ((roll3 == 7) || (roll3 == 11))
						win = TRUE;
					else if ((roll3 == 2) || (roll3 == 3) || (roll3 == 12))
						win = FALSE;
					else
						do
						{
							msg_print(_("なにかキーを押すともう一回振ります。", "Hit any key to roll again"));

							msg_print(NULL);
							roll1 = randint1(6);
							roll2 = randint1(6);
							roll3 = roll1 +  roll2;
							sprintf(tmp_str, _("出目: %d %d          合計:      %d", 
										   "Roll result: %d %d   Total:     %d"), roll1, roll2, roll3);
							prt(tmp_str, 8, 5);
							if (roll3 == choice)
								win = TRUE;
							else if (roll3 == 7)
								win = FALSE;
						} while ((win != TRUE) && (win != FALSE));
					break;

				case BACT_SPIN_WHEEL:  /* Spin the Wheel Game */
					win = FALSE;
					odds = 9;
					c_put_str(TERM_GREEN, _("ルーレット", "Wheel"), 5, 2);

					prt("0  1  2  3  4  5  6  7  8  9", 7, 5);
					prt("--------------------------------", 8, 3);
					strcpy(out_val, "");
					get_string(_("何番？ (0-9): ", "Pick a number (0-9): "), out_val, 32);

					for (p = out_val; iswspace(*p); p++);
					choice = atol(p);
					if (choice < 0)
					{
						msg_print(_("0番にしとくぜ。", "I'll put you down for 0."));
						choice = 0;
					}
					else if (choice > 9)
					{
						msg_print(_("ＯＫ、9番にしとくぜ。", "Ok, I'll put you down for 9."));
						choice = 9;
					}
					msg_print(NULL);
					roll1 = randint0(10);
					sprintf(tmp_str, _("ルーレットは回り、止まった。勝者は %d番だ。", 
									   "The wheel spins to a stop and the winner is %d"), roll1);
					prt(tmp_str, 13, 3);
					prt("", 9, 0);
					prt("*", 9, (3 * roll1 + 5));
					if (roll1 == choice)
						win = TRUE;
					break;

				case BACT_DICE_SLOTS: /* The Dice Slots */
					c_put_str(TERM_GREEN,  _("ダイス・スロット", "Dice Slots"), 5, 2);
					c_put_str(TERM_YELLOW, _("レモン   レモン            2", ""), 6, 37);
					c_put_str(TERM_YELLOW, _("レモン   レモン   レモン   5", ""), 7, 37);
					c_put_str(TERM_ORANGE, _("オレンジ オレンジ オレンジ 10", ""), 8, 37);
					c_put_str(TERM_UMBER, _("剣       剣       剣       20", ""), 9, 37);
					c_put_str(TERM_SLATE, _("盾       盾       盾       50", ""), 10, 37);
					c_put_str(TERM_VIOLET, _("プラム   プラム   プラム   200", ""), 11, 37);
					c_put_str(TERM_RED, _("チェリー チェリー チェリー 1000", ""), 12, 37);
					
					win = FALSE;
					roll1 = randint1(21);
					for (i=6;i>0;i--)
					{
						if ((roll1-i) < 1)
						{
							roll1 = 7-i;
							break;
						}
						roll1 -= i;
					}
					roll2 = randint1(21);
					for (i=6;i>0;i--)
					{
						if ((roll2-i) < 1)
						{
							roll2 = 7-i;
							break;
						}
						roll2 -= i;
					}
					choice = randint1(21);
					for (i=6;i>0;i--)
					{
						if ((choice-i) < 1)
						{
							choice = 7-i;
							break;
						}
						choice -= i;
					}
					put_str("/--------------------------\\", 7, 2);
					prt("\\--------------------------/", 17, 2);
					display_fruit(8,  3, roll1 - 1);
					display_fruit(8, 12, roll2 - 1);
					display_fruit(8, 21, choice - 1);
					if ((roll1 == roll2) && (roll2 == choice))
					{
						win = TRUE;
						switch(roll1)
						{
						case 1:
							odds = 5;break;
						case 2:
							odds = 10;break;
						case 3:
							odds = 20;break;
						case 4:
							odds = 50;break;
						case 5:
							odds = 200;break;
						case 6:
							odds = 1000;break;
						}
					}
					else if ((roll1 == 1) && (roll2 == 1))
					{
						win = TRUE;
						odds = 2;
					}
					break;
				case BACT_POKER:
					win = FALSE;
					odds = do_poker();
					if (odds) win = TRUE;
					break;
				}

				if (win)
				{
					prt(_("あなたの勝ち", "YOU WON"), 16, 37);

					p_ptr->au += odds * wager;
					sprintf(tmp_str, _("倍率: %d", "Payoff: %d"), odds);

					prt(tmp_str, 17, 37);
				}
				else
				{
					prt(_("あなたの負け", "You Lost"), 16, 37);
					prt("", 17, 37);
				}
				sprintf(tmp_str, _("現在の所持金:     %9ld", "Current Gold:     %9ld"), (long int)p_ptr->au);

				prt(tmp_str, 22, 2);
				prt(_("もう一度(Y/N)？", "Again(Y/N)?"), 18, 37);

				move_cursor(18, 52);
				again = inkey();
				prt("", 16, 37);
				prt("", 17, 37);
				prt("", 18, 37);
				if (wager > p_ptr->au)
				{
					msg_print(_("おい！金が足りないじゃないか！ここから出て行け！", 
								"Hey! You don't have the gold - get out of here!"));
					msg_print(NULL);

					/* Get out here */
					break;
				}
			} while ((again == 'y') || (again == 'Y'));

			prt("", 18, 37);
			if (p_ptr->au >= oldgold)
			{
				msg_print(_("「今回は儲けたな！でも次はこっちが勝ってやるからな、絶対に！」",
							"You came out a winner! We'll win next time, I'm sure."));
				chg_virtue(p_ptr, V_CHANCE, 3);
			}
			else
			{
				msg_print(_("「金をスッてしまったな、わはは！うちに帰った方がいいぜ。」", "You lost gold! Haha, better head home."));
				chg_virtue(p_ptr, V_CHANCE, -3);
			}
		}
		msg_print(NULL);
	}
	screen_load();
	return (TRUE);
}

/*!
 * @brief モンスター闘技場に参加するモンスターを更新する。
 * @return なし
 */
void update_gambling_monsters(void)
{
	int total, i;
	int max_dl = 0;
	int mon_level;
	int power[4];
	bool tekitou;
	bool old_inside_battle = p_ptr->phase_out;

	for (i = 0; i < current_world_ptr->max_d_idx; i++)
		if (max_dl < max_dlv[i]) max_dl = max_dlv[i];

	mon_level = randint1(MIN(max_dl, 122)) + 5;
	if (randint0(100) < 60)
	{
		i = randint1(MIN(max_dl, 122)) + 5;
		mon_level = MAX(i, mon_level);
	}
	if (randint0(100) < 30)
	{
		i = randint1(MIN(max_dl, 122)) + 5;
		mon_level = MAX(i, mon_level);
	}

	while (1)
	{
		total = 0;
		tekitou = FALSE;
		for (i = 0; i < 4; i++)
		{
			MONRACE_IDX r_idx;
			int j;
			while (1)
			{
				get_mon_num_prep(monster_can_entry_arena, NULL);
				p_ptr->phase_out = TRUE;
				r_idx = get_mon_num(mon_level);
				p_ptr->phase_out = old_inside_battle;
				if (!r_idx) continue;

				if ((r_info[r_idx].flags1 & RF1_UNIQUE) || (r_info[r_idx].flags7 & RF7_UNIQUE2))
				{
					if ((r_info[r_idx].level + 10) > mon_level) continue;
				}

				for (j = 0; j < i; j++)
					if (r_idx == battle_mon[j]) break;
				if (j < i) continue;

				break;
			}
			battle_mon[i] = r_idx;
			if (r_info[r_idx].level < 45) tekitou = TRUE;
		}

		for (i = 0; i < 4; i++)
		{
			monster_race *r_ptr = &r_info[battle_mon[i]];
			int num_taisei = count_bits(r_ptr->flagsr & (RFR_IM_ACID | RFR_IM_ELEC | RFR_IM_FIRE | RFR_IM_COLD | RFR_IM_POIS));

			if (r_ptr->flags1 & RF1_FORCE_MAXHP)
				power[i] = r_ptr->hdice * r_ptr->hside * 2;
			else
				power[i] = r_ptr->hdice * (r_ptr->hside + 1);
			power[i] = power[i] * (100 + r_ptr->level) / 100;
			if (r_ptr->speed > 110)
				power[i] = power[i] * (r_ptr->speed * 2 - 110) / 100;
			if (r_ptr->speed < 110)
				power[i] = power[i] * (r_ptr->speed - 20) / 100;
			if (num_taisei > 2)
				power[i] = power[i] * (num_taisei * 2 + 5) / 10;
			else if (r_ptr->a_ability_flags2 & RF6_INVULNER)
				power[i] = power[i] * 4 / 3;
			else if (r_ptr->a_ability_flags2 & RF6_HEAL)
				power[i] = power[i] * 4 / 3;
			else if (r_ptr->a_ability_flags1 & RF5_DRAIN_MANA)
				power[i] = power[i] * 11 / 10;
			if (r_ptr->flags1 & RF1_RAND_25)
				power[i] = power[i] * 9 / 10;
			if (r_ptr->flags1 & RF1_RAND_50)
				power[i] = power[i] * 9 / 10;
			if (r_ptr->flagsr & RFR_RES_ALL) power[i] *= 100000;
			if (r_ptr->arena_ratio) power[i] = power[i] * r_ptr->arena_ratio / 100;

<<<<<<< HEAD
=======
			if (power[i] <= 0) break;
>>>>>>> 610be37f
			total += power[i];
		}
		for (i = 0; i < 4; i++)
		{
			if (power[i] <= 0) break;
			power[i] = total * 60 / power[i];
			if (tekitou && ((power[i] < 160) || power[i] > 1500)) break;
			if ((power[i] < 160) && randint0(20)) break;
			if (power[i] < 101) power[i] = 100 + randint1(5);
			mon_odds[i] = power[i];
		}
		if (i == 4) break;
	}
}

/*!
 * @brief モンスター闘技場のメインルーチン
 * @return 賭けを開始したか否か
 */
static bool kakutoujou(void)
{
	PRICE maxbet;
	PRICE wager;
	char out_val[160], tmp_str[80];
	concptr p;

	if ((current_world_ptr->game_turn - current_world_ptr->arena_start_turn) > TURNS_PER_TICK * 250)
	{
		update_gambling_monsters();
		current_world_ptr->arena_start_turn = current_world_ptr->game_turn;
	}

	screen_save();

	/* No money */
	if (p_ptr->au < 1)
	{
		msg_print(_("おい！おまえ一文なしじゃないか！こっから出ていけ！", "Hey! You don't have gold - get out of here!"));
		msg_print(NULL);
		screen_load();
		return FALSE;
	}
	else
	{
		int i;

		clear_bldg(4, 10);

		prt(_("モンスター                                                     倍率",
			  "Monsters                                                       Odds"), 4, 4);
		for (i=0;i<4;i++)
		{
			char buf[80];
			monster_race *r_ptr = &r_info[battle_mon[i]];

			sprintf(buf, _("%d) %-58s  %4ld.%02ld倍", "%d) %-58s  %4ld.%02ld"), i+1, 
						 _(format("%s%s",r_name + r_ptr->name, (r_ptr->flags1 & RF1_UNIQUE) ? "もどき" : "      "),
						   format("%s%s", (r_ptr->flags1 & RF1_UNIQUE) ? "Fake " : "", r_name + r_ptr->name)),
						(long int)mon_odds[i]/100, (long int)mon_odds[i]%100);
			prt(buf, 5+i, 1);
		}
		prt(_("どれに賭けますか:", "Which monster: "), 0, 0);
		while(1)
		{
			i = inkey();

			if (i == ESCAPE)
			{
				screen_load();
				return FALSE;
			}
			if (i >= '1' && i <= '4')
			{
				sel_monster = i-'1';
				battle_odds = mon_odds[sel_monster];
				break;
			}
			else bell();
		}

		clear_bldg(4, 4);
		for (i = 0; i < 4; i++)
			if (i != sel_monster) clear_bldg(i + 5, i + 5);

		maxbet = p_ptr->lev * 200;

		/* We can't bet more than we have */
		maxbet = MIN(maxbet, p_ptr->au);

		/* Get the wager */
		strcpy(out_val, "");
		sprintf(tmp_str,_("賭け金 (1-%ld)？", "Your wager (1-%ld) ? "), (long int)maxbet);
		/*
		 * Use get_string() because we may need more than
		 * the s16b value returned by get_quantity().
		 */
		if (get_string(tmp_str, out_val, 32))
		{
			/* Strip spaces */
			for (p = out_val; *p == ' '; p++);

			/* Get the wager */
			wager = atol(p);

			if (wager > p_ptr->au)
			{
				msg_print(_("おい！金が足りないじゃないか！出ていけ！", "Hey! You don't have the gold - get out of here!"));

				msg_print(NULL);
				screen_load();
				return (FALSE);
			}
			else if (wager > maxbet)
			{
				msg_format(_("%ldゴールドだけ受けよう。残りは取っときな。", "I'll take %ld gold of that. Keep the rest."), (long int)maxbet);

				wager = maxbet;
			}
			else if (wager < 1)
			{
				msg_print(_("ＯＫ、１ゴールドでいこう。", "Ok, we'll start with 1 gold."));
				wager = 1;
			}
			msg_print(NULL);
			battle_odds = MAX(wager+1, wager * battle_odds / 100);
			kakekin = wager;
			p_ptr->au -= wager;
			reset_tim_flags(p_ptr);

			/* Save the surface floor as saved floor */
			prepare_change_floor_mode(CFM_SAVE_FLOORS);

			p_ptr->phase_out = TRUE;
			p_ptr->leaving = TRUE;
			p_ptr->leave_bldg = TRUE;

			screen_load();

			return (TRUE);
		}
	}
	screen_load();

	return (FALSE);
}

/*!
 * @brief 本日の賞金首情報を表示する。
 * @return なし
 */
static void today_target(void)
{
	char buf[160];
	monster_race *r_ptr = &r_info[today_mon];

	clear_bldg(4,18);
	c_put_str(TERM_YELLOW, _("本日の賞金首", "Wanted monster that changes from day to day"), 5, 10);
	sprintf(buf,_("ターゲット： %s", "target: %s"),r_name + r_ptr->name);
	c_put_str(TERM_YELLOW, buf, 6, 10);
	sprintf(buf,_("死体 ---- $%d", "corpse   ---- $%d"), (int)r_ptr->level * 50 + 100);
	prt(buf, 8, 10);
	sprintf(buf,_("骨   ---- $%d", "skeleton ---- $%d"), (int)r_ptr->level * 30 + 60);
	prt(buf, 9, 10);
	p_ptr->today_mon = today_mon;
}

/*!
 * @brief ツチノコの賞金首情報を表示する。
 * @return なし
 */
static void tsuchinoko(void)
{
	clear_bldg(4,18);
	c_put_str(TERM_YELLOW, _("一獲千金の大チャンス！！！", "Big chance to quick money!!!"), 5, 10);
	c_put_str(TERM_YELLOW, _("ターゲット：幻の珍獣「ツチノコ」", "target: the rarest animal 'Tsuchinoko'"), 6, 10);
	c_put_str(TERM_WHITE, _("生け捕り ---- $1,000,000", "catch alive ---- $1,000,000"), 8, 10);
	c_put_str(TERM_WHITE, _("死体     ----   $200,000", "corpse      ----   $200,000"), 9, 10);
	c_put_str(TERM_WHITE, _("骨       ----   $100,000", "bones       ----   $100,000"), 10, 10);
}

/*!
 * @brief 通常の賞金首情報を表示する。
 * @return なし
 */
static void shoukinkubi(void)
{
	int i;
	TERM_LEN y = 0;

	clear_bldg(4,18);
	prt(_("死体を持ち帰れば報酬を差し上げます。", "Offer a prize when you bring a wanted monster's corpse"),4 ,10);
	c_put_str(TERM_YELLOW, _("現在の賞金首", "Wanted monsters"), 6, 10);

	for (i = 0; i < MAX_KUBI; i++)
	{
		byte color;
		concptr done_mark;
		monster_race *r_ptr = &r_info[(current_world_ptr->bounty_r_idx[i] > 10000 ? current_world_ptr->bounty_r_idx[i] - 10000 : current_world_ptr->bounty_r_idx[i])];

		if (current_world_ptr->bounty_r_idx[i] > 10000)
		{
			color = TERM_RED;
			done_mark = _("(済)", "(done)");
		}
		else
		{
			color = TERM_WHITE;
			done_mark = "";
		}

		c_prt(color, format("%s %s", r_name + r_ptr->name, done_mark), y+7, 10);

		y = (y+1) % 10;
		if (!y && (i < MAX_KUBI -1))
		{
			prt(_("何かキーを押してください", "Hit any key."), 0, 0);
			(void)inkey();
			prt("", 0, 0);
			clear_bldg(7,18);
		}
	}
}



/*!
 * 賞金首の報酬テーブル / List of prize object
 */
static struct {
	OBJECT_TYPE_VALUE tval; /*!< ベースアイテムのメイン種別ID */
	OBJECT_SUBTYPE_VALUE sval; /*!< ベースアイテムのサブ種別ID */
} prize_list[MAX_KUBI] = 
{
	{TV_POTION, SV_POTION_CURING},
	{TV_POTION, SV_POTION_SPEED},
	{TV_POTION, SV_POTION_SPEED},
	{TV_POTION, SV_POTION_RESISTANCE},
	{TV_POTION, SV_POTION_ENLIGHTENMENT},

	{TV_POTION, SV_POTION_HEALING},
	{TV_POTION, SV_POTION_RESTORE_MANA},
	{TV_SCROLL, SV_SCROLL_STAR_DESTRUCTION},
	{TV_POTION, SV_POTION_STAR_ENLIGHTENMENT},
	{TV_SCROLL, SV_SCROLL_SUMMON_PET},

	{TV_SCROLL, SV_SCROLL_GENOCIDE},
	{TV_POTION, SV_POTION_STAR_HEALING},
	{TV_POTION, SV_POTION_STAR_HEALING},
	{TV_POTION, SV_POTION_NEW_LIFE},
	{TV_SCROLL, SV_SCROLL_MASS_GENOCIDE},

	{TV_POTION, SV_POTION_LIFE},
	{TV_POTION, SV_POTION_LIFE},
	{TV_POTION, SV_POTION_AUGMENTATION},
	{TV_POTION, SV_POTION_INVULNERABILITY},
	{TV_SCROLL, SV_SCROLL_ARTIFACT},
};

/*!
 * @brief 賞金首の引き換え処理 / Get prize
 * @return 各種賞金首のいずれかでも換金が行われたか否か。
 */
static bool kankin(void)
{
	INVENTORY_IDX i;
	int j;
	bool change = FALSE;
	GAME_TEXT o_name[MAX_NLEN];
	object_type *o_ptr;

	/* Loop for p_ptr->inventory_list and right/left arm */
	for (i = 0; i <= INVEN_LARM; i++)
	{
		o_ptr = &p_ptr->inventory_list[i];

		/* Living Tsuchinoko worthes $1000000 */
		if ((o_ptr->tval == TV_CAPTURE) && (o_ptr->pval == MON_TSUCHINOKO))
		{
			char buf[MAX_NLEN+20];
			object_desc(o_name, o_ptr, 0);
			sprintf(buf, _("%s を換金しますか？", "Convert %s into money? "),o_name);
			if (get_check(buf))
			{
				msg_format(_("賞金 %ld＄を手に入れた。", "You get %ldgp."), (long int)(1000000L * o_ptr->number));
				p_ptr->au += 1000000L * o_ptr->number;
				p_ptr->redraw |= (PR_GOLD);
				inven_item_increase(i, -o_ptr->number);
				inven_item_describe(i);
				inven_item_optimize(i);
			}
			change = TRUE;
		}
	}

	for (i = 0; i < INVEN_PACK; i++)
	{
		o_ptr = &p_ptr->inventory_list[i];

		/* Corpse of Tsuchinoko worthes $200000 */
		if ((o_ptr->tval == TV_CORPSE) && (o_ptr->sval == SV_CORPSE) && (o_ptr->pval == MON_TSUCHINOKO))
		{
			char buf[MAX_NLEN+20];
			object_desc(o_name, o_ptr, 0);
			sprintf(buf, _("%s を換金しますか？", "Convert %s into money? "),o_name);
			if (get_check(buf))
			{
				msg_format(_("賞金 %ld＄を手に入れた。", "You get %ldgp."), (long int)(200000L * o_ptr->number));
				p_ptr->au += 200000L * o_ptr->number;
				p_ptr->redraw |= (PR_GOLD);
				inven_item_increase(i, -o_ptr->number);
				inven_item_describe(i);
				inven_item_optimize(i);
			}
			change = TRUE;
		}
	}

	for (i = 0; i < INVEN_PACK; i++)
	{
		o_ptr = &p_ptr->inventory_list[i];

		/* Bones of Tsuchinoko worthes $100000 */
		if ((o_ptr->tval == TV_CORPSE) && (o_ptr->sval == SV_SKELETON) && (o_ptr->pval == MON_TSUCHINOKO))
		{
			char buf[MAX_NLEN+20];
			object_desc(o_name, o_ptr, 0);
			sprintf(buf, _("%s を換金しますか？", "Convert %s into money? "),o_name);
			if (get_check(buf))
			{
				msg_format(_("賞金 %ld＄を手に入れた。", "You get %ldgp."), (long int)(100000L * o_ptr->number));
				p_ptr->au += 100000L * o_ptr->number;
				p_ptr->redraw |= (PR_GOLD);
				inven_item_increase(i, -o_ptr->number);
				inven_item_describe(i);
				inven_item_optimize(i);
			}
			change = TRUE;
		}
	}

	for (i = 0; i < INVEN_PACK; i++)
	{
		o_ptr = &p_ptr->inventory_list[i];
		if ((o_ptr->tval == TV_CORPSE) && (o_ptr->sval == SV_CORPSE) && (streq(r_name + r_info[o_ptr->pval].name, r_name + r_info[today_mon].name)))
		{
			char buf[MAX_NLEN+20];
			object_desc(o_name, o_ptr, 0);
			sprintf(buf, _("%s を換金しますか？", "Convert %s into money? "),o_name);
			if (get_check(buf))
			{
				msg_format(_("賞金 %ld＄を手に入れた。", "You get %ldgp."), (long int)((r_info[today_mon].level * 50 + 100) * o_ptr->number));
				p_ptr->au += (r_info[today_mon].level * 50 + 100) * o_ptr->number;
				p_ptr->redraw |= (PR_GOLD);
				inven_item_increase(i, -o_ptr->number);
				inven_item_describe(i);
				inven_item_optimize(i);
			}
			change = TRUE;
		}
	}

	for (i = 0; i < INVEN_PACK; i++)
	{
		o_ptr = &p_ptr->inventory_list[i];

		if ((o_ptr->tval == TV_CORPSE) && (o_ptr->sval == SV_SKELETON) && (streq(r_name + r_info[o_ptr->pval].name, r_name + r_info[today_mon].name)))
		{
			char buf[MAX_NLEN+20];
			object_desc(o_name, o_ptr, 0);
			sprintf(buf, _("%s を換金しますか？", "Convert %s into money? "),o_name);
			if (get_check(buf))
			{
				msg_format(_("賞金 %ld＄を手に入れた。", "You get %ldgp."), (long int)((r_info[today_mon].level * 30 + 60) * o_ptr->number));
				p_ptr->au += (r_info[today_mon].level * 30 + 60) * o_ptr->number;
				p_ptr->redraw |= (PR_GOLD);
				inven_item_increase(i, -o_ptr->number);
				inven_item_describe(i);
				inven_item_optimize(i);
			}
			change = TRUE;
		}
	}

	for (j = 0; j < MAX_KUBI; j++)
	{
		/* Need reverse order --- Positions will be changed in the loop */
		for (i = INVEN_PACK-1; i >= 0; i--)
		{
			o_ptr = &p_ptr->inventory_list[i];
			if ((o_ptr->tval == TV_CORPSE) && (o_ptr->pval == current_world_ptr->bounty_r_idx[j]))
			{
				char buf[MAX_NLEN+20];
				int num, k;
				INVENTORY_IDX item_new;
				object_type forge;

				object_desc(o_name, o_ptr, 0);
				sprintf(buf, _("%sを渡しますか？", "Hand %s over? "),o_name);
				if (!get_check(buf)) continue;

#if 0 /* Obsoleted */
				msg_format(_("賞金 %ld＄を手に入れた。", "You get %ldgp."), (r_info[current_world_ptr->bounty_r_idx[j]].level + 1) * 300 * o_ptr->number);
				p_ptr->au += (r_info[current_world_ptr->bounty_r_idx[j]].level+1) * 300 * o_ptr->number;
				p_ptr->redraw |= (PR_GOLD);
				inven_item_increase(i, -o_ptr->number);
				inven_item_describe(i);
				inven_item_optimize(i);
				chg_virtue(p_ptr, V_JUSTICE, 5);
				current_world_ptr->bounty_r_idx[j] += 10000;

				change = TRUE;
#endif /* Obsoleted */

				/* Hand it first */
				inven_item_increase(i, -o_ptr->number);
				inven_item_describe(i);
				inven_item_optimize(i);

				chg_virtue(p_ptr, V_JUSTICE, 5);
				current_world_ptr->bounty_r_idx[j] += 10000;

				/* Count number of unique corpses already handed */
				for (num = 0, k = 0; k < MAX_KUBI; k++)
				{
					if (current_world_ptr->bounty_r_idx[k] >= 10000) num++;
				}
				msg_format(_("これで合計 %d ポイント獲得しました。" ,"You earned %d point%s total."), num, (num > 1 ? "s" : ""));

				/* Prepare to make a prize */
				object_prep(&forge, lookup_kind(prize_list[num-1].tval, prize_list[num-1].sval));
				apply_magic(&forge, p_ptr->current_floor_ptr->object_level, AM_NO_FIXED_ART);

				object_aware(&forge);
				object_known(&forge);

				/*
				 * Hand it --- Assume there is an empty slot.
				 * Since a corpse is handed at first,
				 * there is at least one empty slot.
				 */
				item_new = inven_carry(&forge);

				object_desc(o_name, &forge, 0);
				msg_format(_("%s(%c)を貰った。", "You get %s (%c). "), o_name, index_to_label(item_new));

				/* Auto-inscription */
				autopick_alter_item(item_new, FALSE);
				handle_stuff();

				change = TRUE;
			}
		}
	}

	if (!change)
	{
		msg_print(_("賞金を得られそうなものは持っていなかった。", "You have nothing."));
		msg_print(NULL);
		return FALSE;
	}
	return TRUE;
}

/*!
 * @brief 宿屋の利用サブルーチン
 * @details inn commands\n
 * Note that resting for the night was a perfect way to avoid player\n
 * ghosts in the town *if* you could only make it to the inn in time (-:\n
 * Now that the ghosts are temporarily disabled in 2.8.X, this function\n
 * will not be that useful.  I will keep it in the hopes the player\n
 * ghost code does become a reality again. Does help to avoid filthy urchins.\n
 * Resting at night is also a quick way to restock stores -KMW-\n
 * @param cmd 宿屋の利用施設ID
 * @return 施設の利用が実際に行われたか否か。
 */
static bool inn_comm(int cmd)
{
	switch (cmd)
	{
		case BACT_FOOD: /* Buy food & drink */
			if (p_ptr->food >= PY_FOOD_FULL)
			{
				msg_print(_("今は満腹だ。", "You are full now."));
				return FALSE;
			}
			msg_print(_("バーテンはいくらかの食べ物とビールをくれた。", "The barkeep gives you some gruel and a beer."));
			(void)set_food(p_ptr, PY_FOOD_MAX - 1);
			break;

		case BACT_REST: /* Rest for the night */
			if ((p_ptr->poisoned) || (p_ptr->cut))
			{
				msg_print(_("あなたに必要なのは部屋ではなく、治療者です。", "You need a healer, not a room."));
				msg_print(NULL);
				msg_print(_("すみません、でもうちで誰かに死なれちゃ困りますんで。", "Sorry, but don't want anyone dying in here."));
			}
			else
			{
				s32b oldturn = current_world_ptr->game_turn;
				int prev_day, prev_hour, prev_min;

				extract_day_hour_min(&prev_day, &prev_hour, &prev_min);
				if ((prev_hour >= 6) && (prev_hour <= 17)) 
					exe_write_diary(p_ptr, NIKKI_BUNSHOU, 0, _("宿屋に泊まった。", "stay over daytime at the inn."));
				else
					exe_write_diary(p_ptr, NIKKI_BUNSHOU, 0, _("宿屋に泊まった。", "stay over night at the inn."));
				
				current_world_ptr->game_turn = (current_world_ptr->game_turn / (TURNS_PER_TICK * TOWN_DAWN / 2) + 1) * (TURNS_PER_TICK * TOWN_DAWN / 2);
				if (current_world_ptr->dungeon_turn < current_world_ptr->dungeon_turn_limit)
				{
					current_world_ptr->dungeon_turn += MIN((current_world_ptr->game_turn - oldturn), TURNS_PER_TICK * 250) * INN_DUNGEON_TURN_ADJ;
					if (current_world_ptr->dungeon_turn > current_world_ptr->dungeon_turn_limit) current_world_ptr->dungeon_turn = current_world_ptr->dungeon_turn_limit;
				}

				prevent_turn_overflow();

				if ((prev_hour >= 18) && (prev_hour <= 23)) exe_write_diary(p_ptr, NIKKI_HIGAWARI, 0, NULL);
				p_ptr->chp = p_ptr->mhp;

				if (ironman_nightmare)
				{
					msg_print(_("眠りに就くと恐ろしい光景が心をよぎった。", "Horrible visions flit through your mind as you sleep."));

					/* Have some nightmares */
					while(1)
					{
						sanity_blast(p_ptr, NULL, FALSE);
						if (!one_in_(3)) break;
					}

					msg_print(_("あなたは絶叫して目を覚ました。", "You awake screaming."));
					exe_write_diary(p_ptr, NIKKI_BUNSHOU, 0, _("悪夢にうなされてよく眠れなかった。", "be troubled by a nightmare."));
				}
				else
				{
					set_blind(p_ptr, 0);
					set_confused(p_ptr, 0);
					p_ptr->stun = 0;
					p_ptr->chp = p_ptr->mhp;
					p_ptr->csp = p_ptr->msp;
					if (p_ptr->pclass == CLASS_MAGIC_EATER)
					{
						int i;
						for (i = 0; i < 72; i++)
						{
							p_ptr->magic_num1[i] = p_ptr->magic_num2[i] * EATER_CHARGE;
						}
						for (; i < 108; i++)
						{
							p_ptr->magic_num1[i] = 0;
						}
					}

					if ((prev_hour >= 6) && (prev_hour <= 17))
					{
						msg_print(_("あなたはリフレッシュして目覚め、夕方を迎えた。", "You awake refreshed for the evening."));
						exe_write_diary(p_ptr, NIKKI_BUNSHOU, 0, _("夕方を迎えた。", "awake refreshed."));
					}
					else
					{
						msg_print(_("あなたはリフレッシュして目覚め、新たな日を迎えた。", "You awake refreshed for the new day."));
						exe_write_diary(p_ptr, NIKKI_BUNSHOU, 0, _("すがすがしい朝を迎えた。", "awake refreshed."));
					}
				}
			}
			break;

		case BACT_RUMORS: /* Listen for rumors */
			{
				display_rumor(TRUE);
				break;
			}
	}

	return (TRUE);
}


/*!
 * @brief クエスト情報を表示しつつ処理する。/ Display quest information
 * @param questnum クエストのID
 * @param do_init クエストの開始処理(TRUE)、結果処理か(FALSE)
 * @return なし
 */
static void get_questinfo(IDX questnum, bool do_init)
{
	int i;
	QUEST_IDX old_quest;
	GAME_TEXT tmp_str[80];

	/* Clear the text */
	for (i = 0; i < 10; i++)
	{
		quest_text[i][0] = '\0';
	}

	quest_text_line = 0;

	/* Set the quest number temporary */
	old_quest = p_ptr->inside_quest;
	p_ptr->inside_quest = questnum;

	/* Get the quest text */
	init_flags = INIT_SHOW_TEXT;
	if (do_init) init_flags |= INIT_ASSIGN;

	process_dungeon_file("q_info.txt", 0, 0, 0, 0);

	/* Reset the old quest number */
	p_ptr->inside_quest = old_quest;

	/* Print the quest info */
	sprintf(tmp_str, _("クエスト情報 (危険度: %d 階相当)", "Quest Information (Danger level: %d)"), (int)quest[questnum].level);

	prt(tmp_str, 5, 0);

	prt(quest[questnum].name, 7, 0);

	for (i = 0; i < 10; i++)
	{
		c_put_str(TERM_YELLOW, quest_text[i], i + 8, 0);
	}
}

/*!
 * @brief クエスト処理のメインルーチン / Request a quest from the Lord.
 * @return なし
 */
static void castle_quest(void)
{
	QUEST_IDX q_index = 0;
	monster_race *r_ptr;
	quest_type *q_ptr;
	concptr name;


	clear_bldg(4, 18);

	/* Current quest of the building */
	q_index = p_ptr->current_floor_ptr->grid_array[p_ptr->y][p_ptr->x].special;

	/* Is there a quest available at the building? */
	if (!q_index)
	{
		put_str(_("今のところクエストはありません。", "I don't have a quest for you at the moment."), 8, 0);
		return;
	}

	q_ptr = &quest[q_index];

	/* Quest is completed */
	if (q_ptr->status == QUEST_STATUS_COMPLETED)
	{
		/* Rewarded quest */
		q_ptr->status = QUEST_STATUS_REWARDED;

		get_questinfo(q_index, FALSE);

		reinit_wilderness = TRUE;
	}
	/* Failed quest */
	else if (q_ptr->status == QUEST_STATUS_FAILED)
	{
		get_questinfo(q_index, FALSE);

		/* Mark quest as done (but failed) */
		q_ptr->status = QUEST_STATUS_FAILED_DONE;

		reinit_wilderness = TRUE;
	}
	/* Quest is still unfinished */
	else if (q_ptr->status == QUEST_STATUS_TAKEN)
	{
		put_str(_("あなたは現在のクエストを終了させていません！", "You have not completed your current quest yet!"), 8, 0);
		put_str(_("CTRL-Qを使えばクエストの状態がチェックできます。", "Use CTRL-Q to check the status of your quest."), 9, 0);
		put_str(_("クエストを終わらせたら戻って来て下さい。", "Return when you have completed your quest."), 12, 0);
	}
	/* No quest yet */
	else if (q_ptr->status == QUEST_STATUS_UNTAKEN)
	{
		q_ptr->status = QUEST_STATUS_TAKEN;

		reinit_wilderness = TRUE;

		/* Assign a new quest */
		if (q_ptr->type == QUEST_TYPE_KILL_ANY_LEVEL)
		{
			if (q_ptr->r_idx == 0)
			{
				/* Random monster at least 5 - 10 levels out of deep */
				q_ptr->r_idx = get_mon_num(q_ptr->level + 4 + randint1(6));
			}

			r_ptr = &r_info[q_ptr->r_idx];

			while ((r_ptr->flags1 & RF1_UNIQUE) || (r_ptr->rarity != 1))
			{
				q_ptr->r_idx = get_mon_num(q_ptr->level) + 4 + randint1(6);
				r_ptr = &r_info[q_ptr->r_idx];
			}

			if (q_ptr->max_num == 0)
			{
				/* Random monster number */
				if (randint1(10) > 7)
					q_ptr->max_num = 1;
				else
					q_ptr->max_num = randint1(3) + 1;
			}

			q_ptr->cur_num = 0;
			name = (r_name + r_ptr->name);
			msg_format(_("クエスト: %sを %d体倒す", "Your quest: kill %d %s"), name,q_ptr->max_num);
		}
		else
		{
			get_questinfo(q_index, TRUE);
		}
	}
}


/*!
 * @brief 町に関するヘルプを表示する / Display town history
 * @return なし
 */
static void town_history(void)
{
	screen_save();

	/* Peruse the building help file */
	(void)show_file(TRUE, _("jbldg.txt", "bldg.txt"), NULL, 0, 0);
	screen_load();
}

/*!
 * @brief 攻撃時スレイによるダメージ期待値修正計算 / critical happens at i / 10000
 * @param dam 基本ダメージ
 * @param mult スレイ倍率（掛け算部分）
 * @param div スレイ倍率（割り算部分）
 * @param force 理力特別計算フラグ
 * @return ダメージ期待値
 */
static HIT_POINT calc_slaydam(HIT_POINT dam, int mult, int div, bool force)
{
	int tmp;
	if(force)
	{
		tmp = dam * 60;
		tmp *= mult * 3;
		tmp /= div * 2;
		tmp += dam * 60 * 2;
		tmp /= 60;
	}
	else
	{
		tmp = dam * 60;
		tmp *= mult; 
		tmp /= div;
		tmp /= 60;
	}
	return tmp;
}

/*!
 * @brief 攻撃時の期待値計算（スレイ→重量クリティカル→切れ味効果）
 * @param dam 基本ダメージ
 * @param mult スレイ倍率（掛け算部分）
 * @param div スレイ倍率（割り算部分）
 * @param force 理力特別計算フラグ
 * @param weight 重量
 * @param plus 武器ダメージ修正
 * @param meichuu 命中値
 * @param dokubari 毒針処理か否か
 * @param vorpal_mult 切れ味倍率（掛け算部分）
 * @param vorpal_div 切れ味倍率（割り算部分）
 * @return ダメージ期待値
 */
static u32b calc_expect_dice(u32b dam, int mult, int div, bool force, WEIGHT weight, int plus, s16b meichuu, bool dokubari, int vorpal_mult, int vorpal_div)
{
	dam = calc_slaydam(dam, mult, div, force);
	dam = calc_expect_crit(weight, plus, dam, meichuu, dokubari);
	dam = calc_slaydam(dam, vorpal_mult, vorpal_div, FALSE);
	return dam;
}


/*!
 * @brief 武器の各条件毎のダメージ期待値を表示する。
 * @param r 表示行
 * @param c 表示列
 * @param mindice ダイス部分最小値
 * @param maxdice ダイス部分最大値
 * @param blows 攻撃回数
 * @param dam_bonus ダメージ修正値
 * @param attr 条件内容
 * @param color 条件内容の表示色
 * @details
 * Display the damage figure of an object\n
 * (used by compare_weapon_aux)\n
 * \n
 * Only accurate for the current weapon, because it includes\n
 * the current +dam of the player.\n
 * @return なし
 */
static void show_weapon_dmg(int r, int c, int mindice, int maxdice, int blows, int dam_bonus, concptr attr, byte color)
{
	GAME_TEXT tmp_str[80];
	int mindam, maxdam;
	
	mindam = blows * (mindice + dam_bonus);
	maxdam = blows * (maxdice + dam_bonus);

	/* Print the intro text */
	c_put_str(color, attr, r, c);

	/* Calculate the min and max damage figures */
	sprintf(tmp_str, _("１ターン: %d-%d ダメージ", "Attack: %d-%d damage"), mindam, maxdam);
	
	/* Print the damage */
	put_str(tmp_str, r, c + 8);
}


/*!
 * @brief 武器一つ毎のダメージ情報を表示する。
 * @param o_ptr オブジェクトの構造体の参照ポインタ。
 * @param col 表示する行の上端
 * @param r 表示する列の左端
 * @details
 * Show the damage figures for the various monster types\n
 * \n
 * Only accurate for the current weapon, because it includes\n
 * the current number of blows for the player.\n
 * @return なし
 */
static void compare_weapon_aux(object_type *o_ptr, int col, int r)
{
	BIT_FLAGS flgs[TR_FLAG_SIZE];
	int blow = p_ptr->num_blow[0];
	bool force = FALSE;
	bool dokubari = FALSE;
	
	/* Effective dices */
	int eff_dd = o_ptr->dd + p_ptr->to_dd[0];
	int eff_ds = o_ptr->ds + p_ptr->to_ds[0];
	
	int mindice = eff_dd;
	int maxdice = eff_ds * eff_dd;
	int mindam = 0;
	int maxdam = 0;
	int vorpal_mult = 1;
	int vorpal_div = 1;
	int dmg_bonus = o_ptr->to_d + p_ptr->to_d[0];
	

	/* Get the flags of the weapon */
	object_flags(o_ptr, flgs);
	
	if((o_ptr->tval == TV_SWORD) && (o_ptr->sval == SV_DOKUBARI)) dokubari = TRUE;
	
	
	/* Show Critical Damage*/
	mindam = calc_expect_crit(o_ptr->weight, o_ptr->to_h, mindice, p_ptr->to_h[0], dokubari);
	maxdam = calc_expect_crit(o_ptr->weight, o_ptr->to_h, maxdice, p_ptr->to_h[0], dokubari);
	
	show_weapon_dmg(r++, col, mindam, maxdam, blow, dmg_bonus, _("会心:", "Critical:"), TERM_L_RED);

	
	/* Vorpal Hit*/
	if ((have_flag(flgs, TR_VORPAL) || hex_spelling(HEX_RUNESWORD)))
	{
		if((o_ptr->name1 == ART_VORPAL_BLADE) || (o_ptr->name1 == ART_CHAINSWORD))
		{
			vorpal_mult = 5;
			vorpal_div = 3;
		}
		else
		{
			vorpal_mult = 11;
			vorpal_div = 9;
		}
		
		mindam = calc_expect_dice(mindice, 1, 1, FALSE, o_ptr->weight, o_ptr->to_h, p_ptr->to_h[0], dokubari, vorpal_mult, vorpal_div);
		maxdam = calc_expect_dice(maxdice, 1, 1, FALSE, o_ptr->weight, o_ptr->to_h, p_ptr->to_h[0], dokubari, vorpal_mult, vorpal_div);		
		show_weapon_dmg(r++, col, mindam, maxdam, blow, dmg_bonus, _("切れ味:", "Vorpal:") , TERM_L_RED);
	}	
	
	if ((p_ptr->pclass != CLASS_SAMURAI) && have_flag(flgs, TR_FORCE_WEAPON) && (p_ptr->csp > (o_ptr->dd * o_ptr->ds / 5)))
	{
		force = TRUE;
		
		mindam = calc_expect_dice(mindice, 1, 1, force, o_ptr->weight, o_ptr->to_h, p_ptr->to_h[0], dokubari, vorpal_mult, vorpal_div);
		maxdam = calc_expect_dice(maxdice, 1, 1, force, o_ptr->weight, o_ptr->to_h, p_ptr->to_h[0], dokubari, vorpal_mult, vorpal_div);
		show_weapon_dmg(r++, col, mindam, maxdam, blow, dmg_bonus, _("理力:", "Force  :"), TERM_L_BLUE);
	}
		
	/* Print the relevant lines */
	if (have_flag(flgs, TR_KILL_ANIMAL))
	{
		mindam = calc_expect_dice(mindice, 4, 1, force, o_ptr->weight, o_ptr->to_h, p_ptr->to_h[0], dokubari, vorpal_mult, vorpal_div);
		maxdam = calc_expect_dice(maxdice, 4, 1, force, o_ptr->weight, o_ptr->to_h, p_ptr->to_h[0], dokubari, vorpal_mult, vorpal_div);		
		show_weapon_dmg(r++, col, mindam, maxdam, blow, dmg_bonus,  _("動物:", "Animals:"), TERM_YELLOW);
	}
	else if (have_flag(flgs, TR_SLAY_ANIMAL)) 
	{
		mindam = calc_expect_dice(mindice, 5, 2, force, o_ptr->weight, o_ptr->to_h, p_ptr->to_h[0], dokubari, vorpal_mult, vorpal_div);
		maxdam = calc_expect_dice(maxdice, 5, 2, force, o_ptr->weight, o_ptr->to_h, p_ptr->to_h[0], dokubari, vorpal_mult, vorpal_div);
		show_weapon_dmg(r++, col, mindam, maxdam, blow, dmg_bonus,  _("動物:", "Animals:"), TERM_YELLOW);
	}
	if (have_flag(flgs, TR_KILL_EVIL))
	{	
		mindam = calc_expect_dice(mindice, 7, 2, force, o_ptr->weight, o_ptr->to_h, p_ptr->to_h[0], dokubari, vorpal_mult, vorpal_div);
		maxdam = calc_expect_dice(maxdice, 7, 2, force, o_ptr->weight, o_ptr->to_h, p_ptr->to_h[0], dokubari, vorpal_mult, vorpal_div);
		show_weapon_dmg(r++, col, mindam, maxdam, blow, dmg_bonus,  _("邪悪:", "Evil:"), TERM_YELLOW);
	}
	else if (have_flag(flgs, TR_SLAY_EVIL))
	{	
		mindam = calc_expect_dice(mindice, 2, 1, force, o_ptr->weight, o_ptr->to_h, p_ptr->to_h[0], dokubari, vorpal_mult, vorpal_div);
		maxdam = calc_expect_dice(maxdice, 2, 1, force, o_ptr->weight, o_ptr->to_h, p_ptr->to_h[0], dokubari, vorpal_mult, vorpal_div);		
		show_weapon_dmg(r++, col, mindam, maxdam, blow, dmg_bonus,  _("邪悪:", "Evil:"), TERM_YELLOW);
	}
	if (have_flag(flgs, TR_KILL_HUMAN))
	{	
		mindam = calc_expect_dice(mindice, 4, 1, force, o_ptr->weight, o_ptr->to_h, p_ptr->to_h[0], dokubari, vorpal_mult, vorpal_div);
		maxdam = calc_expect_dice(maxdice, 4, 1, force, o_ptr->weight, o_ptr->to_h, p_ptr->to_h[0], dokubari, vorpal_mult, vorpal_div);
		show_weapon_dmg(r++, col, mindam, maxdam, blow, dmg_bonus,  _("人間:", "Human:"), TERM_YELLOW);
	}
	else if (have_flag(flgs, TR_SLAY_HUMAN))
	{	
		mindam = calc_expect_dice(mindice, 5, 2, force, o_ptr->weight, o_ptr->to_h, p_ptr->to_h[0], dokubari, vorpal_mult, vorpal_div);
		maxdam = calc_expect_dice(maxdice, 5, 2, force, o_ptr->weight, o_ptr->to_h, p_ptr->to_h[0], dokubari, vorpal_mult, vorpal_div);
		show_weapon_dmg(r++, col, mindam, maxdam, blow, dmg_bonus,  _("人間:", "Human:"), TERM_YELLOW);
	}
	if (have_flag(flgs, TR_KILL_UNDEAD))
	{
		mindam = calc_expect_dice(mindice, 5, 1, force, o_ptr->weight, o_ptr->to_h, p_ptr->to_h[0], dokubari, vorpal_mult, vorpal_div);
		maxdam = calc_expect_dice(maxdice, 5, 1, force, o_ptr->weight, o_ptr->to_h, p_ptr->to_h[0], dokubari, vorpal_mult, vorpal_div);
		show_weapon_dmg(r++, col, mindam, maxdam, blow, dmg_bonus,  _("不死:", "Undead:"), TERM_YELLOW);
	}
	else if (have_flag(flgs, TR_SLAY_UNDEAD)) 
	{
		mindam = calc_expect_dice(mindice, 3, 1, force, o_ptr->weight, o_ptr->to_h, p_ptr->to_h[0], dokubari, vorpal_mult, vorpal_div);
		maxdam = calc_expect_dice(maxdice, 3, 1, force, o_ptr->weight, o_ptr->to_h, p_ptr->to_h[0], dokubari, vorpal_mult, vorpal_div);
		show_weapon_dmg(r++, col, mindam, maxdam, blow, dmg_bonus,  _("不死:", "Undead:"), TERM_YELLOW);
	}
	if (have_flag(flgs, TR_KILL_DEMON))
	{	
		mindam = calc_expect_dice(mindice, 5, 1, force, o_ptr->weight, o_ptr->to_h, p_ptr->to_h[0], dokubari, vorpal_mult, vorpal_div);
		maxdam = calc_expect_dice(maxdice, 5, 1, force, o_ptr->weight, o_ptr->to_h, p_ptr->to_h[0], dokubari, vorpal_mult, vorpal_div);
		show_weapon_dmg(r++, col, mindam, maxdam, blow, dmg_bonus,  _("悪魔:", "Demons:") , TERM_YELLOW);
	}
	else if (have_flag(flgs, TR_SLAY_DEMON))
	{	
		mindam = calc_expect_dice(mindice, 3, 1, force, o_ptr->weight, o_ptr->to_h, p_ptr->to_h[0], dokubari, vorpal_mult, vorpal_div);
		maxdam = calc_expect_dice(maxdice, 3, 1, force, o_ptr->weight, o_ptr->to_h, p_ptr->to_h[0], dokubari, vorpal_mult, vorpal_div);
		show_weapon_dmg(r++, col, mindam, maxdam, blow, dmg_bonus, _("悪魔:", "Demons:") , TERM_YELLOW);
	}
	if (have_flag(flgs, TR_KILL_ORC))
	{
		mindam = calc_expect_dice(mindice, 5, 1, force, o_ptr->weight, o_ptr->to_h, p_ptr->to_h[0], dokubari, vorpal_mult, vorpal_div);
		maxdam = calc_expect_dice(maxdice, 5, 1, force, o_ptr->weight, o_ptr->to_h, p_ptr->to_h[0], dokubari, vorpal_mult, vorpal_div);
		show_weapon_dmg(r++, col, mindam, maxdam, blow, dmg_bonus,  _("オーク:", "Orcs:"), TERM_YELLOW);
	}
	else if (have_flag(flgs, TR_SLAY_ORC))
	{
		mindam = calc_expect_dice(mindice, 3, 1, force, o_ptr->weight, o_ptr->to_h, p_ptr->to_h[0], dokubari, vorpal_mult, vorpal_div);
		maxdam = calc_expect_dice(maxdice, 3, 1, force, o_ptr->weight, o_ptr->to_h, p_ptr->to_h[0], dokubari, vorpal_mult, vorpal_div);
		show_weapon_dmg(r++, col, mindam, maxdam, blow, dmg_bonus,  _("オーク:", "Orcs:"), TERM_YELLOW);
	}
	if (have_flag(flgs, TR_KILL_TROLL))
	{
		mindam = calc_expect_dice(mindice, 5, 1, force, o_ptr->weight, o_ptr->to_h, p_ptr->to_h[0], dokubari, vorpal_mult, vorpal_div);
		maxdam = calc_expect_dice(maxdice, 5, 1, force, o_ptr->weight, o_ptr->to_h, p_ptr->to_h[0], dokubari, vorpal_mult, vorpal_div);
		show_weapon_dmg(r++, col, mindam, maxdam, blow, dmg_bonus,  _("トロル:", "Trolls:") , TERM_YELLOW);
	}
	else if (have_flag(flgs, TR_SLAY_TROLL))
	{
		mindam = calc_expect_dice(mindice, 3, 1, force, o_ptr->weight, o_ptr->to_h, p_ptr->to_h[0], dokubari, vorpal_mult, vorpal_div);
		maxdam = calc_expect_dice(maxdice, 3, 1, force, o_ptr->weight, o_ptr->to_h, p_ptr->to_h[0], dokubari, vorpal_mult, vorpal_div);
		show_weapon_dmg(r++, col, mindam, maxdam, blow, dmg_bonus,   _("トロル:", "Trolls:") , TERM_YELLOW);
	}
	if (have_flag(flgs, TR_KILL_GIANT))
	{
		mindam = calc_expect_dice(mindice, 5, 1, force, o_ptr->weight, o_ptr->to_h, p_ptr->to_h[0], dokubari, vorpal_mult, vorpal_div);
		maxdam = calc_expect_dice(maxdice, 5, 1, force, o_ptr->weight, o_ptr->to_h, p_ptr->to_h[0], dokubari, vorpal_mult, vorpal_div);
		show_weapon_dmg(r++, col, mindam, maxdam, blow, dmg_bonus,  _("巨人:", "Giants:"), TERM_YELLOW);
	}
	else if (have_flag(flgs, TR_SLAY_GIANT))
	{
		mindam = calc_expect_dice(mindice, 3, 1, force, o_ptr->weight, o_ptr->to_h, p_ptr->to_h[0], dokubari, vorpal_mult, vorpal_div);
		maxdam = calc_expect_dice(maxdice, 3, 1, force, o_ptr->weight, o_ptr->to_h, p_ptr->to_h[0], dokubari, vorpal_mult, vorpal_div);
		show_weapon_dmg(r++, col, mindam, maxdam, blow, dmg_bonus,  _("巨人:", "Giants:"), TERM_YELLOW);
	}
	if (have_flag(flgs, TR_KILL_DRAGON))
	{
		mindam = calc_expect_dice(mindice, 5, 1, force, o_ptr->weight, o_ptr->to_h, p_ptr->to_h[0], dokubari, vorpal_mult, vorpal_div);
		maxdam = calc_expect_dice(maxdice, 5, 1, force, o_ptr->weight, o_ptr->to_h, p_ptr->to_h[0], dokubari, vorpal_mult, vorpal_div);
		show_weapon_dmg(r++, col, mindam, maxdam, blow, dmg_bonus,  _("竜:", "Dragons:"), TERM_YELLOW);
	}
	else if (have_flag(flgs, TR_SLAY_DRAGON))
	{		
		mindam = calc_expect_dice(mindice, 3, 1, force, o_ptr->weight, o_ptr->to_h, p_ptr->to_h[0], dokubari, vorpal_mult, vorpal_div);
		maxdam = calc_expect_dice(maxdice, 3, 1, force, o_ptr->weight, o_ptr->to_h, p_ptr->to_h[0], dokubari, vorpal_mult, vorpal_div);
		show_weapon_dmg(r++, col, mindam, maxdam, blow, dmg_bonus,   _("竜:", "Dragons:"), TERM_YELLOW);
	}
	if (have_flag(flgs, TR_BRAND_ACID))
	{
		mindam = calc_expect_dice(mindice, 5, 2, force, o_ptr->weight, o_ptr->to_h, p_ptr->to_h[0], dokubari, vorpal_mult, vorpal_div);
		maxdam = calc_expect_dice(maxdice, 5, 2, force, o_ptr->weight, o_ptr->to_h, p_ptr->to_h[0], dokubari, vorpal_mult, vorpal_div);
		show_weapon_dmg(r++, col, mindam, maxdam, blow, dmg_bonus,  _("酸属性:", "Acid:"), TERM_RED);
	}
	if (have_flag(flgs, TR_BRAND_ELEC))
	{
		mindam = calc_expect_dice(mindice, 5, 2, force, o_ptr->weight, o_ptr->to_h, p_ptr->to_h[0], dokubari, vorpal_mult, vorpal_div);
		maxdam = calc_expect_dice(maxdice, 5, 2, force, o_ptr->weight, o_ptr->to_h, p_ptr->to_h[0], dokubari, vorpal_mult, vorpal_div);
		show_weapon_dmg(r++, col, mindam, maxdam, blow, dmg_bonus,  _("電属性:", "Elec:"), TERM_RED);
	}
	if (have_flag(flgs, TR_BRAND_FIRE))
	{
		mindam = calc_expect_dice(mindice, 5, 2, force, o_ptr->weight, o_ptr->to_h, p_ptr->to_h[0], dokubari, vorpal_mult, vorpal_div);
		maxdam = calc_expect_dice(maxdice, 5, 2, force, o_ptr->weight, o_ptr->to_h, p_ptr->to_h[0], dokubari, vorpal_mult, vorpal_div);
		show_weapon_dmg(r++, col, mindam, maxdam, blow, dmg_bonus,  _("炎属性:", "Fire:"), TERM_RED);
	}
	if (have_flag(flgs, TR_BRAND_COLD))
	{
		mindam = calc_expect_dice(mindice, 5, 2, force, o_ptr->weight, o_ptr->to_h, p_ptr->to_h[0], dokubari, vorpal_mult, vorpal_div);
		maxdam = calc_expect_dice(maxdice, 5, 2, force, o_ptr->weight, o_ptr->to_h, p_ptr->to_h[0], dokubari, vorpal_mult, vorpal_div);
		show_weapon_dmg(r++, col, mindam, maxdam, blow, dmg_bonus,  _("冷属性:", "Cold:"), TERM_RED);
	}
	if (have_flag(flgs, TR_BRAND_POIS))
	{
		mindam = calc_expect_dice(mindice, 5, 2, force, o_ptr->weight, o_ptr->to_h, p_ptr->to_h[0], dokubari, vorpal_mult, vorpal_div);
		maxdam = calc_expect_dice(maxdice, 5, 2, force, o_ptr->weight, o_ptr->to_h, p_ptr->to_h[0], dokubari, vorpal_mult, vorpal_div);
		show_weapon_dmg(r++, col, mindam, maxdam, blow, dmg_bonus, _("毒属性:", "Poison:"), TERM_RED);
	}
}

/*!
 * @brief 武器匠における武器一つ毎の完全情報を表示する。
 * @param o_ptr オブジェクトの構造体の参照ポインタ。
 * @param row 表示する列の左端
 * @param col 表示する行の上端
 * @details
 * Displays all info about a weapon
 *
 * Only accurate for the current weapon, because it includes
 * various info about the player's +to_dam and number of blows.
 * @return なし
 */
static void list_weapon(object_type *o_ptr, TERM_LEN row, TERM_LEN col)
{
	GAME_TEXT o_name[MAX_NLEN];
	GAME_TEXT tmp_str[80];

	DICE_NUMBER eff_dd = o_ptr->dd + p_ptr->to_dd[0];
	DICE_SID eff_ds = o_ptr->ds + p_ptr->to_ds[0];
	HIT_RELIABILITY reli = p_ptr->skill_thn + (p_ptr->to_h[0] + o_ptr->to_h) * BTH_PLUS_ADJ;

	/* Print the weapon name */
	object_desc(o_name, o_ptr, OD_NAME_ONLY);
	c_put_str(TERM_YELLOW, o_name, row, col);

	/* Print the player's number of blows */
	sprintf(tmp_str, _("攻撃回数: %d", "Number of Blows: %d"), p_ptr->num_blow[0]);
	put_str(tmp_str, row+1, col);

	/* Print to_hit and to_dam of the weapon */
	sprintf(tmp_str, _("命中率:  0  50 100 150 200 (敵のAC)", "To Hit:  0  50 100 150 200 (AC)"));
	put_str(tmp_str, row+2, col);

	/* Print the weapons base damage dice */
	sprintf(tmp_str, "        %2d  %2d  %2d  %2d  %2d (%%)",
		(int)hit_chance(reli, 0),
		(int)hit_chance(reli, 50),
		(int)hit_chance(reli, 100),
		(int)hit_chance(reli, 150),
		(int)hit_chance(reli, 200));
	put_str(tmp_str, row+3, col);
	c_put_str(TERM_YELLOW, _("可能なダメージ:", "Possible Damage:"), row+5, col);

	/* Damage for one blow (if it hits) */
	sprintf(tmp_str, _("攻撃一回につき %d-%d", "One Strike: %d-%d damage"),
	    (int)(eff_dd + o_ptr->to_d + p_ptr->to_d[0]),
		(int)(eff_ds * eff_dd + o_ptr->to_d + p_ptr->to_d[0]));
	put_str(tmp_str, row+6, col+1);

	/* Damage for the complete attack (if all blows hit) */
	sprintf(tmp_str, _("１ターンにつき %d-%d", "One Attack: %d-%d damage"),
		(int)(p_ptr->num_blow[0] * (eff_dd + o_ptr->to_d + p_ptr->to_d[0])),
			(int)(p_ptr->num_blow[0] * (eff_ds * eff_dd + o_ptr->to_d + p_ptr->to_d[0])));
	put_str(tmp_str, row+7, col+1);
}

/*!
 * @brief 武器匠鑑定１回分（オブジェクト２種）の処理。/ Compare weapons
 * @details 
 * Copies the weapons to compare into the weapon-slot and\n
 * compares the values for both weapons.\n
 * 武器１つだけで比較をしないなら費用は半額になる。
 * @param bcost 基本鑑定費用
 * @return 最終的にかかった費用
 */
static PRICE compare_weapons(PRICE bcost)
{
	int i, n;
	OBJECT_IDX item, item2;
	object_type *o_ptr[2];
	object_type orig_weapon;
	object_type *i_ptr;
	concptr q, s;
	TERM_LEN row = 2;
	TERM_LEN wid = 38, mgn = 2;
	bool old_character_xtra = current_world_ptr->character_xtra;
	char ch;
	PRICE total = 0;
	PRICE cost = 0; /* First time no price */

	screen_save();
	clear_bldg(0, 22);

	/* Store copy of original wielded weapon */
	i_ptr = &p_ptr->inventory_list[INVEN_RARM];
	object_copy(&orig_weapon, i_ptr);

	item_tester_hook = item_tester_hook_orthodox_melee_weapons;

	/* Get the first weapon */
	q = _("第一の武器は？", "What is your first weapon? ");
	s = _("比べるものがありません。", "You have nothing to compare.");

	o_ptr[0] = choose_object(p_ptr, &item, q, s, (USE_EQUIP | USE_INVEN | IGNORE_BOTHHAND_SLOT), 0);
	if (!o_ptr[0])
	{
		screen_load();
		return (0);
	}

	n = 1;
	total = bcost;

	while (TRUE)
	{
		clear_bldg(0, 22);

		/* Only compare melee weapons */
		item_tester_hook = item_tester_hook_orthodox_melee_weapons;

		/* Hack -- prevent "icky" message */
		current_world_ptr->character_xtra = TRUE;

		/* Diaplay selected weapon's infomation */
		for (i = 0; i < n; i++)
		{
			int col = (wid * i + mgn);

			/* Copy i-th weapon into the weapon slot (if it's not already there) */
			if (o_ptr[i] != i_ptr) object_copy(i_ptr, o_ptr[i]);

			p_ptr->update |= PU_BONUS;
			handle_stuff();

			/* List the new values */
			list_weapon(o_ptr[i], row, col);
			compare_weapon_aux(o_ptr[i], col, row + 8);

			/* Copy back the original weapon into the weapon slot */
			object_copy(i_ptr, &orig_weapon);
		}

		/* Reset the values for the old weapon */
		p_ptr->update |= PU_BONUS;
		handle_stuff();

		current_world_ptr->character_xtra = old_character_xtra;

#ifdef JP
		put_str(format("[ 比較対象: 's'で変更 ($%d) ]", cost), 1, (wid + mgn));
		put_str("(一番高いダメージが適用されます。複数の倍打効果は足し算されません。)", row + 4, 0);
		prt("現在の技量から判断すると、あなたの武器は以下のような威力を発揮します:", 0, 0);
#else
		put_str(format("[ 's' Select secondary weapon($%d) ]", cost), row + 1, (wid * i + mgn));
		put_str("(Only highest damage applies per monster. Special damage not cumulative.)", row + 4, 0);
		prt("Based on your current abilities, here is what your weapons will do", 0, 0);
#endif

		flush();
		ch = inkey();

		if (ch == 's')
		{
			if (total + cost > p_ptr->au)
			{
				msg_print(_("お金が足りません！", "You don't have enough money!"));
				msg_print(NULL);
				continue;
			}

			q = _("第二の武器は？", "What is your second weapon? ");
			s = _("比べるものがありません。", "You have nothing to compare.");

			/* Get the second weapon */
			o_ptr[1] = choose_object(p_ptr, &item2, q, s, (USE_EQUIP | USE_INVEN | IGNORE_BOTHHAND_SLOT), 0);
			if (!o_ptr[1]) continue;

			total += cost;
			cost = bcost / 2;
			n = 2;
		}
		else
		{
			break;
		}
	}
	screen_load();

	return (total);
}


/*!
 * @brief ACから回避率、ダメージ減少率を計算し表示する。 / Evaluate AC
 * @details 
 * Calculate and display the dodge-rate and the protection-rate
 * based on AC
 * @param iAC プレイヤーのAC。
 * @return 常にTRUEを返す。
 */
static bool eval_ac(ARMOUR_CLASS iAC)
{
#ifdef JP
	const char memo[] =
		"ダメージ軽減率とは、敵の攻撃が当たった時そのダメージを\n"
		"何パーセント軽減するかを示します。\n"
		"ダメージ軽減は通常の直接攻撃(種類が「攻撃する」と「粉砕する」の物)\n"
		"に対してのみ効果があります。\n \n"
		"敵のレベルとは、その敵が通常何階に現れるかを示します。\n \n"
		"回避率は敵の直接攻撃を何パーセントの確率で避けるかを示し、\n"
		"敵のレベルとあなたのACによって決定されます。\n \n"
		"ダメージ期待値とは、敵の１００ポイントの通常攻撃に対し、\n"
		"回避率とダメージ軽減率を考慮したダメージの期待値を示します。\n";
#else
	const char memo[] =
		"'Protection Rate' means how much damage is reduced by your armor.\n"
		"Note that the Protection rate is effective only against normal "
		"'attack' and 'shatter' type melee attacks, "
		"and has no effect against any other types such as 'poison'.\n \n"
		"'Dodge Rate' indicates the success rate on dodging the "
		"monster's melee attacks.  "
		"It is depend on the level of the monster and your AC.\n \n"
		"'Average Damage' indicates the expected amount of damage "
		"when you are attacked by normal melee attacks with power=100.";
#endif

	int protection;
	TERM_LEN col, row = 2;
	DEPTH lvl;
	char buf[80*20], *t;

	/* AC lower than zero has no effect */
	if (iAC < 0) iAC = 0;

	/* ダメージ軽減率を計算 */
	protection = 100 * MIN(iAC, 150) / 250;

	screen_save();
	clear_bldg(0, 22);

	put_str(format(_("あなたの現在のAC: %3d", "Your current AC : %3d"), iAC), row++, 0);
	put_str(format(_("ダメージ軽減率  : %3d%%", "Protection rate : %3d%%"), protection), row++, 0);
	row++;

	put_str(_("敵のレベル      :", "Level of Monster:"), row + 0, 0);
	put_str(_("回避率          :", "Dodge Rate      :"), row + 1, 0);
	put_str(_("ダメージ期待値  :", "Average Damage  :"), row + 2, 0);
    
	for (col = 17 + 1, lvl = 0; lvl <= 100; lvl += 10, col += 5)
	{
		int quality = 60 + lvl * 3; /* attack quality with power 60 */
		int dodge;   /* 回避率(%) */
		int average; /* ダメージ期待値 */

		put_str(format("%3d", lvl), row + 0, col);

		/* 回避率を計算 */
		dodge = 5 + (MIN(100, 100 * (iAC * 3 / 4) / quality) * 9 + 5) / 10;
		put_str(format("%3d%%", dodge), row + 1, col);

		/* 100点の攻撃に対してのダメージ期待値を計算 */
		average = (100 - dodge) * (100 - protection) / 100;
		put_str(format("%3d", average), row + 2, col);
	}

	/* Display note */
	roff_to_buf(memo, 70, buf, sizeof(buf));
	for (t = buf; t[0]; t += strlen(t) + 1)
		put_str(t, (row++) + 4, 4);

	prt(_("現在のあなたの装備からすると、あなたの防御力はこれくらいです:", "Defense abilities from your current Armor Class are evaluated below."), 0, 0);
  
	flush();
	(void)inkey();
	screen_load();

	return (TRUE);
}



/*!
 * @brief 修復材料のオブジェクトから修復対象に特性を移植する。
 * @param to_ptr 修復対象オブジェクトの構造体の参照ポインタ。
 * @param from_ptr 修復材料オブジェクトの構造体の参照ポインタ。
 * @return 修復対象になるならTRUEを返す。
 */
static void give_one_ability_of_object(object_type *to_ptr, object_type *from_ptr)
{
	int i, n = 0;
	int cand[TR_FLAG_MAX];
	BIT_FLAGS to_flgs[TR_FLAG_SIZE];
	BIT_FLAGS from_flgs[TR_FLAG_SIZE];

	object_flags(to_ptr, to_flgs);
	object_flags(from_ptr, from_flgs);

	for (i = 0; i < TR_FLAG_MAX; i++)
	{
		switch (i)
		{
		case TR_IGNORE_ACID:
		case TR_IGNORE_ELEC:
		case TR_IGNORE_FIRE:
		case TR_IGNORE_COLD:
		case TR_ACTIVATE:
		case TR_RIDING:
		case TR_THROW:
		case TR_SHOW_MODS:
		case TR_HIDE_TYPE:
		case TR_ES_ATTACK:
		case TR_ES_AC:
		case TR_FULL_NAME:
		case TR_FIXED_FLAVOR:
			break;
		default:
			if (have_flag(from_flgs, i) && !have_flag(to_flgs, i))
			{
				if (!(is_pval_flag(i) && (from_ptr->pval < 1))) cand[n++] = i;
			}
		}
	}

	if (n > 0)
	{
		int bmax;
		int tr_idx = cand[randint0(n)];
		add_flag(to_ptr->art_flags, tr_idx);
		if (is_pval_flag(tr_idx)) to_ptr->pval = MAX(to_ptr->pval, 1);
		bmax = MIN(3, MAX(1, 40 / (to_ptr->dd * to_ptr->ds)));
		if (tr_idx == TR_BLOWS) to_ptr->pval = MIN(to_ptr->pval, bmax);
		if (tr_idx == TR_SPEED) to_ptr->pval = MIN(to_ptr->pval, 4);
	}

	return;
}

/*!
 * @brief アイテム修復処理のメインルーチン / Repair broken weapon
 * @param bcost 基本修復費用
 * @return 実際にかかった費用
 */
static PRICE repair_broken_weapon_aux(PRICE bcost)
{
	PRICE cost;
	OBJECT_IDX item, mater;
	object_type *o_ptr, *mo_ptr; /* broken weapon and material weapon */
	object_kind *k_ptr;
	int i, dd_bonus, ds_bonus;
	KIND_OBJECT_IDX k_idx;
	char basenm[MAX_NLEN];
	concptr q, s;
	int row = 7;
	clear_bldg(0, 22);

	prt(_("修復には材料となるもう1つの武器が必要です。", "Hand one material weapon to repair a broken weapon."), row, 2);
	prt(_("材料に使用した武器はなくなります！", "The material weapon will disappear after repairing!!"), row+1, 2);

	q = _("どの折れた武器を修復しますか？", "Repair which broken weapon? ");
	s = _("修復できる折れた武器がありません。", "You have no broken weapon to repair.");

	/* Only forge broken weapons */
	item_tester_hook = item_tester_hook_broken_weapon;

	o_ptr = choose_object(p_ptr, &item, q, s, (USE_INVEN | USE_EQUIP), 0);
	if (!o_ptr) return (0);

	/* It is worthless */
	if (!object_is_ego(o_ptr) && !object_is_artifact(o_ptr))
	{
		msg_format(_("それは直してもしょうがないぜ。", "It is worthless to repair."));
		return (0);
	}

	/* They are too many */
	if (o_ptr->number > 1)
	{
		msg_format(_("一度に複数を修復することはできません！", "They are too many to repair at once!"));
		return (0);
	}

	/* Display item name */
	object_desc(basenm, o_ptr, OD_NAME_ONLY);
	prt(format(_("修復する武器　： %s", "Repairing: %s"), basenm), row+3, 2);

	q = _("材料となる武器は？", "Which weapon for material? ");
	s = _("材料となる武器がありません。", "You have no material to repair.");

	/* Only forge broken weapons */
	item_tester_hook = item_tester_hook_orthodox_melee_weapons;

	mo_ptr = choose_object(p_ptr, &mater, q, s, (USE_INVEN | USE_EQUIP), 0);
	if (!mo_ptr) return (0);
	if (mater == item)
	{
		msg_print(_("クラインの壷じゃない！", "This is not a klein bottle!"));
		return (0);
	}

	/* Display item name */
	object_desc(basenm, mo_ptr, OD_NAME_ONLY);
	prt(format(_("材料とする武器： %s", "Material : %s"), basenm), row+4, 2);

	/* Get the value of one of the items (except curses) */
	cost = bcost + object_value_real(o_ptr) * 2;

	if (!get_check(format(_("＄%dかかりますがよろしいですか？ ", "Costs %d gold, okay? "), cost))) return (0);

	/* Check if the player has enough money */
	if (p_ptr->au < cost)
	{
		object_desc(basenm, o_ptr, OD_NAME_ONLY);
		msg_format(_("%sを修復するだけのゴールドがありません！", "You do not have the gold to repair %s!"), basenm);
		msg_print(NULL);
		return (0);
	}

	p_ptr->total_weight -= o_ptr->weight;

	if (o_ptr->sval == SV_BROKEN_DAGGER)
	{
		KIND_OBJECT_IDX j;
		int n = 1;

		/* Suppress compiler warning */
		k_idx = 0;

		for (j = 1; j < max_k_idx; j++)
		{
			object_kind *k_aux_ptr = &k_info[j];

			if (k_aux_ptr->tval != TV_SWORD) continue;
			if ((k_aux_ptr->sval == SV_BROKEN_DAGGER) ||
				(k_aux_ptr->sval == SV_BROKEN_SWORD) ||
				(k_aux_ptr->sval == SV_DOKUBARI)) continue;
			if (k_aux_ptr->weight > 99) continue;

			if (one_in_(n)) 
			{
				k_idx = j;
				n++;
			}
		}
	}
	else /* TV_BROKEN_SWORD */
	{
		/* Repair to a sword or sometimes material's type weapon */
		OBJECT_TYPE_VALUE tval = (one_in_(5) ? mo_ptr->tval : TV_SWORD);

		while(1)
		{
			object_kind *ck_ptr;

			k_idx = lookup_kind(tval, SV_ANY);
			ck_ptr = &k_info[k_idx];

			if (tval == TV_SWORD)
			{
				if ((ck_ptr->sval == SV_BROKEN_DAGGER) ||
					(ck_ptr->sval == SV_BROKEN_SWORD) ||
					(ck_ptr->sval == SV_DIAMOND_EDGE) ||
					(ck_ptr->sval == SV_DOKUBARI)) continue;
			}
			if (tval == TV_POLEARM)
			{
				if ((ck_ptr->sval == SV_DEATH_SCYTHE) ||
					(ck_ptr->sval == SV_TSURIZAO)) continue;
			}
			if (tval == TV_HAFTED)
			{
				if ((ck_ptr->sval == SV_GROND) ||
					(ck_ptr->sval == SV_WIZSTAFF) ||
					(ck_ptr->sval == SV_NAMAKE_HAMMER)) continue;
			}

			break;
		}
	}

	/* Calculate dice bonuses */
	dd_bonus = o_ptr->dd - k_info[o_ptr->k_idx].dd;
	ds_bonus = o_ptr->ds - k_info[o_ptr->k_idx].ds;
	dd_bonus += mo_ptr->dd - k_info[mo_ptr->k_idx].dd;
	ds_bonus += mo_ptr->ds - k_info[mo_ptr->k_idx].ds;

	/* Change base object */
	k_ptr = &k_info[k_idx];
	o_ptr->k_idx = k_idx;
	o_ptr->weight = k_ptr->weight;
	o_ptr->tval = k_ptr->tval;
	o_ptr->sval = k_ptr->sval;
	o_ptr->dd = k_ptr->dd;
	o_ptr->ds = k_ptr->ds;

	/* Copy base object's ability */
	for (i = 0; i < TR_FLAG_SIZE; i++) o_ptr->art_flags[i] |= k_ptr->flags[i];
	if (k_ptr->pval) o_ptr->pval = MAX(o_ptr->pval, randint1(k_ptr->pval));
	if (have_flag(k_ptr->flags, TR_ACTIVATE)) o_ptr->xtra2 = (byte_hack)k_ptr->act_idx;

	/* Dice up */
	if (dd_bonus > 0)
	{
		o_ptr->dd++;
		for (i = 1; i < dd_bonus; i++)
		{
			if (one_in_(o_ptr->dd + i)) o_ptr->dd++;
		}
	}
	if (ds_bonus > 0)
	{
		o_ptr->ds++;
		for (i = 1; i < ds_bonus; i++)
		{
			if (one_in_(o_ptr->ds + i)) o_ptr->ds++;
		}
	}

	if (have_flag(k_ptr->flags, TR_BLOWS))
	{
		int bmax = MIN(3, MAX(1, 40 / (o_ptr->dd * o_ptr->ds)));
		o_ptr->pval = MIN(o_ptr->pval, bmax);
	}

	/* Add one random ability from material weapon */
	give_one_ability_of_object(o_ptr, mo_ptr);

	/* Add to-dam, to-hit and to-ac from material weapon */
	o_ptr->to_d += MAX(0, (mo_ptr->to_d / 3));
	o_ptr->to_h += MAX(0, (mo_ptr->to_h / 3));
	o_ptr->to_a += MAX(0, (mo_ptr->to_a));

	if ((o_ptr->name1 == ART_NARSIL) ||
		(object_is_random_artifact(o_ptr) && one_in_(1)) ||
		(object_is_ego(o_ptr) && one_in_(7)))
	{
		/* Forge it */
		if (object_is_ego(o_ptr))
		{
			add_flag(o_ptr->art_flags, TR_IGNORE_FIRE);
			add_flag(o_ptr->art_flags, TR_IGNORE_ACID);
		}

		/* Add one random ability from material weapon */
		give_one_ability_of_object(o_ptr, mo_ptr);

		/* Add one random activation */
		if (!activation_index(o_ptr)) one_activation(o_ptr);

		/* Narsil */
		if (o_ptr->name1 == ART_NARSIL)
		{
			one_high_resistance(o_ptr);
			one_ability(o_ptr);
		}

		msg_print(_("これはかなりの業物だったようだ。", "This blade seems to be exceptionally."));
	}

	object_desc(basenm, o_ptr, OD_NAME_ONLY);
#ifdef JP
	msg_format("＄%dで%sに修復しました。", cost, basenm);
#else
	msg_format("Repaired into %s for %d gold.", basenm, cost);
#endif
	msg_print(NULL);

	/* Remove BROKEN flag */
	o_ptr->ident &= ~(IDENT_BROKEN);

	/* Add repaired flag */
	o_ptr->discount = 99;

	p_ptr->total_weight += o_ptr->weight;
	calc_android_exp(p_ptr);

	/* Decrease material object */
	inven_item_increase(mater, -1);
	inven_item_optimize(mater);

	/* Copyback */
	p_ptr->update |= PU_BONUS;
	handle_stuff();

	/* Something happened */
	return (cost);
}

/*!
 * @brief アイテム修復処理の過渡ルーチン / Repair broken weapon
 * @param bcost 基本鑑定費用
 * @return 実際にかかった費用
 */
static int repair_broken_weapon(PRICE bcost)
{
	PRICE cost;
	screen_save();
	cost = repair_broken_weapon_aux(bcost);
	screen_load();
	return cost;
}


/*!
 * @brief アイテムの強化を行う。 / Enchant item
 * @param cost １回毎の費用
 * @param to_hit 命中をアップさせる量
 * @param to_dam ダメージをアップさせる量
 * @param to_ac ＡＣをアップさせる量
 * @return 実際に行ったらTRUE
 */
static bool enchant_item(PRICE cost, HIT_PROB to_hit, HIT_POINT to_dam, ARMOUR_CLASS to_ac)
{
	int i;
	OBJECT_IDX item;
	bool okay = FALSE;
	object_type *o_ptr;
	concptr q, s;
	int maxenchant = (p_ptr->lev / 5);
	char tmp_str[MAX_NLEN];

	clear_bldg(4, 18);
	prt(format(_("現在のあなたの技量だと、+%d まで改良できます。", "  Based on your skill, we can improve up to +%d."), maxenchant), 5, 0);
	prt(format(_(" 改良の料金は一個につき＄%d です。", "  The price for the service is %d gold per item."), cost), 7, 0);

	q = _("どのアイテムを改良しますか？", "Improve which item? ");
	s = _("改良できるものがありません。", "You have nothing to improve.");

	o_ptr = choose_object(p_ptr, &item, q, s, (USE_INVEN | USE_EQUIP | IGNORE_BOTHHAND_SLOT), item_tester_tval);
	if (!o_ptr) return (FALSE);

	/* Check if the player has enough money */
	if (p_ptr->au < (cost * o_ptr->number))
	{
		object_desc(tmp_str, o_ptr, OD_NAME_ONLY);
		msg_format(_("%sを改良するだけのゴールドがありません！", "You do not have the gold to improve %s!"), tmp_str);
		return (FALSE);
	}

	/* Enchant to hit */
	for (i = 0; i < to_hit; i++)
	{
		if (o_ptr->to_h < maxenchant)
		{
			if (enchant(o_ptr, 1, (ENCH_TOHIT | ENCH_FORCE)))
			{
				okay = TRUE;
				break;
			}
		}
	}

	/* Enchant to damage */
	for (i = 0; i < to_dam; i++)
	{
		if (o_ptr->to_d < maxenchant)
		{
			if (enchant(o_ptr, 1, (ENCH_TODAM | ENCH_FORCE)))
			{
				okay = TRUE;
				break;
			}
		}
	}

	/* Enchant to AC */
	for (i = 0; i < to_ac; i++)
	{
		if (o_ptr->to_a < maxenchant)
		{
			if (enchant(o_ptr, 1, (ENCH_TOAC | ENCH_FORCE)))
			{
				okay = TRUE;
				break;
			}
		}
	}

	/* Failure */
	if (!okay)
	{
		if (flush_failure) flush();
		msg_print(_("改良に失敗した。", "The improvement failed."));
		return (FALSE);
	}
	else
	{
		object_desc(tmp_str, o_ptr, OD_NAME_AND_ENCHANT);
#ifdef JP
		msg_format("＄%dで%sに改良しました。", cost * o_ptr->number, tmp_str);
#else
		msg_format("Improved into %s for %d gold.", tmp_str, cost * o_ptr->number);
#endif

		/* Charge the money */
		p_ptr->au -= (cost * o_ptr->number);

		if (item >= INVEN_RARM) calc_android_exp(p_ptr);

		/* Something happened */
		return (TRUE);
	}
}


/*!
 * @brief 魔道具の使用回数を回復させる施設のメインルーチン / Recharge rods, wands and staves
 * @details
 * The player can select the number of charges to add\n
 * (up to a limit), and the recharge never fails.\n
 *\n
 * The cost for rods depends on the level of the rod. The prices\n
 * for recharging wands and staves are dependent on the cost of\n
 * the base-item.\n
 * @return なし
 */
static void building_recharge(void)
{
	OBJECT_IDX  item;
	DEPTH       lev;
	object_type *o_ptr;
	object_kind *k_ptr;
	concptr        q, s;
	PRICE       price;
	PARAMETER_VALUE charges;
	int         max_charges;
	char        tmp_str[MAX_NLEN];

	msg_flag = FALSE;

	/* Display some info */
	clear_bldg(4, 18);
	prt(_("  再充填の費用はアイテムの種類によります。", "  The prices of recharge depend on the type."), 6, 0);


	/* Only accept legal items */
	item_tester_hook = item_tester_hook_recharge;

	q = _("どのアイテムに魔力を充填しますか? ", "Recharge which item? ");
	s = _("魔力を充填すべきアイテムがない。", "You have nothing to recharge.");

	o_ptr = choose_object(p_ptr, &item, q, s, (USE_INVEN | USE_FLOOR), 0);
	if (!o_ptr) return;

	k_ptr = &k_info[o_ptr->k_idx];

	/*
	 * We don't want to give the player free info about
	 * the level of the item or the number of charges.
	 */
	/* The item must be "known" */
	if (!object_is_known(o_ptr))
	{
		msg_format(_("充填する前に鑑定されている必要があります！", "The item must be identified first!"));
		msg_print(NULL);

		if ((p_ptr->au >= 50) &&
			get_check(_("＄50で鑑定しますか？ ", "Identify for 50 gold? ")))

		{
			p_ptr->au -= 50;
			identify_item(o_ptr);
			object_desc(tmp_str, o_ptr, 0);
			msg_format(_("%s です。", "You have: %s."), tmp_str);

			/* Auto-inscription */
			autopick_alter_item(item, FALSE);

			/* Update the gold display */
			building_prt_gold();
		}
		else
		{
			return;
		}
	}

	/* Extract the object "level" */
	lev = k_info[o_ptr->k_idx].level;

	/* Price for a rod */
	if (o_ptr->tval == TV_ROD)
	{
		if (o_ptr->timeout > 0)
		{
			/* Fully recharge */
			price = (lev * 50 * o_ptr->timeout) / k_ptr->pval;
		}
		else
		{
			/* No recharge necessary */
			price = 0;
			msg_format(_("それは再充填する必要はありません。", "That doesn't need to be recharged."));
			return;
		}
	}
	else if (o_ptr->tval == TV_STAFF)
	{
		/* Price per charge ( = double the price paid by shopkeepers for the charge) */
		price = (k_info[o_ptr->k_idx].cost / 10) * o_ptr->number;

		/* Pay at least 10 gold per charge */
		price = MAX(10, price);
	}
	else
	{
		/* Price per charge ( = double the price paid by shopkeepers for the charge) */
		price = (k_info[o_ptr->k_idx].cost / 10);

		/* Pay at least 10 gold per charge */
		price = MAX(10, price);
	}

	/* Limit the number of charges for wands and staffs */
	if (o_ptr->tval == TV_WAND
		&& (o_ptr->pval / o_ptr->number >= k_ptr->pval))
	{
		if (o_ptr->number > 1)
		{
			msg_print(_("この魔法棒はもう充分に充填されています。", "These wands are already fully charged."));
		}
		else
		{
			msg_print(_("この魔法棒はもう充分に充填されています。", "This wand is already fully charged."));
		}
		return;
	}
	else if (o_ptr->tval == TV_STAFF && o_ptr->pval >= k_ptr->pval)
	{
		if (o_ptr->number > 1)
		{
			msg_print(_("この杖はもう充分に充填されています。", "These staffs are already fully charged."));
		}
		else
		{
			msg_print(_("この杖はもう充分に充填されています。", "This staff is already fully charged."));
		}
		return;
	}

	/* Check if the player has enough money */
	if (p_ptr->au < price)
	{
		object_desc(tmp_str, o_ptr, OD_NAME_ONLY);
#ifdef JP
		msg_format("%sを再充填するには＄%d 必要です！", tmp_str,price );
#else
		msg_format("You need %d gold to recharge %s!", price, tmp_str);
#endif

		return;
	}

	if (o_ptr->tval == TV_ROD)
	{
#ifdef JP
		if (get_check(format("そのロッドを＄%d で再充填しますか？", price)))
#else
		if (get_check(format("Recharge the %s for %d gold? ",
			((o_ptr->number > 1) ? "rods" : "rod"), price)))
#endif

		{
			/* Recharge fully */
			o_ptr->timeout = 0;
		}
		else
		{
			return;
		}
	}
	else
	{
		if (o_ptr->tval == TV_STAFF)
			max_charges = k_ptr->pval - o_ptr->pval;
		else
			max_charges = o_ptr->number * k_ptr->pval - o_ptr->pval;

		/* Get the quantity for staves and wands */
		charges = (PARAMETER_VALUE)get_quantity(format(_("一回分＄%d で何回分充填しますか？", "Add how many charges for %d gold? "), price), 
					MIN(p_ptr->au / price, max_charges));

		/* Do nothing */
		if (charges < 1) return;

		/* Get the new price */
		price *= charges;

		/* Recharge */
		o_ptr->pval += charges;

		/* We no longer think the item is empty */
		o_ptr->ident &= ~(IDENT_EMPTY);
	}

	/* Give feedback */
	object_desc(tmp_str, o_ptr, 0);
#ifdef JP
	msg_format("%sを＄%d で再充填しました。", tmp_str, price);
#else
	msg_format("%^s %s recharged for %d gold.", tmp_str, ((o_ptr->number > 1) ? "were" : "was"), price);
#endif
	p_ptr->update |= (PU_COMBINE | PU_REORDER);

	p_ptr->window |= (PW_INVEN);

	/* Pay the price */
	p_ptr->au -= price;

	/* Finished */
	return;
}


/*!
 * @brief 魔道具の使用回数を回復させる施設の一括処理向けサブルーチン / Recharge rods, wands and staves
 * @details
 * The player can select the number of charges to add\n
 * (up to a limit), and the recharge never fails.\n
 *\n
 * The cost for rods depends on the level of the rod. The prices\n
 * for recharging wands and staves are dependent on the cost of\n
 * the base-item.\n
 * @return なし
 */
static void building_recharge_all(void)
{
	INVENTORY_IDX i;
	DEPTH lev;
	object_type *o_ptr;
	object_kind *k_ptr;
	PRICE price = 0;
	PRICE total_cost = 0;


	/* Display some info */
	msg_flag = FALSE;
	clear_bldg(4, 18);
	prt(_("  再充填の費用はアイテムの種類によります。", "  The prices of recharge depend on the type."), 6, 0);

	/* Calculate cost */
	for ( i = 0; i < INVEN_PACK; i++)
	{
		o_ptr = &p_ptr->inventory_list[i];
				
		/* skip non magic device */
		if (o_ptr->tval < TV_STAFF || o_ptr->tval > TV_ROD) continue;

		/* need identified */
		if (!object_is_known(o_ptr)) total_cost += 50;

		/* Extract the object "level" */
		lev = k_info[o_ptr->k_idx].level;

		k_ptr = &k_info[o_ptr->k_idx];

		switch (o_ptr->tval)
		{
		case TV_ROD:
			price = (lev * 50 * o_ptr->timeout) / k_ptr->pval;
			break;

		case TV_STAFF:
			/* Price per charge ( = double the price paid by shopkeepers for the charge) */
			price = (k_info[o_ptr->k_idx].cost / 10) * o_ptr->number;

			/* Pay at least 10 gold per charge */
			price = MAX(10, price);

			/* Fully charge */
			price = (k_ptr->pval - o_ptr->pval) * price;
			break;

		case TV_WAND:
			/* Price per charge ( = double the price paid by shopkeepers for the charge) */
			price = (k_info[o_ptr->k_idx].cost / 10);

			/* Pay at least 10 gold per charge */
			price = MAX(10, price);

			/* Fully charge */
			price = (o_ptr->number * k_ptr->pval - o_ptr->pval) * price;
			break;
		}

		/* if price <= 0 then item have enough charge */
		if (price > 0) total_cost += price;
	}

	if (!total_cost)
	{
		msg_print(_("充填する必要はありません。", "No need to recharge."));
		msg_print(NULL);
		return;
	}

	/* Check if the player has enough money */
	if (p_ptr->au < total_cost)
	{
		msg_format(_("すべてのアイテムを再充填するには＄%d 必要です！", "You need %d gold to recharge all items!"), total_cost );
		msg_print(NULL);
		return;
	}
	if (!get_check(format(_("すべてのアイテムを ＄%d で再充填しますか？", "Recharge all items for %d gold? "),  total_cost))) return;
	
	for (i = 0; i < INVEN_PACK; i++)
	{
		o_ptr = &p_ptr->inventory_list[i];
		k_ptr = &k_info[o_ptr->k_idx];

		/* skip non magic device */
		if (o_ptr->tval < TV_STAFF || o_ptr->tval > TV_ROD) continue;

		if (!object_is_known(o_ptr))
		{
			identify_item(o_ptr);

			/* Auto-inscription */
			autopick_alter_item(i, FALSE);
		}

		/* Recharge */
		switch (o_ptr->tval)
		{
		case TV_ROD:
			o_ptr->timeout = 0;
			break;
		case TV_STAFF:
			if (o_ptr->pval < k_ptr->pval) o_ptr->pval = k_ptr->pval;
			/* We no longer think the item is empty */
			o_ptr->ident &= ~(IDENT_EMPTY);
			break;
		case TV_WAND:
			if (o_ptr->pval < o_ptr->number * k_ptr->pval)
				o_ptr->pval = o_ptr->number * k_ptr->pval;
			/* We no longer think the item is empty */
			o_ptr->ident &= ~(IDENT_EMPTY);
			break;
		}
	}

	/* Give feedback */
	msg_format(_("＄%d で再充填しました。", "You pay %d gold."), total_cost);
	msg_print(NULL);
	p_ptr->update |= (PU_COMBINE | PU_REORDER);

	p_ptr->window |= (PW_INVEN);

	/* Pay the price */
	p_ptr->au -= total_cost;

	/* Finished */
	return;
}

/*!
 * @brief 施設でモンスターの情報を知るメインルーチン / research_mon -KMW-
 * @return 常にTRUEを返す。
 * @todo 返り値が意味不明なので直した方が良いかもしれない。
 */
static bool research_mon(void)
{
	IDX i;
	int n;
	MONRACE_IDX r_idx;
	char sym, query;
	char buf[128];
	bool notpicked;
	bool recall = FALSE;
	u16b why = 0;
	MONSTER_IDX *who;

	/* XTRA HACK WHATSEARCH */
	bool all = FALSE;
	bool uniq = FALSE;
	bool norm = FALSE;
	char temp[80] = "";

	/* XTRA HACK REMEMBER_IDX */
	static int old_sym = '\0';
	static IDX old_i = 0;

	screen_save();

	/* Get a character, or abort */
	if (!get_com(_("モンスターの文字を入力して下さい(記号 or ^A全,^Uユ,^N非ユ,^M名前):",
				   "Enter character to be identified(^A:All,^U:Uniqs,^N:Non uniqs,^M:Name): "), &sym, FALSE)) 

	{
		screen_load();

		return (FALSE);
	}

	/* Find that character info, and describe it */
	for (i = 0; ident_info[i]; ++i)
	{
		if (sym == ident_info[i][0]) break;
	}

		/* XTRA HACK WHATSEARCH */
	if (sym == KTRL('A'))
	{
		all = TRUE;
		strcpy(buf, _("全モンスターのリスト", "Full monster list."));
	}
	else if (sym == KTRL('U'))
	{
		all = uniq = TRUE;
		strcpy(buf, _("ユニーク・モンスターのリスト", "Unique monster list."));
	}
	else if (sym == KTRL('N'))
	{
		all = norm = TRUE;
		strcpy(buf, _("ユニーク外モンスターのリスト", "Non-unique monster list."));
	}
	else if (sym == KTRL('M'))
	{
		all = TRUE;
		if (!get_string(_("名前(英語の場合小文字で可)", "Enter name:"),temp, 70))
		{
			temp[0]=0;
			screen_load();

			return FALSE;
		}
		sprintf(buf, _("名前:%sにマッチ", "Monsters with a name \"%s\""),temp);
	}
	else if (ident_info[i])
	{
		sprintf(buf, "%c - %s.", sym, ident_info[i] + 2);
	}
	else
	{
		sprintf(buf, "%c - %s", sym, _("無効な文字", "Unknown Symbol"));
	}

	/* Display the result */
	prt(buf, 16, 10);

	/* Allocate the "who" array */
	C_MAKE(who, max_r_idx, MONRACE_IDX);

	/* Collect matching monsters */
	for (n = 0, i = 1; i < max_r_idx; i++)
	{
		monster_race *r_ptr = &r_info[i];

		/* Empty monster */
		if (!r_ptr->name) continue;

		/* XTRA HACK WHATSEARCH */
		/* Require non-unique monsters if needed */
		if (norm && (r_ptr->flags1 & (RF1_UNIQUE))) continue;

		/* Require unique monsters if needed */
		if (uniq && !(r_ptr->flags1 & (RF1_UNIQUE))) continue;

		/* 名前検索 */
		if (temp[0])
		{
			int xx;
			char temp2[80];

			for (xx = 0; temp[xx] && xx < 80; xx++)
			{
#ifdef JP
				if (iskanji(temp[xx]))
				{
					xx++;
					continue;
				}
#endif
				if (isupper(temp[xx])) temp[xx] = (char)tolower(temp[xx]);
			}
  
#ifdef JP
			strcpy(temp2, r_name + r_ptr->E_name);
#else
			strcpy(temp2, r_name + r_ptr->name);
#endif
			for (xx = 0; temp2[xx] && xx < 80; xx++)
				if (isupper(temp2[xx])) temp2[xx] = (char)tolower(temp2[xx]);

#ifdef JP
			if (my_strstr(temp2, temp) || my_strstr(r_name + r_ptr->name, temp))
#else
			if (my_strstr(temp2, temp))
#endif
				who[n++] = i;
		}
		else if (all || (r_ptr->d_char == sym)) who[n++] = i;
	}

	/* Nothing to recall */
	if (!n)
	{
		/* Free the "who" array */
		C_KILL(who, max_r_idx, MONRACE_IDX);
		screen_load();

		return (FALSE);
	}

	/* Sort by level */
	why = 2;
	query = 'y';

	/* Sort if needed */
	if (why)
	{
		ang_sort(who, &why, n, ang_sort_comp_hook, ang_sort_swap_hook);
	}


	/* Start at the end */
	/* XTRA HACK REMEMBER_IDX */
	if (old_sym == sym && old_i < n) i = old_i;
	else i = n - 1;

	notpicked = TRUE;

	/* Scan the monster memory */
	while (notpicked)
	{
		r_idx = who[i];

		/* Hack -- Begin the prompt */
		roff_top(r_idx);

		/* Hack -- Complete the prompt */
		Term_addstr(-1, TERM_WHITE, _(" ['r'思い出, ' 'で続行, ESC]", " [(r)ecall, ESC, space to continue]"));

		/* Interact */
		while (1)
		{
			if (recall)
			{
				/*** Recall on screen ***/

				/* Get maximal info about this monster */
				lore_do_probe(r_idx);

				/* Save this monster ID */
				monster_race_track(r_idx);
				handle_stuff();

				/* know every thing mode */
				screen_roff(r_idx, 0x01);
				notpicked = FALSE;

				/* XTRA HACK REMEMBER_IDX */
				old_sym = sym;
				old_i = i;
			}

			query = inkey();

			/* Normal commands */
			if (query != 'r') break;

			recall = !recall;
		}

		/* Stop scanning */
		if (query == ESCAPE) break;

		/* Move to "prev" monster */
		if (query == '-')
		{
			if (++i == n)
			{
				i = 0;
				if (!expand_list) break;
			}
		}

		/* Move to "next" monster */
		else
		{
			if (i-- == 0)
			{
				i = n - 1;
				if (!expand_list) break;
			}
		}
	}


	/* Re-display the identity */
	/* prt(buf, 5, 5);*/

	/* Free the "who" array */
	C_KILL(who, max_r_idx, MONRACE_IDX);
	screen_load();

	return (!notpicked);
}


/*!
 * @brief 施設の処理実行メインルーチン / Execute a building command
 * @param bldg 施設構造体の参照ポインタ
 * @param i 実行したい施設のサービステーブルの添字
 * @return なし
 */
static void bldg_process_command(building_type *bldg, int i)
{
	BACT_IDX bact = bldg->actions[i];
	PRICE bcost;
	bool paid = FALSE;

	msg_flag = FALSE;
	msg_erase();

	if (is_owner(bldg))
		bcost = bldg->member_costs[i];
	else
		bcost = bldg->other_costs[i];

	/* action restrictions */
	if (((bldg->action_restr[i] == 1) && !is_member(bldg)) ||
	    ((bldg->action_restr[i] == 2) && !is_owner(bldg)))
	{
		msg_print(_("それを選択する権利はありません！", "You have no right to choose that!"));
		return;
	}

	/* check gold (HACK - Recharge uses variable costs) */
	if ((bact != BACT_RECHARGE) &&
	    (((bldg->member_costs[i] > p_ptr->au) && is_owner(bldg)) ||
	     ((bldg->other_costs[i] > p_ptr->au) && !is_owner(bldg))))
	{
		msg_print(_("お金が足りません！", "You do not have the gold!"));
		return;
	}

	switch (bact)
	{
	case BACT_NOTHING:
		/* Do nothing */
		break;
	case BACT_RESEARCH_ITEM:
		paid = identify_fully(FALSE);
		break;
	case BACT_TOWN_HISTORY:
		town_history();
		break;
	case BACT_RACE_LEGENDS:
		race_legends();
		break;
	case BACT_QUEST:
		castle_quest();
		break;
	case BACT_KING_LEGENDS:
	case BACT_ARENA_LEGENDS:
	case BACT_LEGENDS:
		show_highclass();
		break;
	case BACT_POSTER:
	case BACT_ARENA_RULES:
	case BACT_ARENA:
		arena_comm(bact);
		break;
	case BACT_IN_BETWEEN:
	case BACT_CRAPS:
	case BACT_SPIN_WHEEL:
	case BACT_DICE_SLOTS:
	case BACT_GAMBLE_RULES:
	case BACT_POKER:
		gamble_comm(bact);
		break;
	case BACT_REST:
	case BACT_RUMORS:
	case BACT_FOOD:
		paid = inn_comm(bact);
		break;
	case BACT_RESEARCH_MONSTER:
		paid = research_mon();
		break;
	case BACT_COMPARE_WEAPONS:
		paid = TRUE;
		bcost = compare_weapons(bcost);
		break;
	case BACT_ENCHANT_WEAPON:
		item_tester_hook = object_allow_enchant_melee_weapon;
		enchant_item(bcost, 1, 1, 0);
		break;
	case BACT_ENCHANT_ARMOR:
		item_tester_hook = object_is_armour;
		enchant_item(bcost, 0, 0, 1);
		break;
	case BACT_RECHARGE:
		building_recharge();
		break;
	case BACT_RECHARGE_ALL:
		building_recharge_all();
		break;
	case BACT_IDENTS: /* needs work */
		if (!get_check(_("持ち物を全て鑑定してよろしいですか？", "Do you pay for identify all your possession? "))) break;
		identify_pack();
		msg_print(_(" 持ち物全てが鑑定されました。", "Your possessions have been identified."));
		paid = TRUE;
		break;
	case BACT_IDENT_ONE: /* needs work */
		paid = ident_spell(FALSE);
		break;
	case BACT_LEARN:
		do_cmd_study(p_ptr);
		break;
	case BACT_HEALING: /* needs work */
		paid = cure_critical_wounds(p_ptr, 200);
		break;
	case BACT_RESTORE: /* needs work */
		paid = restore_all_status(p_ptr);
		break;
	case BACT_ENCHANT_ARROWS:
		item_tester_hook = item_tester_hook_ammo;
		enchant_item(bcost, 1, 1, 0);
		break;
	case BACT_ENCHANT_BOW:
		item_tester_tval = TV_BOW;
		enchant_item(bcost, 1, 1, 0);
		break;

	case BACT_RECALL:
		if (recall_player(p_ptr, 1)) paid = TRUE;
		break;

	case BACT_TELEPORT_LEVEL:
		clear_bldg(4, 20);
		paid = free_level_recall(p_ptr);
		break;

	case BACT_LOSE_MUTATION:
		if (p_ptr->muta1 || p_ptr->muta2 || (p_ptr->muta3 & ~MUT3_GOOD_LUCK) ||
			(p_ptr->pseikaku != SEIKAKU_LUCKY && (p_ptr->muta3 & MUT3_GOOD_LUCK)))
		{
			while(!lose_mutation(p_ptr, 0));
			paid = TRUE;
		}
		else
		{
			msg_print(_("治すべき突然変異が無い。", "You have no mutations."));
			msg_print(NULL);
		}
		break;

	case BACT_BATTLE:
		kakutoujou();
		break;

	case BACT_TSUCHINOKO:
		tsuchinoko();
		break;

	case BACT_KUBI:
		shoukinkubi();
		break;

	case BACT_TARGET:
		today_target();
		break;

	case BACT_KANKIN:
		kankin();
		break;

	case BACT_HEIKOUKA:
		msg_print(_("平衡化の儀式を行なった。", "You received an equalization ritual."));
		set_virtue(p_ptr, V_COMPASSION, 0);
		set_virtue(p_ptr, V_HONOUR, 0);
		set_virtue(p_ptr, V_JUSTICE, 0);
		set_virtue(p_ptr, V_SACRIFICE, 0);
		set_virtue(p_ptr, V_KNOWLEDGE, 0);
		set_virtue(p_ptr, V_FAITH, 0);
		set_virtue(p_ptr, V_ENLIGHTEN, 0);
		set_virtue(p_ptr, V_ENCHANT, 0);
		set_virtue(p_ptr, V_CHANCE, 0);
		set_virtue(p_ptr, V_NATURE, 0);
		set_virtue(p_ptr, V_HARMONY, 0);
		set_virtue(p_ptr, V_VITALITY, 0);
		set_virtue(p_ptr, V_UNLIFE, 0);
		set_virtue(p_ptr, V_PATIENCE, 0);
		set_virtue(p_ptr, V_TEMPERANCE, 0);
		set_virtue(p_ptr, V_DILIGENCE, 0);
		set_virtue(p_ptr, V_VALOUR, 0);
		set_virtue(p_ptr, V_INDIVIDUALISM, 0);
		get_virtues(p_ptr);
		paid = TRUE;
		break;

	case BACT_TELE_TOWN:
		paid = tele_town();
		break;

	case BACT_EVAL_AC:
		paid = eval_ac(p_ptr->dis_ac + p_ptr->dis_to_a);
		break;

	case BACT_BROKEN_WEAPON:
		paid = TRUE;
		bcost = repair_broken_weapon(bcost);
		break;
	}

	if (paid)
	{
		p_ptr->au -= bcost;
	}
}

/*!
 * @brief 施設入り口にプレイヤーが乗った際の処理 / Do building commands
 * @return なし
 */
void do_cmd_bldg(void)
{
	int             i, which;
	char            command;
	bool            validcmd;
	building_type   *bldg;

	if(p_ptr->wild_mode) return;

	take_turn(p_ptr, 100);

	if (!cave_have_flag_bold(p_ptr->y, p_ptr->x, FF_BLDG))
	{
		msg_print(_("ここには建物はない。", "You see no building here."));
		return;
	}

	which = f_info[p_ptr->current_floor_ptr->grid_array[p_ptr->y][p_ptr->x].feat].subtype;

	bldg = &building[which];

	/* Don't re-init the wilderness */
	reinit_wilderness = FALSE;

	if ((which == 2) && (p_ptr->arena_number < 0))
	{
		msg_print(_("「敗者に用はない。」", "'There's no place here for a LOSER like you!'"));
		return;
	}
	else if ((which == 2) && p_ptr->inside_arena)
	{
		if (!p_ptr->exit_bldg && p_ptr->current_floor_ptr->m_cnt > 0)
		{
			prt(_("ゲートは閉まっている。モンスターがあなたを待っている！", "The gates are closed.  The monster awaits!"), 0, 0);
		}
		else
		{
			/* Don't save the arena as saved floor */
			prepare_change_floor_mode(CFM_SAVE_FLOORS | CFM_NO_RETURN);

			p_ptr->inside_arena = FALSE;
			p_ptr->leaving = TRUE;

			/* Re-enter the arena */
			command_new = SPECIAL_KEY_BUILDING;

			/* No energy needed to re-enter the arena */
			free_turn(p_ptr);
		}

		return;
	}
	else if (p_ptr->phase_out)
	{
		/* Don't save the arena as saved floor */
		prepare_change_floor_mode(CFM_SAVE_FLOORS | CFM_NO_RETURN);

		p_ptr->leaving = TRUE;
		p_ptr->phase_out = FALSE;

		/* Re-enter the monster arena */
		command_new = SPECIAL_KEY_BUILDING;

		/* No energy needed to re-enter the arena */
		free_turn(p_ptr);

		return;
	}
	else
	{
		p_ptr->oldpy = p_ptr->y;
		p_ptr->oldpx = p_ptr->x;
	}

	forget_lite(p_ptr->current_floor_ptr);
	forget_view();

	/* Hack -- Increase "icky" depth */
	current_world_ptr->character_icky++;

	command_arg = 0;
	command_rep = 0;
	command_new = 0;

	show_building(bldg);
	p_ptr->leave_bldg = FALSE;

	play_music(TERM_XTRA_MUSIC_BASIC, MUSIC_BASIC_BUILD);

	while (!p_ptr->leave_bldg)
	{
		validcmd = FALSE;
		prt("", 1, 0);

		building_prt_gold();

		command = inkey();

		if (command == ESCAPE)
		{
			p_ptr->leave_bldg = TRUE;
			p_ptr->inside_arena = FALSE;
			p_ptr->phase_out = FALSE;
			break;
		}

		for (i = 0; i < 8; i++)
		{
			if (bldg->letters[i])
			{
				if (bldg->letters[i] == command)
				{
					validcmd = TRUE;
					break;
				}
			}
		}

		if(validcmd) bldg_process_command(bldg, i);

		handle_stuff();
	}

	select_floor_music(p_ptr);

	msg_flag = FALSE;
	msg_erase();

	/* Reinit wilderness to activate quests ... */
	if (reinit_wilderness)
	{
		p_ptr->leaving = TRUE;
	}

	/* Hack -- Decrease "icky" depth */
	current_world_ptr->character_icky--;

	Term_clear();

	p_ptr->update |= (PU_VIEW | PU_MONSTERS | PU_BONUS | PU_LITE | PU_MON_LITE);
	p_ptr->redraw |= (PR_BASIC | PR_EXTRA | PR_EQUIPPY | PR_MAP);
	p_ptr->window |= (PW_OVERHEAD | PW_DUNGEON);
}


/*!
 * @brief 今日の賞金首を確定する / Determine today's bounty monster
 * @return なし
 * @note conv_old is used if loaded 0.0.3 or older save file
 */
void determine_today_mon(bool conv_old)
{
	int max_dl = 3, i;
	bool old_inside_battle = p_ptr->phase_out;
	monster_race *r_ptr;

	if (!conv_old)
	{
		for (i = 0; i < current_world_ptr->max_d_idx; i++)
		{
			if (max_dlv[i] < d_info[i].mindepth) continue;
			if (max_dl < max_dlv[i]) max_dl = max_dlv[i];
		}
	}
	else max_dl = MAX(max_dlv[DUNGEON_ANGBAND], 3);

	p_ptr->phase_out = TRUE;
	get_mon_num_prep(NULL, NULL);

	while (1)
	{
		today_mon = get_mon_num(max_dl);
		r_ptr = &r_info[today_mon];

		if (r_ptr->flags1 & RF1_UNIQUE) continue;
		if (r_ptr->flags7 & (RF7_NAZGUL | RF7_UNIQUE2)) continue;
		if (r_ptr->flags2 & RF2_MULTIPLY) continue;
		if ((r_ptr->flags9 & (RF9_DROP_CORPSE | RF9_DROP_SKELETON)) != (RF9_DROP_CORPSE | RF9_DROP_SKELETON)) continue;
		if (r_ptr->level < MIN(max_dl / 2, 40)) continue;
		if (r_ptr->rarity > 10) continue;
		break;
	}

	p_ptr->today_mon = 0;
	p_ptr->phase_out = old_inside_battle;
}



/*!
 * @brief 賞金首となるユニークを確定する / Determine bounty uniques
 * @return なし
 */
void determine_bounty_uniques(void)
{
	int i, j;
	MONRACE_IDX tmp;
	monster_race *r_ptr;

	get_mon_num_prep(NULL, NULL);
	for (i = 0; i < MAX_KUBI; i++)
	{
		while (1)
		{
			current_world_ptr->bounty_r_idx[i] = get_mon_num(MAX_DEPTH - 1);
			r_ptr = &r_info[current_world_ptr->bounty_r_idx[i]];

			if (!(r_ptr->flags1 & RF1_UNIQUE)) continue;

			if (!(r_ptr->flags9 & (RF9_DROP_CORPSE | RF9_DROP_SKELETON))) continue;

			if (r_ptr->rarity > 100) continue;

			if (no_questor_or_bounty_uniques(current_world_ptr->bounty_r_idx[i])) continue;

			for (j = 0; j < i; j++)
				if (current_world_ptr->bounty_r_idx[i] == current_world_ptr->bounty_r_idx[j]) break;

			if (j == i) break;
		}
	}

	/* Sort them */
	for (i = 0; i < MAX_KUBI - 1; i++)
	{
		for (j = i; j < MAX_KUBI; j++)
		{
			if (r_info[current_world_ptr->bounty_r_idx[i]].level > r_info[current_world_ptr->bounty_r_idx[j]].level)
			{
				tmp = current_world_ptr->bounty_r_idx[i];
				current_world_ptr->bounty_r_idx[i] = current_world_ptr->bounty_r_idx[j];
				current_world_ptr->bounty_r_idx[j] = tmp;
			}
		}
	}
}<|MERGE_RESOLUTION|>--- conflicted
+++ resolved
@@ -1530,11 +1530,6 @@
 				power[i] = power[i] * 9 / 10;
 			if (r_ptr->flagsr & RFR_RES_ALL) power[i] *= 100000;
 			if (r_ptr->arena_ratio) power[i] = power[i] * r_ptr->arena_ratio / 100;
-
-<<<<<<< HEAD
-=======
-			if (power[i] <= 0) break;
->>>>>>> 610be37f
 			total += power[i];
 		}
 		for (i = 0; i < 4; i++)
