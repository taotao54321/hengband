﻿#include "racial/racial-draconian.h"
#include "mind/mind-elementalist.h"
#include "spell-kind/spells-launcher.h"
#include "spell/spell-types.h"
#include "target/target-getter.h"
#include "view/display-messages.h"

static void decide_breath_kind(player_type *creature_ptr, int *breath_type, concptr *breath_type_description)
{
    if (randint1(100) >= creature_ptr->lev)
        return;

    switch (creature_ptr->pclass) {
    case CLASS_WARRIOR:
    case CLASS_BERSERKER:
    case CLASS_RANGER:
    case CLASS_TOURIST:
    case CLASS_IMITATOR:
    case CLASS_ARCHER:
    case CLASS_SMITH:
        if (one_in_(3)) {
            *breath_type = GF_MISSILE;
            *breath_type_description = _("エレメント", "the elements");
        } else {
            *breath_type = GF_SHARDS;
            *breath_type_description = _("破片", "shards");
        }

        break;
    case CLASS_MAGE:
    case CLASS_WARRIOR_MAGE:
    case CLASS_HIGH_MAGE:
    case CLASS_SORCERER:
    case CLASS_MAGIC_EATER:
    case CLASS_RED_MAGE:
    case CLASS_BLUE_MAGE:
    case CLASS_MIRROR_MASTER:
        if (one_in_(3)) {
            *breath_type = GF_MANA;
            *breath_type_description = _("魔力", "mana");
        } else {
            *breath_type = GF_DISENCHANT;
            *breath_type_description = _("劣化", "disenchantment");
        }

        break;
    case CLASS_CHAOS_WARRIOR:
        if (!one_in_(3)) {
            *breath_type = GF_CONFUSION;
            *breath_type_description = _("混乱", "confusion");
        } else {
            *breath_type = GF_CHAOS;
            *breath_type_description = _("カオス", "chaos");
        }

        break;
    case CLASS_MONK:
    case CLASS_SAMURAI:
    case CLASS_FORCETRAINER:
        if (!one_in_(3)) {
            *breath_type = GF_CONFUSION;
            *breath_type_description = _("混乱", "confusion");
        } else {
            *breath_type = GF_SOUND;
            *breath_type_description = _("轟音", "sound");
        }

        break;
    case CLASS_MINDCRAFTER:
        if (!one_in_(3)) {
            *breath_type = GF_CONFUSION;
            *breath_type_description = _("混乱", "confusion");
        } else {
            *breath_type = GF_PSI;
            *breath_type_description = _("精神エネルギー", "mental energy");
        }

        break;
    case CLASS_PRIEST:
    case CLASS_PALADIN:
        if (one_in_(3)) {
            *breath_type = GF_HELL_FIRE;
            *breath_type_description = _("地獄の劫火", "hellfire");
        } else {
            *breath_type = GF_HOLY_FIRE;
            *breath_type_description = _("聖なる炎", "holy fire");
        }

        break;
    case CLASS_ROGUE:
    case CLASS_NINJA:
        if (one_in_(3)) {
            *breath_type = GF_DARK;
            *breath_type_description = _("暗黒", "darkness");
        } else {
            *breath_type = GF_POIS;
            *breath_type_description = _("毒", "poison");
        }

        break;
    case CLASS_BARD:
        if (!one_in_(3)) {
            *breath_type = GF_SOUND;
            *breath_type_description = _("轟音", "sound");
        } else {
            *breath_type = GF_CONFUSION;
            *breath_type_description = _("混乱", "confusion");
        }

        break;
<<<<<<< HEAD
    case CLASS_ELEMENTALIST:
        *breath_type = get_element_type(creature_ptr->realm1, 0);
        *breath_type_description = get_element_name(creature_ptr->realm1, 0);
        break;
=======
>>>>>>> 691d824d

    default:
        break;
    }
}

bool draconian_breath(player_type *creature_ptr)
{
    int breath_type = (one_in_(3) ? GF_COLD : GF_FIRE);
    concptr breath_type_description = ((breath_type == GF_COLD) ? _("冷気", "cold") : _("炎", "fire"));
    DIRECTION dir;
    if (!get_aim_dir(creature_ptr, &dir))
        return FALSE;

    decide_breath_kind(creature_ptr, &breath_type, &breath_type_description);
    stop_mouth(creature_ptr);
    msg_format(_("あなたは%sのブレスを吐いた。", "You breathe %s."), breath_type_description);

    fire_breath(creature_ptr, breath_type, dir, creature_ptr->lev * 2, (creature_ptr->lev / 15) + 1);
    return TRUE;
}<|MERGE_RESOLUTION|>--- conflicted
+++ resolved
@@ -108,14 +108,10 @@
         }
 
         break;
-<<<<<<< HEAD
     case CLASS_ELEMENTALIST:
         *breath_type = get_element_type(creature_ptr->realm1, 0);
         *breath_type_description = get_element_name(creature_ptr->realm1, 0);
         break;
-=======
->>>>>>> 691d824d
-
     default:
         break;
     }
