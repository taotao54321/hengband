﻿/*!
 * todo main関数を含むファイルの割に長過ぎる。main-win-utils.cなどといった形で分割したい
 * @file main-win.c
 * @brief Windows版固有実装(メインエントリポイント含む)
 * @date 2018/03/16
 * @author Bakabakaband Team
 * @details
 *
 * <h3>概要</h3>
 * Windows98かその前後の頃を起点としたAPI実装。
 * 各種のゲームエンジンは無論、
 * DirectXといった昨今描画に標準的となったライブラリも用いていない。
 * タイルの描画処理などについては、現在動作の詳細を検証中。
 *
 * <h3>フォーク元の概要</h3>
 * <p>
 * Copyright (c) 1997 Ben Harrison, Skirmantas Kligys, and others
 *
 * This software may be copied and distributed for educational, research,
 * and not for profit purposes provided that this copyright and statement
 * are included in all such copies.
 * </p>
 * <p>
 * This file helps Angband work with Windows computers.
 *
 * To use this file, use an appropriate "Makefile" or "Project File",
 * make sure that "WINDOWS" and/or "WIN32" are defined somewhere, and
 * make sure to obtain various extra files as described below.
 *
 * The official compilation uses the CodeWarrior Pro compiler, which
 * includes a special project file and precompilable header file.
 * </p>
 *
 * <p>
 * The "lib/user/pref-win.prf" file contains keymaps, macro definitions,
 * and/or color redefinitions.
 * </p>
 *
 * <p>
 * The "lib/user/font-win.prf" contains attr/char mappings for use with the
 * normal "lib/xtra/font/*.fon" font files.
 * </p>
 *
 * <p>
 * The "lib/user/graf-win.prf" contains attr/char mappings for use with the
 * special "lib/xtra/graf/*.bmp" bitmap files, which are activated by a menu
 * item.
 * </p>
 *
 * <p>
 * Compiling this file, and using the resulting executable, requires
 * several extra files not distributed with the standard Angband code.
 * In any case, some "*.fon" files (including "8X13.FON" if nothing else)
 * must be placed into "lib/xtra/font/".  All of these extra files can be found
 * in the "ext-win" archive.
 * </p>
 *
 * <p>
 * The "term_xtra_win_clear()" function should probably do a low-level
 * clear of the current window, and redraw the borders and other things,
 * if only for efficiency.
 * </p>
 *
 * <p>
 * A simpler method is needed for selecting the "tile size" for windows.
 * </p>
 *
 * <p>
 * The various "warning" messages assume the existance of the "screen.w"
 * window, I think, and only a few calls actually check for its existance,
 * this may be okay since "NULL" means "on top of all windows". (?)  The
 * user must never be allowed to "hide" the main window, or the "menubar"
 * will disappear.
 * </p>
 *
 * <p>
 * Special "Windows Help Files" can be placed into "lib/xtra/help/" for
 * use with the "winhelp.exe" program.  These files *may* be available
 * at the ftp site somewhere, but I have not seen them.
 * </p>
 *
 * <p>
 * Initial framework (and most code) by Ben Harrison (benh@phial.com).
 *
 * Original code by Skirmantas Kligys (kligys@scf.usc.edu).
 *
 * Additional code by Ross E Becker (beckerr@cis.ohio-state.edu),
 * and Chris R. Martin (crm7479@tam2000.tamu.edu).
 * </p>
 */

#include "autopick/autopick-pref-processor.h"
#include "cmd-io/cmd-process-screen.h"
#include "cmd-io/cmd-save.h"
#include "core/game-play.h"
#include "core/player-processor.h"
#include "core/scores.h"
#include "core/special-internal-keys.h"
#include "core/stuff-handler.h"
#include "core/visuals-reseter.h"
#include "dungeon/quest.h"
#include "floor/floor-base-definitions.h"
#include "floor/floor-events.h"
#include "game-option/runtime-arguments.h"
#include "game-option/special-options.h"
#include "io/chuukei.h"
#include "io/files-util.h"
#include "io/inet.h"
#include "io/input-key-acceptor.h"
#include "io/signal-handlers.h"
#include "io/write-diary.h"
#include "main/angband-initializer.h"
#include "main/music-definitions-table.h"
#include "main/sound-definitions-table.h"
#include "main/sound-of-music.h"
#include "monster-floor/monster-lite.h"
#include "system/angband-version.h"
#include "system/angband.h"
#include "system/floor-type-definition.h"
#include "system/system-variables.h"
#include "term/gameterm.h"
#include "term/screen-processor.h"
#include "term/term-color-types.h"
#include "util/angband-files.h"
#include "util/int-char-converter.h"
#include "util/string-processor.h"
#include "view/display-map.h"
#include "view/display-messages.h"
#include "world/world.h"

#ifdef WINDOWS
#include "dungeon/dungeon.h"
#include "save/save.h"
#include <direct.h>
#include <locale.h>
#include <windows.h>

/*
 * Available graphic modes
 */
#define GRAPHICS_NONE 0
#define GRAPHICS_ORIGINAL 1
#define GRAPHICS_ADAM_BOLT 2
#define GRAPHICS_Bakabakaband 3

/*
 * Menu constants -- see "ANGBAND.RC"
 */
#define IDM_FILE_NEW 100
#define IDM_FILE_OPEN 101
#define IDM_FILE_SAVE 110
#define IDM_FILE_SCORE 120
#define IDM_FILE_MOVIE 121
#define IDM_FILE_EXIT 130

#define IDM_WINDOW_VIS_0 200
#define IDM_WINDOW_VIS_1 201
#define IDM_WINDOW_VIS_2 202
#define IDM_WINDOW_VIS_3 203
#define IDM_WINDOW_VIS_4 204
#define IDM_WINDOW_VIS_5 205
#define IDM_WINDOW_VIS_6 206
#define IDM_WINDOW_VIS_7 207

#define IDM_WINDOW_FONT_0 210
#define IDM_WINDOW_FONT_1 211
#define IDM_WINDOW_FONT_2 212
#define IDM_WINDOW_FONT_3 213
#define IDM_WINDOW_FONT_4 214
#define IDM_WINDOW_FONT_5 215
#define IDM_WINDOW_FONT_6 216
#define IDM_WINDOW_FONT_7 217

#define IDM_WINDOW_POS_0 220
#define IDM_WINDOW_POS_1 221
#define IDM_WINDOW_POS_2 222
#define IDM_WINDOW_POS_3 223
#define IDM_WINDOW_POS_4 224
#define IDM_WINDOW_POS_5 225
#define IDM_WINDOW_POS_6 226
#define IDM_WINDOW_POS_7 227

#define IDM_WINDOW_BIZ_0 230
#define IDM_WINDOW_BIZ_1 231
#define IDM_WINDOW_BIZ_2 232
#define IDM_WINDOW_BIZ_3 233
#define IDM_WINDOW_BIZ_4 234
#define IDM_WINDOW_BIZ_5 235
#define IDM_WINDOW_BIZ_6 236
#define IDM_WINDOW_BIZ_7 237

#define IDM_WINDOW_I_WID_0 240
#define IDM_WINDOW_I_WID_1 241
#define IDM_WINDOW_I_WID_2 242
#define IDM_WINDOW_I_WID_3 243
#define IDM_WINDOW_I_WID_4 244
#define IDM_WINDOW_I_WID_5 245
#define IDM_WINDOW_I_WID_6 246
#define IDM_WINDOW_I_WID_7 247

#define IDM_WINDOW_D_WID_0 250
#define IDM_WINDOW_D_WID_1 251
#define IDM_WINDOW_D_WID_2 252
#define IDM_WINDOW_D_WID_3 253
#define IDM_WINDOW_D_WID_4 254
#define IDM_WINDOW_D_WID_5 255
#define IDM_WINDOW_D_WID_6 256
#define IDM_WINDOW_D_WID_7 257

#define IDM_WINDOW_I_HGT_0 260
#define IDM_WINDOW_I_HGT_1 261
#define IDM_WINDOW_I_HGT_2 262
#define IDM_WINDOW_I_HGT_3 263
#define IDM_WINDOW_I_HGT_4 264
#define IDM_WINDOW_I_HGT_5 265
#define IDM_WINDOW_I_HGT_6 266
#define IDM_WINDOW_I_HGT_7 267

#define IDM_WINDOW_D_HGT_0 270
#define IDM_WINDOW_D_HGT_1 271
#define IDM_WINDOW_D_HGT_2 272
#define IDM_WINDOW_D_HGT_3 273
#define IDM_WINDOW_D_HGT_4 274
#define IDM_WINDOW_D_HGT_5 275
#define IDM_WINDOW_D_HGT_6 276
#define IDM_WINDOW_D_HGT_7 277

#define IDM_OPTIONS_NO_GRAPHICS 400
#define IDM_OPTIONS_OLD_GRAPHICS 401
#define IDM_OPTIONS_NEW_GRAPHICS 402
#define IDM_OPTIONS_NEW2_GRAPHICS 403
#define IDM_OPTIONS_BIGTILE 409
#define IDM_OPTIONS_SOUND 410
#define IDM_OPTIONS_MUSIC 411
#define IDM_OPTIONS_SAVER 420
#define IDM_OPTIONS_MAP 430
#define IDM_OPTIONS_BG 440
#define IDM_OPTIONS_OPEN_BG 441

#define IDM_DUMP_SCREEN_HTML 450

#define IDM_HELP_CONTENTS 901

/*
 * Exclude parts of WINDOWS.H that are not needed (Win32)
 */
#define WIN32_LEAN_AND_MEAN
#define NONLS /* All NLS defines and routines */
#define NOSERVICE /* All Service Controller routines, SERVICE_ equates, etc. */
#define NOMCX /* Modem Configuration Extensions */

/*
 * Include the "windows" support file
 */
#include <windows.h>

/*
 * Exclude parts of MMSYSTEM.H that are not needed
 */
#define MMNODRV /* Installable driver support */
#define MMNOWAVE /* Waveform support */
#define MMNOMIDI /* MIDI support */
#define MMNOAUX /* Auxiliary audio support */
#define MMNOTIMER /* Timer support */
#define MMNOJOY /* Joystick support */
#define MMNOMCI /* MCI support */
#define MMNOMMIO /* Multimedia file I/O support */

#define INVALID_FILE_NAME (DWORD)0xFFFFFFFF
#define MOUSE_SENS 40

/*
 * Include some more files. Note: the Cygnus Cygwin compiler
 * doesn't use mmsystem.h instead it includes the winmm library
 * which performs a similar function.
 */
#include <commdlg.h>
#include <mmsystem.h>

/*
 * Include the support for loading bitmaps
 */
#include "term/readdib.h"

#define MoveTo(H, X, Y) MoveToEx(H, X, Y, NULL)

/*
 * Foreground color bits
 */
#define VID_BLACK 0x00
#define VID_BLUE 0x01
#define VID_GREEN 0x02
#define VID_CYAN 0x03
#define VID_RED 0x04
#define VID_MAGENTA 0x05
#define VID_YELLOW 0x06
#define VID_WHITE 0x07

/*
 * Bright text
 */
#define VID_BRIGHT 0x08

/*!
 * @struct term_data
 * @brief ターム情報構造体 / Extra "term" data
 * @details
 * <p>
 * pos_x / pos_y は各タームの左上点座標を指す。
 * </p>
 * <p>
 * tile_wid / tile_hgt は[ウィンドウ]メニューのタイルの幅/高さを～を
 * 1ドットずつ調整するステータスを指す。
 * また、フォントを変更すると都度自動調整される。
 * </p>
 * <p>
 * Note the use of "font_want" for the names of the font file requested by
 * the user, and the use of "font_file" for the currently active font file.
 *
 * The "font_file" is uppercased, and takes the form "8X13.FON", while
 * "font_want" can be in almost any form as long as it could be construed
 * as attempting to represent the name of a font.
 * </p>
 */
typedef struct {
    term_type t;
    concptr s;
    HWND w;
    DWORD dwStyle;
    DWORD dwExStyle;

    uint keys;
    TERM_LEN rows; /* int -> uint */
    TERM_LEN cols;

    uint pos_x; //!< タームの左上X座標
    uint pos_y; //!< タームの左上Y座標
    uint size_wid;
    uint size_hgt;
    uint size_ow1;
    uint size_oh1;
    uint size_ow2;
    uint size_oh2;

    bool size_hack;
    bool xtra_hack;
    bool visible;
    bool bizarre;
    concptr font_want;
    concptr font_file;
    HFONT font_id;
    int font_wid; //!< フォント横幅
    int font_hgt; //!< フォント縦幅
    int tile_wid; //!< タイル横幅
    int tile_hgt; //!< タイル縦幅

    uint map_tile_wid;
    uint map_tile_hgt;

    bool map_active;
    LOGFONT lf;

    bool posfix;
} term_data;

#define MAX_TERM_DATA 8 //!< Maximum number of windows

static term_data data[MAX_TERM_DATA]; //!< An array of term_data's
static term_data *my_td; //!< Hack -- global "window creation" pointer
POINT normsize; //!< Remember normal size of main window when maxmized

/*
 * was main window maximized on previous playing
 */
bool win_maximized = FALSE;

/*
 * game in progress
 */
bool game_in_progress = FALSE;

/*
 * note when "open"/"new" become valid
 */
bool initialized = FALSE;

/*
 * screen paletted, i.e. 256 colors
 */
bool paletted = FALSE;

/*
 * 16 colors screen, don't use RGB()
 */
bool colors16 = FALSE;

/*
 * Saved instance handle
 */
static HINSTANCE hInstance;

/*
 * Yellow brush for the cursor
 */
static HBRUSH hbrYellow;

/*
 * An icon
 */
static HICON hIcon;

/*
 * A palette
 */
static HPALETTE hPal;

/* bg */
static HBITMAP hBG = NULL;
static int use_bg = 0; //!< 背景使用フラグ、1なら私用。
static char bg_bitmap_file[1024] = "bg.bmp"; //!< 現在の背景ビットマップファイル名。

/*
 * The screen saver window
 */
static HWND hwndSaver;

/*!
 * 現在使用中のタイルID(0ならば未使用)
 * Flag set once "graphics" has been initialized
 */
static byte current_graphics_mode = 0;

/*
 * The global bitmap
 */
static DIBINIT infGraph;

/*
 * The global bitmap mask
 */
static DIBINIT infMask;

/*
 * Flag set once "sound" has been initialized
 */
static bool can_use_sound = FALSE;

#define SAMPLE_SOUND_MAX 16
/*
 * An array of sound file names
 */
static concptr sound_file[SOUND_MAX][SAMPLE_SOUND_MAX];

#define SAMPLE_MUSIC_MAX 16
static concptr music_file[MUSIC_BASIC_MAX][SAMPLE_MUSIC_MAX];
static concptr dungeon_music_file[1000][SAMPLE_MUSIC_MAX];
static concptr town_music_file[1000][SAMPLE_MUSIC_MAX];
static concptr quest_music_file[1000][SAMPLE_MUSIC_MAX];
static bool can_use_music = FALSE;

static MCI_OPEN_PARMS mop;
static char mci_device_type[256];

int current_music_type = 0;
int current_music_id = 0;

/*
 * Full path to ANGBAND.INI
 */
static concptr ini_file = NULL;

/*
 * Name of application
 */
static concptr AppName = "ANGBAND";

/*
 * Name of sub-window type
 */
static concptr AngList = "AngList";

/*
 * Directory names
 */
static concptr ANGBAND_DIR_XTRA_GRAF;
static concptr ANGBAND_DIR_XTRA_SOUND;
static concptr ANGBAND_DIR_XTRA_MUSIC;
static concptr ANGBAND_DIR_XTRA_HELP;
static concptr ANGBAND_DIR_XTRA_MUSIC;

/*
 * The "complex" color values
 */
static COLORREF win_clr[256];

/*
 * Flag for macro trigger with dump ASCII
 */
static bool term_no_press = FALSE;

/*
 * Copy and paste
 */
static bool mouse_down = FALSE;
static bool paint_rect = FALSE;
static TERM_LEN mousex = 0, mousey = 0;
static TERM_LEN oldx, oldy;

/*!
 * @brief The "simple" color values
 * @details
 * See "main-ibm.c" for original table information
 * The entries below are taken from the "color bits" defined above.
 * Note that many of the choices below suck, but so do crappy monitors.
 */
static BYTE win_pal[256] = {
    VID_BLACK, /* Dark */
    VID_WHITE, /* White */
    VID_CYAN, /* Slate XXX */
    VID_RED | VID_BRIGHT, /* Orange XXX */
    VID_RED, /* Red */
    VID_GREEN, /* Green */
    VID_BLUE, /* Blue */
    VID_YELLOW, /* Umber XXX */
    VID_BLACK | VID_BRIGHT, /* Light Dark */
    VID_CYAN | VID_BRIGHT, /* Light Slate XXX */
    VID_MAGENTA, /* Violet XXX */
    VID_YELLOW | VID_BRIGHT, /* Yellow */
    VID_MAGENTA | VID_BRIGHT, /* Light Red XXX */
    VID_GREEN | VID_BRIGHT, /* Light Green */
    VID_BLUE | VID_BRIGHT, /* Light Blue */
    VID_YELLOW /* Light Umber XXX */
};

/*
 * Hack -- define which keys are "special"
 */
static bool special_key[256];
static bool ignore_key[256];

/*
 * Hack -- initialization list for "special_key"
 */
static byte special_key_list[] = {
    VK_CLEAR, VK_PAUSE, VK_CAPITAL, VK_KANA, VK_JUNJA, VK_FINAL, VK_KANJI, VK_CONVERT, VK_NONCONVERT, VK_ACCEPT, VK_MODECHANGE, VK_PRIOR, VK_NEXT, VK_END,
    VK_HOME, VK_LEFT, VK_UP, VK_RIGHT, VK_DOWN, VK_SELECT, VK_PRINT, VK_EXECUTE, VK_SNAPSHOT, VK_INSERT, VK_DELETE, VK_HELP, VK_APPS, VK_NUMPAD0, VK_NUMPAD1,
    VK_NUMPAD2, VK_NUMPAD3, VK_NUMPAD4, VK_NUMPAD5, VK_NUMPAD6, VK_NUMPAD7, VK_NUMPAD8, VK_NUMPAD9, VK_MULTIPLY, VK_ADD, VK_SEPARATOR, VK_SUBTRACT, VK_DECIMAL,
    VK_DIVIDE, VK_F1, VK_F2, VK_F3, VK_F4, VK_F5, VK_F6, VK_F7, VK_F8, VK_F9, VK_F10, VK_F11, VK_F12, VK_F13, VK_F14, VK_F15, VK_F16, VK_F17, VK_F18, VK_F19,
    VK_F20, VK_F21, VK_F22, VK_F23, VK_F24, VK_NUMLOCK, VK_SCROLL, VK_ATTN, VK_CRSEL, VK_EXSEL, VK_EREOF, VK_PLAY, VK_ZOOM, VK_NONAME, VK_PA1,
    0 /* End of List */
};

static byte ignore_key_list[] = {
    VK_ESCAPE, VK_TAB, VK_SPACE, 'F', 'W', 'O', /*'H',*/ /* these are menu characters.*/
    VK_SHIFT, VK_CONTROL, VK_MENU, VK_LWIN, VK_RWIN, VK_LSHIFT, VK_RSHIFT, VK_LCONTROL, VK_RCONTROL, VK_LMENU, VK_RMENU, 0 /* End of List */
};

/* Function prototype */

static bool is_already_running(void);

/* bg */
static void delete_bg(void)
{
    if (hBG != NULL) {
        DeleteObject(hBG);
        hBG = NULL;
    }
}

static int init_bg(void)
{
    char *bmfile = bg_bitmap_file;
    delete_bg();
    if (use_bg == 0)
        return 0;

    hBG = LoadImage(NULL, bmfile, IMAGE_BITMAP, 0, 0, LR_LOADFROMFILE);
    if (!hBG) {
        plog_fmt(_("壁紙用ビットマップ '%s' を読み込めません。", "Can't load the bitmap file '%s'."), bmfile);
        use_bg = 0;
        return 0;
    }

    use_bg = 1;
    return 1;
}

static void DrawBG(HDC hdc, RECT *r)
{
    if (!use_bg || !hBG)
        return;

    int x = r->left, y = r->top;
    int nx = x;
    int ny = y;
    BITMAP bm;
    GetObject(hBG, sizeof(bm), &bm);
    int swid = bm.bmWidth;
    int shgt = bm.bmHeight;

    HDC hdcSrc = CreateCompatibleDC(hdc);
    HBITMAP hOld = SelectObject(hdcSrc, hBG);

    do {
        int sx = nx % swid;
        int cwid = MIN(swid - sx, r->right - nx);
        do {
            int sy = ny % shgt;
            int chgt = MIN(shgt - sy, r->bottom - ny);
            BitBlt(hdc, nx, ny, cwid, chgt, hdcSrc, sx, sy, SRCCOPY);
            ny += chgt;
        } while (ny < r->bottom);

        ny = y;
        nx += cwid;
    } while (nx < r->right);

    SelectObject(hdcSrc, hOld);
    DeleteDC(hdcSrc);
}

/*
 * Check for existance of a file
 */
static bool check_file(concptr s)
{
    char path[1024];
    strcpy(path, s);
    DWORD attrib = GetFileAttributes(path);
    if (attrib == INVALID_FILE_NAME)
        return FALSE;
    if (attrib & FILE_ATTRIBUTE_DIRECTORY)
        return FALSE;

    return TRUE;
}

/*
 * Check for existance of a directory
 */
static bool check_dir(concptr s)
{
    char path[1024];
    strcpy(path, s);
    int i = strlen(path);
    if (i && (path[i - 1] == '\\'))
        path[--i] = '\0';

    DWORD attrib = GetFileAttributes(path);
    if (attrib == INVALID_FILE_NAME)
        return FALSE;
    if (!(attrib & FILE_ATTRIBUTE_DIRECTORY))
        return FALSE;

    return TRUE;
}

/*
 * Validate a file
 */
static void validate_file(concptr s)
{
    if (check_file(s))
        return;

    quit_fmt(_("必要なファイル[%s]が見あたりません。", "Cannot find required file:\n%s"), s);
}

/*
 * Validate a directory
 */
static void validate_dir(concptr s, bool vital)
{
    if (check_dir(s))
        return;

    if (vital) {
        quit_fmt(_("必要なディレクトリ[%s]が見あたりません。", "Cannot find required directory:\n%s"), s);
    } else if (mkdir(s)) {
        quit_fmt("Unable to create directory:\n%s", s);
    }
}

/*!
 * @brief (Windows版固有実装)Get the "size" for a window
 */
static void term_getsize(term_data *td)
{
    if (td->cols < 1)
        td->cols = 1;
    if (td->rows < 1)
        td->rows = 1;

    TERM_LEN wid = td->cols * td->tile_wid + td->size_ow1 + td->size_ow2;
    TERM_LEN hgt = td->rows * td->tile_hgt + td->size_oh1 + td->size_oh2;

    RECT rc;
    rc.left = 0;
    rc.right = rc.left + wid;
    rc.top = 0;
    rc.bottom = rc.top + hgt;

    AdjustWindowRectEx(&rc, td->dwStyle, TRUE, td->dwExStyle);
    td->size_wid = rc.right - rc.left;
    td->size_hgt = rc.bottom - rc.top;
    if (!td->w)
        return;

    GetWindowRect(td->w, &rc);
    td->pos_x = rc.left;
    td->pos_y = rc.top;
}

/*
 * Write the "prefs" for a single term
 */
static void save_prefs_aux(int i)
{
    term_data *td = &data[i];
    GAME_TEXT sec_name[128];
    char buf[1024];

    if (!td->w)
        return;

    sprintf(sec_name, "Term-%d", i);

    if (i > 0) {
        strcpy(buf, td->visible ? "1" : "0");
        WritePrivateProfileString(sec_name, "Visible", buf, ini_file);
    }

#ifdef JP
    strcpy(buf, td->lf.lfFaceName[0] != '\0' ? td->lf.lfFaceName : "ＭＳ ゴシック");
#else
    strcpy(buf, td->lf.lfFaceName[0] != '\0' ? td->lf.lfFaceName : "Courier");
#endif

    WritePrivateProfileString(sec_name, "Font", buf, ini_file);

    wsprintf(buf, "%d", td->lf.lfWidth);
    WritePrivateProfileString(sec_name, "FontWid", buf, ini_file);
    wsprintf(buf, "%d", td->lf.lfHeight);
    WritePrivateProfileString(sec_name, "FontHgt", buf, ini_file);
    wsprintf(buf, "%d", td->lf.lfWeight);
    WritePrivateProfileString(sec_name, "FontWgt", buf, ini_file);

    strcpy(buf, td->bizarre ? "1" : "0");
    WritePrivateProfileString(sec_name, "Bizarre", buf, ini_file);

    wsprintf(buf, "%d", td->tile_wid);
    WritePrivateProfileString(sec_name, "TileWid", buf, ini_file);

    wsprintf(buf, "%d", td->tile_hgt);
    WritePrivateProfileString(sec_name, "TileHgt", buf, ini_file);

    WINDOWPLACEMENT lpwndpl;
    lpwndpl.length = sizeof(WINDOWPLACEMENT);
    GetWindowPlacement(td->w, &lpwndpl);

    RECT rc = lpwndpl.rcNormalPosition;
    if (i == 0)
        wsprintf(buf, "%d", normsize.x);
    else
        wsprintf(buf, "%d", td->cols);

    WritePrivateProfileString(sec_name, "NumCols", buf, ini_file);

    if (i == 0)
        wsprintf(buf, "%d", normsize.y);
    else
        wsprintf(buf, "%d", td->rows);

    WritePrivateProfileString(sec_name, "NumRows", buf, ini_file);
    if (i == 0) {
        strcpy(buf, IsZoomed(td->w) ? "1" : "0");
        WritePrivateProfileString(sec_name, "Maximized", buf, ini_file);
    }

    GetWindowRect(td->w, &rc);
    wsprintf(buf, "%d", rc.left);
    WritePrivateProfileString(sec_name, "PositionX", buf, ini_file);

    wsprintf(buf, "%d", rc.top);
    WritePrivateProfileString(sec_name, "PositionY", buf, ini_file);
    if (i > 0) {
        strcpy(buf, td->posfix ? "1" : "0");
        WritePrivateProfileString(sec_name, "PositionFix", buf, ini_file);
    }
}

/*
 * Write the "prefs"
 * We assume that the windows have all been initialized
 */
static void save_prefs(void)
{
    char buf[128];
    sprintf(buf, "%d", arg_graphics);
    WritePrivateProfileString("Angband", "Graphics", buf, ini_file);

    strcpy(buf, arg_bigtile ? "1" : "0");
    WritePrivateProfileString("Angband", "Bigtile", buf, ini_file);

    strcpy(buf, arg_sound ? "1" : "0");
    WritePrivateProfileString("Angband", "Sound", buf, ini_file);

    strcpy(buf, arg_music ? "1" : "0");
    WritePrivateProfileString("Angband", "Music", buf, ini_file);

    strcpy(buf, use_bg ? "1" : "0");
    WritePrivateProfileString("Angband", "BackGround", buf, ini_file);
    WritePrivateProfileString("Angband", "BackGroundBitmap", bg_bitmap_file[0] != '\0' ? bg_bitmap_file : "bg.bmp", ini_file);

    for (int i = 0; i < MAX_TERM_DATA; ++i) {
        save_prefs_aux(i);
    }
}

/*
 * Load the "prefs" for a single term
 */
static void load_prefs_aux(int i)
{
    term_data *td = &data[i];
    GAME_TEXT sec_name[128];
    char tmp[1024];

    int dispx = GetSystemMetrics(SM_CXVIRTUALSCREEN);
    int dispy = GetSystemMetrics(SM_CYVIRTUALSCREEN);
    int posx = 0;
    int posy = 0;

    sprintf(sec_name, "Term-%d", i);
    sprintf(sec_name, "Term-%d", i);
    if (i > 0) {
        td->visible = (GetPrivateProfileInt(sec_name, "Visible", td->visible, ini_file) != 0);
    }

#ifdef JP
    GetPrivateProfileString(sec_name, "Font", "ＭＳ ゴシック", tmp, 127, ini_file);
#else
    GetPrivateProfileString(sec_name, "Font", "Courier", tmp, 127, ini_file);
#endif

    td->bizarre = (GetPrivateProfileInt(sec_name, "Bizarre", td->bizarre, ini_file) != 0);

    td->font_want = string_make(tmp);
    int hgt = 15;
    int wid = 0;
    td->lf.lfWidth = GetPrivateProfileInt(sec_name, "FontWid", wid, ini_file);
    td->lf.lfHeight = GetPrivateProfileInt(sec_name, "FontHgt", hgt, ini_file);
    td->lf.lfWeight = GetPrivateProfileInt(sec_name, "FontWgt", 0, ini_file);

    td->tile_wid = GetPrivateProfileInt(sec_name, "TileWid", td->lf.lfWidth, ini_file);
    td->tile_hgt = GetPrivateProfileInt(sec_name, "TileHgt", td->lf.lfHeight, ini_file);

    td->cols = GetPrivateProfileInt(sec_name, "NumCols", td->cols, ini_file);
    td->rows = GetPrivateProfileInt(sec_name, "NumRows", td->rows, ini_file);
    normsize.x = td->cols;
    normsize.y = td->rows;

    if (i == 0) {
        win_maximized = (GetPrivateProfileInt(sec_name, "Maximized", win_maximized, ini_file) != 0);
    }

    posx = GetPrivateProfileInt(sec_name, "PositionX", posx, ini_file);
    posy = GetPrivateProfileInt(sec_name, "PositionY", posy, ini_file);
    td->pos_x = MIN(MAX(0, posx), dispx - 128);
    td->pos_y = MIN(MAX(0, posy), dispy - 128);

    if (i > 0) {
        td->posfix = (GetPrivateProfileInt(sec_name, "PositionFix", td->posfix, ini_file) != 0);
    }
}

/*
 * Load the "prefs"
 */
static void load_prefs(void)
{
    arg_graphics = (byte)GetPrivateProfileInt("Angband", "Graphics", GRAPHICS_NONE, ini_file);
    arg_bigtile = (GetPrivateProfileInt("Angband", "Bigtile", FALSE, ini_file) != 0);
    use_bigtile = arg_bigtile;
    arg_sound = (GetPrivateProfileInt("Angband", "Sound", 0, ini_file) != 0);
    arg_music = (GetPrivateProfileInt("Angband", "Music", 0, ini_file) != 0);
    use_bg = GetPrivateProfileInt("Angband", "BackGround", 0, ini_file);
    GetPrivateProfileString("Angband", "BackGroundBitmap", "bg.bmp", bg_bitmap_file, 1023, ini_file);
    for (int i = 0; i < MAX_TERM_DATA; ++i) {
        load_prefs_aux(i);
    }
}

/*
 * - Taken from files.c.
 *
 * Extract "tokens" from a buffer
 *
 * This function uses "whitespace" as delimiters, and treats any amount of
 * whitespace as a single delimiter.  We will never return any empty tokens.
 * When given an empty buffer, or a buffer containing only "whitespace", we
 * will return no tokens.  We will never extract more than "num" tokens.
 *
 * By running a token through the "text_to_ascii()" function, you can allow
 * that token to include (encoded) whitespace, using "\s" to encode spaces.
 *
 * We save pointers to the tokens in "tokens", and return the number found.
 */
static s16b tokenize_whitespace(char *buf, s16b num, char **tokens)
{
    s16b k = 0;
    char *s = buf;

    while (k < num) {
        char *t;
        for (; *s && iswspace(*s); ++s) /* loop */
            ;

        if (!*s)
            break;

        for (t = s; *t && !iswspace(*t); ++t) /* loop */
            ;

        if (*t)
            *t++ = '\0';

        tokens[k++] = s;
        s = t;
    }

    return k;
}

static void load_sound_prefs(void)
{
    char tmp[1024];
    char ini_path[1024];
    char wav_path[1024];
    char *zz[SAMPLE_SOUND_MAX];

    path_build(ini_path, 1024, ANGBAND_DIR_XTRA_SOUND, "sound.cfg");
    for (int i = 0; i < SOUND_MAX; i++) {
        GetPrivateProfileString("Sound", angband_sound_name[i], "", tmp, 1024, ini_path);
        int num = tokenize_whitespace(tmp, SAMPLE_SOUND_MAX, zz);
        for (int j = 0; j < num; j++) {
            /* Access the sound */
            path_build(wav_path, 1024, ANGBAND_DIR_XTRA_SOUND, zz[j]);

            /* Save the sound filename, if it exists */
            if (check_file(wav_path))
                sound_file[i][j] = string_make(zz[j]);
        }
    }
}

static void load_music_prefs(void)
{
    char tmp[1024];
    char ini_path[1024];
    char wav_path[1024];
    char *zz[SAMPLE_MUSIC_MAX];
    char key[80];

    path_build(ini_path, 1024, ANGBAND_DIR_XTRA_MUSIC, "music.cfg");
    GetPrivateProfileString("Device", "type", "", mci_device_type, 256, ini_path);
    for (int i = 0; i < MUSIC_BASIC_MAX; i++) {
        GetPrivateProfileString("Basic", angband_music_basic_name[i], "", tmp, 1024, ini_path);
        int num = tokenize_whitespace(tmp, SAMPLE_MUSIC_MAX, zz);
        for (int j = 0; j < num; j++) {
            path_build(wav_path, 1024, ANGBAND_DIR_XTRA_MUSIC, zz[j]);
            if (check_file(wav_path))
                music_file[i][j] = string_make(zz[j]);
        }
    }

    for (int i = 0; i < current_world_ptr->max_d_idx; i++) {
        sprintf(key, "dungeon%03d", i);
        GetPrivateProfileString("Dungeon", key, "", tmp, 1024, ini_path);
        int num = tokenize_whitespace(tmp, SAMPLE_MUSIC_MAX, zz);
        for (int j = 0; j < num; j++) {
            path_build(wav_path, 1024, ANGBAND_DIR_XTRA_MUSIC, zz[j]);
            if (check_file(wav_path))
                dungeon_music_file[i][j] = string_make(zz[j]);
        }
    }

    for (int i = 0; i < max_q_idx; i++) {
        sprintf(key, "quest%03d", i);
        GetPrivateProfileString("Quest", key, "", tmp, 1024, ini_path);
        int num = tokenize_whitespace(tmp, SAMPLE_MUSIC_MAX, zz);
        for (int j = 0; j < num; j++) {
            path_build(wav_path, 1024, ANGBAND_DIR_XTRA_MUSIC, zz[j]);
            if (check_file(wav_path))
                quest_music_file[i][j] = string_make(zz[j]);
        }
    }

    for (int i = 0; i < 1000; i++) /*!< @todo 町最大数指定 */
    {
        sprintf(key, "town%03d", i);
        GetPrivateProfileString("Town", key, "", tmp, 1024, ini_path);
        int num = tokenize_whitespace(tmp, SAMPLE_MUSIC_MAX, zz);
        for (int j = 0; j < num; j++) {
            path_build(wav_path, 1024, ANGBAND_DIR_XTRA_MUSIC, zz[j]);
            if (check_file(wav_path))
                town_music_file[i][j] = string_make(zz[j]);
        }
    }
}

/*
 * Create the new global palette based on the bitmap palette
 * (if any), and the standard 16 entry palette derived from
 * "win_clr[]" which is used for the basic 16 Angband colors.
 *
 * This function is never called before all windows are ready.
 *
 * This function returns FALSE if the new palette could not be
 * prepared, which should normally be a fatal error.  XXX XXX
 *
 * Note that only some machines actually use a "palette".
 */
static int new_palette(void)
{
    int i, nEntries;
    int pLogPalSize;
    int lppeSize;
    LPLOGPALETTE pLogPal;
    LPPALETTEENTRY lppe;
    term_data *td;
    if (!paletted)
        return TRUE;

    lppeSize = 0;
    lppe = NULL;
    nEntries = 0;

    HPALETTE hBmPal = infGraph.hPalette;
    if (hBmPal) {
        lppeSize = 256 * sizeof(PALETTEENTRY);
        lppe = (LPPALETTEENTRY)ralloc(lppeSize);
        nEntries = GetPaletteEntries(hBmPal, 0, 255, lppe);
        if ((nEntries == 0) || (nEntries > 220)) {
            plog(_("画面を16ビットか24ビットカラーモードにして下さい。", "Please switch to high- or true-color mode."));
            rnfree(lppe, lppeSize);
            return FALSE;
        }
    }

    pLogPalSize = sizeof(LOGPALETTE) + (nEntries + 16) * sizeof(PALETTEENTRY);
    pLogPal = (LPLOGPALETTE)ralloc(pLogPalSize);
    pLogPal->palVersion = 0x300;
    pLogPal->palNumEntries = nEntries + 16;
    for (i = 0; i < nEntries; i++) {
        pLogPal->palPalEntry[i] = lppe[i];
    }

    for (i = 0; i < 16; i++) {
        LPPALETTEENTRY p;
        p = &(pLogPal->palPalEntry[i + nEntries]);
        p->peRed = GetRValue(win_clr[i]);
        p->peGreen = GetGValue(win_clr[i]);
        p->peBlue = GetBValue(win_clr[i]);
        p->peFlags = PC_NOCOLLAPSE;
    }

    if (lppe)
        rnfree(lppe, lppeSize);

    HPALETTE hNewPal = CreatePalette(pLogPal);
    if (!hNewPal)
        quit(_("パレットを作成できません！", "Cannot create palette!"));

    rnfree(pLogPal, pLogPalSize);
    td = &data[0];
    HDC hdc = GetDC(td->w);
    SelectPalette(hdc, hNewPal, 0);
    i = RealizePalette(hdc);
    ReleaseDC(td->w, hdc);
    if (i == 0)
        quit(_("パレットをシステムエントリにマップできません！", "Cannot realize palette!"));

    for (i = 1; i < MAX_TERM_DATA; i++) {
        td = &data[i];
        hdc = GetDC(td->w);
        SelectPalette(hdc, hNewPal, 0);
        ReleaseDC(td->w, hdc);
    }

    if (hPal)
        DeleteObject(hPal);

    hPal = hNewPal;
    return TRUE;
}

/*!
 * @brief グラフィクスを初期化する / Initialize graphics
 * @details
 * <ul>
 * <li>メニュー[オプション]＞[グラフィクス]が「なし」以外の時に描画処理を初期化する。</li>
 * <li>呼び出されるタイミングはロード時、及び同メニューで「なし」以外に変更される毎になる。</li>
 * </ul>
 */
static bool init_graphics(void)
{
    char buf[1024];
    BYTE wid, hgt, twid, thgt, ox, oy;
    concptr name;

    if (arg_graphics == GRAPHICS_ADAM_BOLT) {
        wid = 16;
        hgt = 16;
        twid = 16;
        thgt = 16;
        ox = 0;
        oy = 0;
        name = "16X16.BMP";

        ANGBAND_GRAF = "new";
    } else if (arg_graphics == GRAPHICS_Bakabakaband) {
        wid = 32;
        hgt = 32;
        twid = 32;
        thgt = 32;
        ox = 0;
        oy = 0;
        name = "32X32.BMP";

        ANGBAND_GRAF = "ne2";
    } else {
        wid = 8;
        hgt = 8;
        twid = 8;
        thgt = 8;
        ox = 0;
        oy = 0;
        name = "8X8.BMP";
        ANGBAND_GRAF = "old";
    }

    path_build(buf, sizeof(buf), ANGBAND_DIR_XTRA_GRAF, name);
    if (!ReadDIB(data[0].w, buf, &infGraph)) {
        plog_fmt(_("ビットマップ '%s' を読み込めません。", "Cannot read bitmap file '%s'"), name);
        return FALSE;
    }

    infGraph.CellWidth = wid;
    infGraph.CellHeight = hgt;
    infGraph.TileWidth = twid;
    infGraph.TileHeight = thgt;
    infGraph.OffsetX = ox;
    infGraph.OffsetY = oy;

    if (arg_graphics == GRAPHICS_ADAM_BOLT) {
        path_build(buf, sizeof(buf), ANGBAND_DIR_XTRA_GRAF, "mask.bmp");
        if (!ReadDIB(data[0].w, buf, &infMask)) {
            plog_fmt("Cannot read bitmap file '%s'", buf);
            return FALSE;
        }
    }

    if (arg_graphics == GRAPHICS_Bakabakaband) {
        path_build(buf, sizeof(buf), ANGBAND_DIR_XTRA_GRAF, "mask32.bmp");
        if (!ReadDIB(data[0].w, buf, &infMask)) {
            plog_fmt("Cannot read bitmap file '%s'", buf);
            return FALSE;
        }
    }

    if (!new_palette()) {
        plog(_("パレットを実現できません！", "Cannot activate palette!"));
        return FALSE;
    }

    current_graphics_mode = arg_graphics;
    return (current_graphics_mode);
}

/*
 * Initialize music
 */
static void init_music(void)
{
    if (!can_use_music) {
        load_music_prefs();
        can_use_music = TRUE;
    }
}

/*
 * Hack -- Stop a music
 */
static void stop_music(void)
{
    mciSendCommand(mop.wDeviceID, MCI_STOP, 0, 0);
    mciSendCommand(mop.wDeviceID, MCI_CLOSE, 0, 0);
}

/*
 * Initialize sound
 */
static void init_sound(void)
{
    if (!can_use_sound) {
        load_sound_prefs();
        can_use_sound = TRUE;
    }
}

/*
 * Resize a window
 */
static void term_window_resize(term_data *td)
{
    if (!td->w)
        return;

    SetWindowPos(td->w, 0, 0, 0, td->size_wid, td->size_hgt, SWP_NOMOVE | SWP_NOZORDER);
    InvalidateRect(td->w, NULL, TRUE);
}

/*
 * todo 引数のpathを消す
 * Force the use of a new "font file" for a term_data.
 * This function may be called before the "window" is ready.
 * This function returns zero only if everything succeeds.
 * Note that the "font name" must be capitalized!!!
 */
static errr term_force_font(term_data *td, concptr path)
{
    if (td->font_id)
        DeleteObject(td->font_id);

    (void)path;
    td->font_id = CreateFontIndirect(&(td->lf));
    int wid = td->lf.lfWidth;
    int hgt = td->lf.lfHeight;
    if (!td->font_id)
        return 1;

    if (!wid || !hgt) {
        HDC hdcDesktop;
        HFONT hfOld;
        TEXTMETRIC tm;

        hdcDesktop = GetDC(HWND_DESKTOP);
        hfOld = SelectObject(hdcDesktop, td->font_id);
        GetTextMetrics(hdcDesktop, &tm);
        SelectObject(hdcDesktop, hfOld);
        ReleaseDC(HWND_DESKTOP, hdcDesktop);

        wid = tm.tmAveCharWidth;
        hgt = tm.tmHeight;
    }

    td->font_wid = wid;
    td->font_hgt = hgt;

    return 0;
}

/*
 * Allow the user to change the font for this window.
 */
static void term_change_font(term_data *td)
{
    CHOOSEFONT cf;
    memset(&cf, 0, sizeof(cf));
    cf.lStructSize = sizeof(cf);
    cf.Flags = CF_SCREENFONTS | CF_FIXEDPITCHONLY | CF_NOVERTFONTS | CF_INITTOLOGFONTSTRUCT;
    cf.lpLogFont = &(td->lf);

    if (!ChooseFont(&cf))
        return;

    term_force_font(td, NULL);
    td->bizarre = TRUE;
    td->tile_wid = td->font_wid;
    td->tile_hgt = td->font_hgt;
    term_getsize(td);
    term_window_resize(td);
}

/*
 * Allow the user to lock this window.
 */
static void term_window_pos(term_data *td, HWND hWnd) { SetWindowPos(td->w, hWnd, 0, 0, 0, 0, SWP_NOACTIVATE | SWP_NOMOVE | SWP_NOSIZE); }

static void windows_map(player_type *player_ptr);

/*
 * Hack -- redraw a term_data
 */
static void term_data_redraw(player_type *player_ptr, term_data *td)
{
    if (td->map_active) {
        windows_map(player_ptr);
        return;
    }

    term_activate(&td->t);
    term_redraw();
    term_activate(term_screen);
}

void term_inversed_area(HWND hWnd, int x, int y, int w, int h)
{
    term_data *td = (term_data *)GetWindowLong(hWnd, 0);
    int tx = td->size_ow1 + x * td->tile_wid;
    int ty = td->size_oh1 + y * td->tile_hgt;
    int tw = w * td->tile_wid - 1;
    int th = h * td->tile_hgt - 1;

    HDC hdc = GetDC(hWnd);
    HBRUSH myBrush = CreateSolidBrush(RGB(255, 255, 255));
    HBRUSH oldBrush = SelectObject(hdc, myBrush);
    HPEN oldPen = SelectObject(hdc, GetStockObject(NULL_PEN));

    PatBlt(hdc, tx, ty, tw, th, PATINVERT);

    SelectObject(hdc, oldBrush);
    SelectObject(hdc, oldPen);
}

/*!
 * @brief //!< Windows版ユーザ設定項目実装部(実装必須) /Interact with the User
 */
static errr term_user_win(int n)
{
    (void)n;
    return 0;
}

/*
 * React to global changes
 */
static errr term_xtra_win_react(player_type *player_ptr)
{
    if (colors16) {
        for (int i = 0; i < 256; i++) {
            win_pal[i] = angband_color_table[i][0];
        }
    } else {
        COLORREF code;
        byte rv, gv, bv;
        bool change = FALSE;
        for (int i = 0; i < 256; i++) {
            rv = angband_color_table[i][1];
            gv = angband_color_table[i][2];
            bv = angband_color_table[i][3];
            code = PALETTERGB(rv, gv, bv);
            if (win_clr[i] != code) {
                change = TRUE;
                win_clr[i] = code;
            }
        }

        if (change)
            (void)new_palette();
    }

    if (use_sound != arg_sound) {
        init_sound();
        use_sound = arg_sound;
    }

    if (use_music != arg_music) {
        init_music();
        use_music = arg_music;
        if (!arg_music)
            stop_music();
        else
            select_floor_music(player_ptr);
    }

    if (use_graphics != arg_graphics) {
        if (arg_graphics && !init_graphics()) {
            plog(_("グラフィックスを初期化できません!", "Cannot initialize graphics!"));
            arg_graphics = GRAPHICS_NONE;
        }

        use_graphics = arg_graphics;
        reset_visuals(player_ptr, process_autopick_file_command);
    }

    for (int i = 0; i < MAX_TERM_DATA; i++) {
        term_type *old = Term;
        term_data *td = &data[i];
        if ((td->cols != td->t.wid) || (td->rows != td->t.hgt)) {
            term_activate(&td->t);
            term_resize(td->cols, td->rows);
            term_redraw();
            term_activate(old);
        }
    }

    return 0;
}

/*
 * Process at least one event
 */
static errr term_xtra_win_event(int v)
{
    MSG msg;
    if (v) {
        if (GetMessage(&msg, NULL, 0, 0)) {
            TranslateMessage(&msg);
            DispatchMessage(&msg);
        }
    } else {
        if (PeekMessage(&msg, NULL, 0, 0, PM_REMOVE)) {
            TranslateMessage(&msg);
            DispatchMessage(&msg);
        }
    }

    return 0;
}

/*
 * Process all pending events
 */
static errr term_xtra_win_flush(void)
{
    MSG msg;
    while (PeekMessage(&msg, NULL, 0, 0, PM_REMOVE)) {
        TranslateMessage(&msg);
        DispatchMessage(&msg);
    }

    return 0;
}

/*
 * Hack -- clear the screen
 *
 * Make this more efficient
 */
static errr term_xtra_win_clear(void)
{
    term_data *td = (term_data *)(Term->data);

    RECT rc;
    rc.left = td->size_ow1;
    rc.right = rc.left + td->cols * td->tile_wid;
    rc.top = td->size_oh1;
    rc.bottom = rc.top + td->rows * td->tile_hgt;

    HDC hdc = GetDC(td->w);
    SetBkColor(hdc, RGB(0, 0, 0));
    SelectObject(hdc, td->font_id);
    ExtTextOut(hdc, 0, 0, ETO_OPAQUE, &rc, NULL, 0, NULL);

    if (use_bg) {
        rc.left = 0;
        rc.top = 0;
        DrawBG(hdc, &rc);
    }

    ReleaseDC(td->w, hdc);
    return 0;
}

/*
 * Hack -- make a noise
 */
static errr term_xtra_win_noise(void)
{
    MessageBeep(MB_ICONASTERISK);
    return 0;
}

/*
 * Hack -- make a sound
 */
static errr term_xtra_win_sound(int v)
{
    char buf[1024];
    if (!use_sound)
        return 1;
    if ((v < 0) || (v >= SOUND_MAX))
        return 1;

    int i;
    for (i = 0; i < SAMPLE_SOUND_MAX; i++) {
        if (!sound_file[v][i])
            break;
    }

    if (i == 0)
        return 1;

    path_build(buf, 1024, ANGBAND_DIR_XTRA_SOUND, sound_file[v][Rand_external(i)]);
    return (PlaySound(buf, 0, SND_FILENAME | SND_ASYNC));
}

/*
 * Hack -- play a music
 */
static errr term_xtra_win_music(int n, int v)
{
    int i = 0;
    char buf[1024];
    if (n == TERM_XTRA_MUSIC_MUTE) {
        mciSendCommand(mop.wDeviceID, MCI_STOP, 0, 0);
        mciSendCommand(mop.wDeviceID, MCI_CLOSE, 0, 0);
    }

    if (!use_music)
        return 1;

    if (n == TERM_XTRA_MUSIC_BASIC && ((v < 0) || (v >= MUSIC_BASIC_MAX)))
        return 1;
    else if (v < 0 || v >= 1000)
        return (1); /*!< TODO */

    switch (n) {
    case TERM_XTRA_MUSIC_BASIC:
        for (i = 0; i < SAMPLE_MUSIC_MAX; i++)
            if (!music_file[v][i])
                break;
        break;
    case TERM_XTRA_MUSIC_DUNGEON:
        for (i = 0; i < SAMPLE_MUSIC_MAX; i++)
            if (!dungeon_music_file[v][i])
                break;
        break;
    case TERM_XTRA_MUSIC_QUEST:
        for (i = 0; i < SAMPLE_MUSIC_MAX; i++)
            if (!quest_music_file[v][i])
                break;
        break;
    case TERM_XTRA_MUSIC_TOWN:
        for (i = 0; i < SAMPLE_MUSIC_MAX; i++)
            if (!town_music_file[v][i])
                break;
        break;
    }

    if (i == 0) {
        return 1;
    }

    switch (n) {
    case TERM_XTRA_MUSIC_BASIC:
        path_build(buf, 1024, ANGBAND_DIR_XTRA_MUSIC, music_file[v][Rand_external(i)]);
        break;
    case TERM_XTRA_MUSIC_DUNGEON:
        path_build(buf, 1024, ANGBAND_DIR_XTRA_MUSIC, dungeon_music_file[v][Rand_external(i)]);
        break;
    case TERM_XTRA_MUSIC_QUEST:
        path_build(buf, 1024, ANGBAND_DIR_XTRA_MUSIC, quest_music_file[v][Rand_external(i)]);
        break;
    case TERM_XTRA_MUSIC_TOWN:
        path_build(buf, 1024, ANGBAND_DIR_XTRA_MUSIC, town_music_file[v][Rand_external(i)]);
        break;
    }

    if (current_music_type == n && current_music_id == v) {
        return 0;
    }
    current_music_type = n;
    current_music_id = v;

    mop.lpstrDeviceType = mci_device_type;
    mop.lpstrElementName = buf;
    mciSendCommand(mop.wDeviceID, MCI_STOP, 0, 0);
    mciSendCommand(mop.wDeviceID, MCI_CLOSE, 0, 0);
    mciSendCommand(mop.wDeviceID, MCI_OPEN, MCI_OPEN_TYPE | MCI_OPEN_ELEMENT, (DWORD)&mop);
    mciSendCommand(mop.wDeviceID, MCI_SEEK, MCI_SEEK_TO_START, 0);
    mciSendCommand(mop.wDeviceID, MCI_PLAY, MCI_NOTIFY, (DWORD)&mop);
    return 0;
}

/*
 * Delay for "x" milliseconds
 */
static int term_xtra_win_delay(int v)
{
    Sleep(v);
    return 0;
}

/*
 * todo z-termに影響があるのでplayer_typeの追加は保留
 * Do a "special thing"
 */
static errr term_xtra_win(int n, int v)
{
    switch (n) {
    case TERM_XTRA_NOISE: {
        return (term_xtra_win_noise());
    }
    case TERM_XTRA_MUSIC_BASIC:
    case TERM_XTRA_MUSIC_DUNGEON:
    case TERM_XTRA_MUSIC_QUEST:
    case TERM_XTRA_MUSIC_TOWN: {
        return (term_xtra_win_music(n, v));
    }
    case TERM_XTRA_SOUND: {
        return (term_xtra_win_sound(v));
    }
    case TERM_XTRA_BORED: {
        return (term_xtra_win_event(0));
    }
    case TERM_XTRA_EVENT: {
        return (term_xtra_win_event(v));
    }
    case TERM_XTRA_FLUSH: {
        return (term_xtra_win_flush());
    }
    case TERM_XTRA_CLEAR: {
        return (term_xtra_win_clear());
    }
    case TERM_XTRA_REACT: {
        return (term_xtra_win_react(p_ptr));
    }
    case TERM_XTRA_DELAY: {
        return (term_xtra_win_delay(v));
    }
    }

    return 1;
}

/*
 * Low level graphics (Assumes valid input).
 *
 * Draw a "cursor" at (x,y), using a "yellow box".
 */
static errr term_curs_win(int x, int y)
{
    term_data *td = (term_data *)(Term->data);
    int tile_wid, tile_hgt;
    if (td->map_active) {
        tile_wid = td->map_tile_wid;
        tile_hgt = td->map_tile_hgt;
    } else {
        tile_wid = td->tile_wid;
        tile_hgt = td->tile_hgt;
    }

    RECT rc;
    rc.left = x * tile_wid + td->size_ow1;
    rc.right = rc.left + tile_wid;
    rc.top = y * tile_hgt + td->size_oh1;
    rc.bottom = rc.top + tile_hgt;

    HDC hdc = GetDC(td->w);
    FrameRect(hdc, &rc, hbrYellow);
    ReleaseDC(td->w, hdc);
    return 0;
}

/*
 * Low level graphics (Assumes valid input).
 *
 * Draw a "big cursor" at (x,y), using a "yellow box".
 */
static errr term_bigcurs_win(int x, int y)
{
    term_data *td = (term_data *)(Term->data);
    int tile_wid, tile_hgt;
    if (td->map_active) {
        term_curs_win(x, y);
        return 0;
    } else {
        tile_wid = td->tile_wid;
        tile_hgt = td->tile_hgt;
    }

    RECT rc;
    rc.left = x * tile_wid + td->size_ow1;
    rc.right = rc.left + 2 * tile_wid;
    rc.top = y * tile_hgt + td->size_oh1;
    rc.bottom = rc.top + tile_hgt;

    HDC hdc = GetDC(td->w);
    FrameRect(hdc, &rc, hbrYellow);
    ReleaseDC(td->w, hdc);
    return 0;
}

/*
 * Low level graphics (Assumes valid input).
 *
 * Erase a "block" of "n" characters starting at (x,y).
 */
static errr term_wipe_win(int x, int y, int n)
{
    term_data *td = (term_data *)(Term->data);
    RECT rc;
    rc.left = x * td->tile_wid + td->size_ow1;
    rc.right = rc.left + n * td->tile_wid;
    rc.top = y * td->tile_hgt + td->size_oh1;
    rc.bottom = rc.top + td->tile_hgt;

    HDC hdc = GetDC(td->w);
    SetBkColor(hdc, RGB(0, 0, 0));
    SelectObject(hdc, td->font_id);
    if (use_bg)
        DrawBG(hdc, &rc);
    else
        ExtTextOut(hdc, 0, 0, ETO_OPAQUE, &rc, NULL, 0, NULL);

    ReleaseDC(td->w, hdc);
    return 0;
}

/*
 * Low level graphics.  Assumes valid input.
 *
 * Draw several ("n") chars, with an attr, at a given location.
 *
 * All "graphic" data is handled by "term_pict_win()", below.
 *
 * One would think there is a more efficient method for telling a window
 * what color it should be using to draw with, but perhaps simply changing
 * it every time is not too inefficient.
 */
static errr term_text_win(int x, int y, int n, TERM_COLOR a, concptr s)
{
    term_data *td = (term_data *)(Term->data);
    static HBITMAP WALL;
    static HBRUSH myBrush, oldBrush;
    static HPEN oldPen;
    static bool init_done = FALSE;

    if (!init_done) {
        WALL = LoadBitmap(hInstance, AppName);
        myBrush = CreatePatternBrush(WALL);
        init_done = TRUE;
    }

    RECT rc;
    rc.left = x * td->tile_wid + td->size_ow1;
    rc.right = rc.left + n * td->tile_wid;
    rc.top = y * td->tile_hgt + td->size_oh1;
    rc.bottom = rc.top + td->tile_hgt;

    HDC hdc = GetDC(td->w);
    SetBkColor(hdc, RGB(0, 0, 0));
    if (colors16) {
        SetTextColor(hdc, PALETTEINDEX(win_pal[a]));
    } else if (paletted) {
        SetTextColor(hdc, win_clr[a & 0x0F]);
    } else {
        SetTextColor(hdc, win_clr[a]);
    }

    SelectObject(hdc, td->font_id);
    if (use_bg)
        SetBkMode(hdc, TRANSPARENT);

    if (td->bizarre || (td->tile_hgt != td->font_hgt) || (td->tile_wid != td->font_wid)) {
        ExtTextOut(hdc, 0, 0, ETO_OPAQUE, &rc, NULL, 0, NULL);
        if (use_bg)
            DrawBG(hdc, &rc);

        rc.left += ((td->tile_wid - td->font_wid) / 2);
        rc.right = rc.left + td->font_wid;
        rc.top += ((td->tile_hgt - td->font_hgt) / 2);
        rc.bottom = rc.top + td->font_hgt;

        for (int i = 0; i < n; i++) {
#ifdef JP
            if (use_bigtile && *(s + i) == "■"[0] && *(s + i + 1) == "■"[1]) {
                rc.right += td->font_wid;
                oldBrush = SelectObject(hdc, myBrush);
                oldPen = SelectObject(hdc, GetStockObject(NULL_PEN));
                Rectangle(hdc, rc.left, rc.top, rc.right + 1, rc.bottom + 1);
                SelectObject(hdc, oldBrush);
                SelectObject(hdc, oldPen);
                rc.right -= td->font_wid;
                i++;
                rc.left += 2 * td->tile_wid;
                rc.right += 2 * td->tile_wid;
            } else if (iskanji(*(s + i))) /* 2バイト文字 */
            {
                rc.right += td->font_wid;
                ExtTextOut(hdc, rc.left, rc.top, ETO_CLIPPED, &rc, s + i, 2, NULL);
                rc.right -= td->font_wid;
                i++;
                rc.left += 2 * td->tile_wid;
                rc.right += 2 * td->tile_wid;
            } else if (*(s + i) == 127) {
                oldBrush = SelectObject(hdc, myBrush);
                oldPen = SelectObject(hdc, GetStockObject(NULL_PEN));
                Rectangle(hdc, rc.left, rc.top, rc.right + 1, rc.bottom + 1);
                SelectObject(hdc, oldBrush);
                SelectObject(hdc, oldPen);
                rc.left += td->tile_wid;
                rc.right += td->tile_wid;
            } else {
                ExtTextOut(hdc, rc.left, rc.top, ETO_CLIPPED, &rc, s + i, 1, NULL);
                rc.left += td->tile_wid;
                rc.right += td->tile_wid;
            }
#else
            if (*(s + i) == 127) {
                oldBrush = SelectObject(hdc, myBrush);
                oldPen = SelectObject(hdc, GetStockObject(NULL_PEN));
                Rectangle(hdc, rc.left, rc.top, rc.right + 1, rc.bottom + 1);
                SelectObject(hdc, oldBrush);
                SelectObject(hdc, oldPen);
                rc.left += td->tile_wid;
                rc.right += td->tile_wid;
            } else {
                ExtTextOut(hdc, rc.left, rc.top, ETO_CLIPPED, &rc, s + i, 1, NULL);
                rc.left += td->tile_wid;
                rc.right += td->tile_wid;
            }
#endif
        }
    } else {
        ExtTextOut(hdc, rc.left, rc.top, ETO_OPAQUE | ETO_CLIPPED, &rc, s, n, NULL);
    }

    ReleaseDC(td->w, hdc);
    return 0;
}

/*
 * Low level graphics.  Assumes valid input.
 *
 * Draw an array of "special" attr/char pairs at the given location.
 *
 * We use the "term_pict_win()" function for "graphic" data, which are
 * encoded by setting the "high-bits" of both the "attr" and the "char"
 * data.  We use the "attr" to represent the "row" of the main bitmap,
 * and the "char" to represent the "col" of the main bitmap.  The use
 * of this function is induced by the "higher_pict" flag.
 *
 * If "graphics" is not available, we simply "wipe" the given grids.
 */
static errr term_pict_win(TERM_LEN x, TERM_LEN y, int n, const TERM_COLOR *ap, concptr cp, const TERM_COLOR *tap, concptr tcp)
{
    term_data *td = (term_data *)(Term->data);
    int i;
    HDC hdcMask = NULL;
    if (!use_graphics) {
        return (term_wipe_win(x, y, n));
    }

    TERM_LEN w1 = infGraph.CellWidth;
    TERM_LEN h1 = infGraph.CellHeight;
    TERM_LEN tw1 = infGraph.TileWidth;
    TERM_LEN th1 = infGraph.TileHeight;
    TERM_LEN w2, h2, tw2 = 0;
    if (td->map_active) {
        w2 = td->map_tile_wid;
        h2 = td->map_tile_hgt;
    } else {
        w2 = td->tile_wid;
        h2 = td->tile_hgt;
        tw2 = w2;
        if (use_bigtile)
            tw2 *= 2;
    }

    TERM_LEN x2 = x * w2 + td->size_ow1 + infGraph.OffsetX;
    TERM_LEN y2 = y * h2 + td->size_oh1 + infGraph.OffsetY;
    HDC hdc = GetDC(td->w);
    HDC hdcSrc = CreateCompatibleDC(hdc);
    HBITMAP hbmSrcOld = SelectObject(hdcSrc, infGraph.hBitmap);

    if (arg_graphics == GRAPHICS_ADAM_BOLT || arg_graphics == GRAPHICS_Bakabakaband) {
        hdcMask = CreateCompatibleDC(hdc);
        SelectObject(hdcMask, infMask.hBitmap);
    }

    for (i = 0; i < n; i++, x2 += w2) {
        TERM_COLOR a = ap[i];
        char c = cp[i];
        int row = (a & 0x7F);
        int col = (c & 0x7F);
        TERM_LEN x1 = col * w1;
        TERM_LEN y1 = row * h1;

        if (arg_graphics == GRAPHICS_ADAM_BOLT || arg_graphics == GRAPHICS_Bakabakaband) {
            TERM_LEN x3 = (tcp[i] & 0x7F) * w1;
            TERM_LEN y3 = (tap[i] & 0x7F) * h1;
            tw2 = tw2 * w1 / tw1;
            h2 = h2 * h1 / th1;
            if ((tw1 == tw2) && (th1 == h2)) {
                BitBlt(hdc, x2, y2, tw2, h2, hdcSrc, x3, y3, SRCCOPY);
                BitBlt(hdc, x2, y2, tw2, h2, hdcMask, x1, y1, SRCAND);
                BitBlt(hdc, x2, y2, tw2, h2, hdcSrc, x1, y1, SRCPAINT);
                continue;
            }

            SetStretchBltMode(hdc, COLORONCOLOR);
            StretchBlt(hdc, x2, y2, tw2, h2, hdcMask, x3, y3, w1, h1, SRCAND);
            StretchBlt(hdc, x2, y2, tw2, h2, hdcSrc, x3, y3, w1, h1, SRCPAINT);
            if ((x1 != x3) || (y1 != y3)) {
                StretchBlt(hdc, x2, y2, tw2, h2, hdcMask, x1, y1, w1, h1, SRCAND);
                StretchBlt(hdc, x2, y2, tw2, h2, hdcSrc, x1, y1, w1, h1, SRCPAINT);
            }

            continue;
        }

        if ((w1 == tw2) && (h1 == h2)) {
            BitBlt(hdc, x2, y2, tw2, h2, hdcSrc, x1, y1, SRCCOPY);
            continue;
        }

        SetStretchBltMode(hdc, COLORONCOLOR);
        StretchBlt(hdc, x2, y2, tw2, h2, hdcSrc, x1, y1, w1, h1, SRCCOPY);
    }

    SelectObject(hdcSrc, hbmSrcOld);
    DeleteDC(hdcSrc);
    if (arg_graphics == GRAPHICS_ADAM_BOLT || arg_graphics == GRAPHICS_Bakabakaband) {
        SelectObject(hdcMask, hbmSrcOld);
        DeleteDC(hdcMask);
    }

    ReleaseDC(td->w, hdc);
    return 0;
}

static void windows_map(player_type *player_ptr)
{
    term_data *td = &data[0];
    TERM_COLOR ta;
    if (!use_graphics)
        return;

    term_xtra_win_clear();
    td->map_tile_wid = (td->tile_wid * td->cols) / MAX_WID;
    td->map_tile_hgt = (td->tile_hgt * td->rows) / MAX_HGT;
    td->map_active = TRUE;

    TERM_LEN min_x = 0;
    TERM_LEN min_y = 0;
    TERM_LEN max_x = player_ptr->current_floor_ptr->width;
    TERM_LEN max_y = player_ptr->current_floor_ptr->height;

    char c;
    for (TERM_LEN x = min_x; x < max_x; x++) {
        for (TERM_LEN y = min_y; y < max_y; y++) {
            TERM_COLOR a;
            char tc;
            map_info(player_ptr, y, x, &a, (char *)&c, &ta, (char *)&tc);
            if ((a & 0x80) && (c & 0x80)) {
                term_pict_win(x - min_x, y - min_y, 1, &a, &c, &ta, &tc);
            }
        }
    }

    term_curs_win(player_ptr->x - min_x, player_ptr->y - min_y);
    term_inkey(&c, TRUE, TRUE);
    term_flush();
    td->map_active = FALSE;
    term_xtra_win_clear();
    term_redraw();
}

/*
 * Create and initialize a "term_data" given a title
 */
static void term_data_link(term_data *td)
{
    term_type *t = &td->t;
    term_init(t, td->cols, td->rows, td->keys);
    t->soft_cursor = TRUE;
    t->higher_pict = TRUE;
    t->attr_blank = TERM_WHITE;
    t->char_blank = ' ';
    t->user_hook = term_user_win;
    t->xtra_hook = term_xtra_win;
    t->curs_hook = term_curs_win;
    t->bigcurs_hook = term_bigcurs_win;
    t->wipe_hook = term_wipe_win;
    t->text_hook = term_text_win;
    t->pict_hook = term_pict_win;
    t->data = (vptr)(td);
}

/*
 * Create the windows
 *
 * First, instantiate the "default" values, then read the "ini_file"
 * to over-ride selected values, then create the windows, and fonts.
 *
 * Must use SW_SHOW not SW_SHOWNA, since on 256 color display
 * must make active to realize the palette.
 */
static void init_windows(void)
{
    term_data *td;
    td = &data[0];
    WIPE(td, term_data);
#ifdef JP
    td->s = "馬鹿馬鹿蛮怒";
#else
    td->s = angband_term_name[0];
#endif

    td->keys = 1024;
    td->rows = 24;
    td->cols = 80;
    td->visible = TRUE;
    td->size_ow1 = 2;
    td->size_ow2 = 2;
    td->size_oh1 = 2;
    td->size_oh2 = 2;
    td->pos_x = 7 * 30;
    td->pos_y = 7 * 20;
    td->posfix = FALSE;
    td->bizarre = TRUE;

    for (int i = 1; i < MAX_TERM_DATA; i++) {
        td = &data[i];
        WIPE(td, term_data);
        td->s = angband_term_name[i];
        td->keys = 16;
        td->rows = 24;
        td->cols = 80;
        td->visible = FALSE;
        td->size_ow1 = 1;
        td->size_ow2 = 1;
        td->size_oh1 = 1;
        td->size_oh2 = 1;
        td->pos_x = (7 - i) * 30;
        td->pos_y = (7 - i) * 20;
        td->posfix = FALSE;
        td->bizarre = TRUE;
    }

    load_prefs();
    td = &data[0];
    td->dwStyle = (WS_OVERLAPPED | WS_THICKFRAME | WS_SYSMENU | WS_MINIMIZEBOX | WS_MAXIMIZEBOX | WS_CAPTION | WS_VISIBLE);
    td->dwExStyle = 0;
    td->visible = TRUE;

    for (int i = 1; i < MAX_TERM_DATA; i++) {
        td = &data[i];
        td->dwStyle = (WS_OVERLAPPED | WS_THICKFRAME | WS_SYSMENU);
        td->dwExStyle = (WS_EX_TOOLWINDOW);
    }

    for (int i = 0; i < MAX_TERM_DATA; i++) {
        td = &data[i];
        strncpy(td->lf.lfFaceName, td->font_want, LF_FACESIZE);
        td->lf.lfCharSet = DEFAULT_CHARSET;
        td->lf.lfPitchAndFamily = FIXED_PITCH | FF_DONTCARE;
        term_force_font(td, NULL);
        if (!td->tile_wid)
            td->tile_wid = td->font_wid;
        if (!td->tile_hgt)
            td->tile_hgt = td->font_hgt;

        term_getsize(td);
        term_window_resize(td);
    }

    for (int i = MAX_TERM_DATA - 1; i >= 1; --i) {
        td = &data[i];

        my_td = td;
        td->w
            = CreateWindowEx(td->dwExStyle, AngList, td->s, td->dwStyle, td->pos_x, td->pos_y, td->size_wid, td->size_hgt, HWND_DESKTOP, NULL, hInstance, NULL);
        my_td = NULL;
        if (!td->w)
            quit(_("サブウィンドウに作成に失敗しました", "Failed to create sub-window"));

        if (td->visible) {
            td->size_hack = TRUE;
            ShowWindow(td->w, SW_SHOW);
            td->size_hack = FALSE;
        }

        term_data_link(td);
        angband_term[i] = &td->t;

        if (td->visible) {
            /* Activate the window */
            SetActiveWindow(td->w);
        }

        if (data[i].posfix) {
            term_window_pos(&data[i], HWND_TOPMOST);
        } else {
            term_window_pos(&data[i], td->w);
        }
    }

    td = &data[0];
    my_td = td;
    td->w = CreateWindowEx(td->dwExStyle, AppName, td->s, td->dwStyle, td->pos_x, td->pos_y, td->size_wid, td->size_hgt, HWND_DESKTOP, NULL, hInstance, NULL);
    my_td = NULL;
    if (!td->w)
        quit(_("メインウィンドウの作成に失敗しました", "Failed to create Angband window"));

    term_data_link(td);
    angband_term[0] = &td->t;
    normsize.x = td->cols;
    normsize.y = td->rows;

    if (win_maximized)
        ShowWindow(td->w, SW_SHOWMAXIMIZED);
    else
        ShowWindow(td->w, SW_SHOW);

    SetWindowPos(td->w, HWND_TOP, 0, 0, 0, 0, SWP_NOMOVE | SWP_NOSIZE);
    (void)new_palette();
    hbrYellow = CreateSolidBrush(win_clr[TERM_YELLOW]);
    (void)term_xtra_win_flush();
}

/*
 * Prepare the menus
 */
static void setup_menus(void)
{
    HMENU hm = GetMenu(data[0].w);
    EnableMenuItem(hm, IDM_FILE_NEW, MF_BYCOMMAND | MF_DISABLED | MF_GRAYED);
    EnableMenuItem(hm, IDM_FILE_OPEN, MF_BYCOMMAND | MF_DISABLED | MF_GRAYED);
    EnableMenuItem(hm, IDM_FILE_SAVE, MF_BYCOMMAND | MF_DISABLED | MF_GRAYED);
    EnableMenuItem(hm, IDM_FILE_EXIT, MF_BYCOMMAND | MF_DISABLED | MF_GRAYED);
    EnableMenuItem(hm, IDM_FILE_SCORE, MF_BYCOMMAND | MF_DISABLED | MF_GRAYED);

    if (!current_world_ptr->character_generated) {
        EnableMenuItem(hm, IDM_FILE_NEW, MF_BYCOMMAND | MF_ENABLED);
        EnableMenuItem(hm, IDM_FILE_OPEN, MF_BYCOMMAND | MF_ENABLED);
    }

    if (current_world_ptr->character_generated) {
        EnableMenuItem(hm, IDM_FILE_SAVE, MF_BYCOMMAND | MF_ENABLED);
    }

    EnableMenuItem(hm, IDM_FILE_EXIT, MF_BYCOMMAND | MF_ENABLED);
    EnableMenuItem(hm, IDM_FILE_SCORE, MF_BYCOMMAND | MF_ENABLED);

    for (int i = 0; i < MAX_TERM_DATA; i++) {
        EnableMenuItem(hm, IDM_WINDOW_VIS_0 + i, MF_BYCOMMAND | MF_DISABLED | MF_GRAYED);
        CheckMenuItem(hm, IDM_WINDOW_VIS_0 + i, (data[i].visible ? MF_CHECKED : MF_UNCHECKED));
        EnableMenuItem(hm, IDM_WINDOW_VIS_0 + i, MF_BYCOMMAND | MF_ENABLED);
    }

    for (int i = 0; i < MAX_TERM_DATA; i++) {
        EnableMenuItem(hm, IDM_WINDOW_FONT_0 + i, MF_BYCOMMAND | MF_DISABLED | MF_GRAYED);

        if (data[i].visible) {
            EnableMenuItem(hm, IDM_WINDOW_FONT_0 + i, MF_BYCOMMAND | MF_ENABLED);
        }
    }

    for (int i = 0; i < MAX_TERM_DATA; i++) {
        EnableMenuItem(hm, IDM_WINDOW_POS_0 + i, MF_BYCOMMAND | MF_DISABLED | MF_GRAYED);
        CheckMenuItem(hm, IDM_WINDOW_POS_0 + i, (data[i].posfix ? MF_CHECKED : MF_UNCHECKED));
        if (data[i].visible) {
            EnableMenuItem(hm, IDM_WINDOW_POS_0 + i, MF_BYCOMMAND | MF_ENABLED);
        }
    }

    for (int i = 0; i < MAX_TERM_DATA; i++) {
        EnableMenuItem(hm, IDM_WINDOW_BIZ_0 + i, MF_BYCOMMAND | MF_DISABLED | MF_GRAYED);
        CheckMenuItem(hm, IDM_WINDOW_BIZ_0 + i, (data[i].bizarre ? MF_CHECKED : MF_UNCHECKED));
        if (data[i].visible) {
            EnableMenuItem(hm, IDM_WINDOW_BIZ_0 + i, MF_BYCOMMAND | MF_ENABLED);
        }
    }

    for (int i = 0; i < MAX_TERM_DATA; i++) {
        EnableMenuItem(hm, IDM_WINDOW_I_WID_0 + i, MF_BYCOMMAND | MF_DISABLED | MF_GRAYED);
        if (data[i].visible) {
            EnableMenuItem(hm, IDM_WINDOW_I_WID_0 + i, MF_BYCOMMAND | MF_ENABLED);
        }
    }

    for (int i = 0; i < MAX_TERM_DATA; i++) {
        EnableMenuItem(hm, IDM_WINDOW_D_WID_0 + i, MF_BYCOMMAND | MF_DISABLED | MF_GRAYED);
        if (data[i].visible) {
            EnableMenuItem(hm, IDM_WINDOW_D_WID_0 + i, MF_BYCOMMAND | MF_ENABLED);
        }
    }

    for (int i = 0; i < MAX_TERM_DATA; i++) {
        EnableMenuItem(hm, IDM_WINDOW_I_HGT_0 + i, MF_BYCOMMAND | MF_DISABLED | MF_GRAYED);
        if (data[i].visible) {
            EnableMenuItem(hm, IDM_WINDOW_I_HGT_0 + i, MF_BYCOMMAND | MF_ENABLED);
        }
    }

    for (int i = 0; i < MAX_TERM_DATA; i++) {
        EnableMenuItem(hm, IDM_WINDOW_D_HGT_0 + i, MF_BYCOMMAND | MF_DISABLED | MF_GRAYED);

        if (data[i].visible) {
            EnableMenuItem(hm, IDM_WINDOW_D_HGT_0 + i, MF_BYCOMMAND | MF_ENABLED);
        }
    }

    EnableMenuItem(hm, IDM_OPTIONS_NO_GRAPHICS, MF_BYCOMMAND | MF_DISABLED | MF_GRAYED);
    EnableMenuItem(hm, IDM_OPTIONS_OLD_GRAPHICS, MF_BYCOMMAND | MF_DISABLED | MF_GRAYED);
    EnableMenuItem(hm, IDM_OPTIONS_NEW_GRAPHICS, MF_BYCOMMAND | MF_DISABLED | MF_GRAYED);
    EnableMenuItem(hm, IDM_OPTIONS_BIGTILE, MF_BYCOMMAND | MF_DISABLED | MF_GRAYED);
    EnableMenuItem(hm, IDM_OPTIONS_SOUND, MF_BYCOMMAND | MF_DISABLED | MF_GRAYED);
#ifdef JP
#else
    EnableMenuItem(hm, IDM_OPTIONS_SAVER, MF_BYCOMMAND | MF_DISABLED | MF_GRAYED);
#endif

    if (use_graphics != GRAPHICS_NONE)
        EnableMenuItem(GetMenu(data[0].w), IDM_OPTIONS_MAP, MF_BYCOMMAND | MF_ENABLED);
    else
        EnableMenuItem(GetMenu(data[0].w), IDM_OPTIONS_MAP, MF_BYCOMMAND | MF_DISABLED | MF_GRAYED);

    CheckMenuItem(hm, IDM_OPTIONS_NO_GRAPHICS, (arg_graphics == GRAPHICS_NONE ? MF_CHECKED : MF_UNCHECKED));
    CheckMenuItem(hm, IDM_OPTIONS_OLD_GRAPHICS, (arg_graphics == GRAPHICS_ORIGINAL ? MF_CHECKED : MF_UNCHECKED));
    CheckMenuItem(hm, IDM_OPTIONS_NEW_GRAPHICS, (arg_graphics == GRAPHICS_ADAM_BOLT ? MF_CHECKED : MF_UNCHECKED));
    CheckMenuItem(hm, IDM_OPTIONS_NEW2_GRAPHICS, (arg_graphics == GRAPHICS_Bakabakaband ? MF_CHECKED : MF_UNCHECKED));
    CheckMenuItem(hm, IDM_OPTIONS_BIGTILE, (arg_bigtile ? MF_CHECKED : MF_UNCHECKED));
    CheckMenuItem(hm, IDM_OPTIONS_MUSIC, (arg_music ? MF_CHECKED : MF_UNCHECKED));
    CheckMenuItem(hm, IDM_OPTIONS_SOUND, (arg_sound ? MF_CHECKED : MF_UNCHECKED));
    CheckMenuItem(hm, IDM_OPTIONS_BG, (use_bg ? MF_CHECKED : MF_UNCHECKED));
#ifdef JP
#else
    CheckMenuItem(hm, IDM_OPTIONS_SAVER, (hwndSaver ? MF_CHECKED : MF_UNCHECKED));
#endif
    EnableMenuItem(hm, IDM_OPTIONS_NO_GRAPHICS, MF_ENABLED);
    EnableMenuItem(hm, IDM_OPTIONS_OLD_GRAPHICS, MF_ENABLED);
    EnableMenuItem(hm, IDM_OPTIONS_NEW_GRAPHICS, MF_ENABLED);
    EnableMenuItem(hm, IDM_OPTIONS_BIGTILE, MF_ENABLED);
    EnableMenuItem(hm, IDM_OPTIONS_SOUND, MF_ENABLED);
    EnableMenuItem(hm, IDM_OPTIONS_SAVER, MF_BYCOMMAND | MF_ENABLED);
}

/*
 * Check for double clicked (or dragged) savefile
 *
 * Apparently, Windows copies the entire filename into the first
 * piece of the "command line string".  Perhaps we should extract
 * the "basename" of that filename and append it to the "save" dir.
 */
static void check_for_save_file(player_type *player_ptr, LPSTR cmd_line)
{
    char *s;
    s = cmd_line;
    if (!*s)
        return;

    strcat(savefile, s);
    validate_file(savefile);
    game_in_progress = TRUE;
    play_game(player_ptr, FALSE);
}

/*
 * Process a menu command
 */
static void process_menus(player_type *player_ptr, WORD wCmd)
{
    term_data *td;
    OPENFILENAME ofn;
    switch (wCmd) {
    case IDM_FILE_NEW: {
        if (!initialized) {
            plog(_("まだ初期化中です...", "You cannot do that yet..."));
        } else if (game_in_progress) {
            plog(_("プレイ中は新しいゲームを始めることができません！", "You can't start a new game while you're still playing!"));
        } else {
            game_in_progress = TRUE;
            term_flush();
            play_game(player_ptr, TRUE);
            quit(NULL);
        }

        break;
    }
    case IDM_FILE_OPEN: {
        if (!initialized) {
            plog(_("まだ初期化中です...", "You cannot do that yet..."));
        } else if (game_in_progress) {
            plog(_("プレイ中はゲームをロードすることができません！", "You can't open a new game while you're still playing!"));
        } else {
            memset(&ofn, 0, sizeof(ofn));
            ofn.lStructSize = sizeof(ofn);
            ofn.hwndOwner = data[0].w;
            ofn.lpstrFilter = "Save Files (*.)\0*\0";
            ofn.nFilterIndex = 1;
            ofn.lpstrFile = savefile;
            ofn.nMaxFile = 1024;
            ofn.lpstrInitialDir = ANGBAND_DIR_SAVE;
            ofn.Flags = OFN_FILEMUSTEXIST | OFN_NOCHANGEDIR | OFN_HIDEREADONLY;

            if (GetOpenFileName(&ofn)) {
                validate_file(savefile);
                game_in_progress = TRUE;
                term_flush();
                play_game(player_ptr, FALSE);
                quit(NULL);
            }
        }

        break;
    }
    case IDM_FILE_SAVE: {
        if (game_in_progress && current_world_ptr->character_generated) {
            if (!can_save) {
                plog(_("今はセーブすることは出来ません。", "You may not do that right now."));
                break;
            }

            msg_flag = FALSE;
            do_cmd_save_game(player_ptr, FALSE);
        } else {
            plog(_("今、セーブすることは出来ません。", "You may not do that right now."));
        }

        break;
    }
    case IDM_FILE_EXIT: {
        if (game_in_progress && current_world_ptr->character_generated) {
            if (!can_save) {
                plog(_("今は終了できません。", "You may not do that right now."));
                break;
            }

            msg_flag = FALSE;
            forget_lite(player_ptr->current_floor_ptr);
            forget_view(player_ptr->current_floor_ptr);
            clear_mon_lite(player_ptr->current_floor_ptr);

            term_key_push(SPECIAL_KEY_QUIT);
            break;
        }

        quit(NULL);
        break;
    }
    case IDM_FILE_SCORE: {
        char buf[1024];
        path_build(buf, sizeof(buf), ANGBAND_DIR_APEX, "scores.raw");
        highscore_fd = fd_open(buf, O_RDONLY);
        if (highscore_fd < 0) {
            msg_print("Score file unavailable.");
        } else {
            screen_save();
            term_clear();
            display_scores_aux(0, MAX_HISCORES, -1, NULL);
            (void)fd_close(highscore_fd);
            highscore_fd = -1;
            screen_load();
            term_fresh();
        }

        break;
    }
    case IDM_FILE_MOVIE: {
        if (!initialized) {
            plog(_("まだ初期化中です...", "You cannot do that yet..."));
        } else if (game_in_progress) {
            plog(_("プレイ中はムービーをロードすることができません！", "You can't open a movie while you're playing!"));
        } else {
            memset(&ofn, 0, sizeof(ofn));
            ofn.lStructSize = sizeof(ofn);
            ofn.hwndOwner = data[0].w;
            ofn.lpstrFilter = "Angband Movie Files (*.amv)\0*.amv\0";
            ofn.nFilterIndex = 1;
            ofn.lpstrFile = savefile;
            ofn.nMaxFile = 1024;
            ofn.lpstrInitialDir = ANGBAND_DIR_USER;
            ofn.Flags = OFN_FILEMUSTEXIST | OFN_NOCHANGEDIR;

            if (GetOpenFileName(&ofn)) {
                prepare_browse_movie_aux(savefile);
                play_game(player_ptr, FALSE);
                quit(NULL);
                return;
            }
        }

        break;
    }
    case IDM_WINDOW_VIS_0: {
        plog(_("メインウィンドウは非表示にできません！", "You are not allowed to do that!"));
        break;
    }
    case IDM_WINDOW_VIS_1:
    case IDM_WINDOW_VIS_2:
    case IDM_WINDOW_VIS_3:
    case IDM_WINDOW_VIS_4:
    case IDM_WINDOW_VIS_5:
    case IDM_WINDOW_VIS_6:
    case IDM_WINDOW_VIS_7: {
        int i = wCmd - IDM_WINDOW_VIS_0;
        if ((i < 0) || (i >= MAX_TERM_DATA))
            break;

        td = &data[i];
        if (!td->visible) {
            td->visible = TRUE;
            ShowWindow(td->w, SW_SHOW);
            term_data_redraw(player_ptr, td);
        } else {
            td->visible = FALSE;
            td->posfix = FALSE;
            ShowWindow(td->w, SW_HIDE);
        }

        break;
    }
    case IDM_WINDOW_FONT_0:
    case IDM_WINDOW_FONT_1:
    case IDM_WINDOW_FONT_2:
    case IDM_WINDOW_FONT_3:
    case IDM_WINDOW_FONT_4:
    case IDM_WINDOW_FONT_5:
    case IDM_WINDOW_FONT_6:
    case IDM_WINDOW_FONT_7: {
        int i = wCmd - IDM_WINDOW_FONT_0;
        if ((i < 0) || (i >= MAX_TERM_DATA))
            break;

        td = &data[i];
        term_change_font(td);
        break;
    }
    case IDM_WINDOW_POS_1:
    case IDM_WINDOW_POS_2:
    case IDM_WINDOW_POS_3:
    case IDM_WINDOW_POS_4:
    case IDM_WINDOW_POS_5:
    case IDM_WINDOW_POS_6:
    case IDM_WINDOW_POS_7: {
        int i = wCmd - IDM_WINDOW_POS_0;
        if ((i < 0) || (i >= MAX_TERM_DATA))
            break;

        td = &data[i];
        if (!td->posfix && td->visible) {
            td->posfix = TRUE;
            term_window_pos(td, HWND_TOPMOST);
        } else {
            td->posfix = FALSE;
            term_window_pos(td, data[0].w);
        }

        break;
    }
    case IDM_WINDOW_BIZ_0:
    case IDM_WINDOW_BIZ_1:
    case IDM_WINDOW_BIZ_2:
    case IDM_WINDOW_BIZ_3:
    case IDM_WINDOW_BIZ_4:
    case IDM_WINDOW_BIZ_5:
    case IDM_WINDOW_BIZ_6:
    case IDM_WINDOW_BIZ_7: {
        int i = wCmd - IDM_WINDOW_BIZ_0;
        if ((i < 0) || (i >= MAX_TERM_DATA))
            break;

        td = &data[i];
        td->bizarre = !td->bizarre;
        term_getsize(td);
        term_window_resize(td);
        break;
    }
    case IDM_WINDOW_I_WID_0:
    case IDM_WINDOW_I_WID_1:
    case IDM_WINDOW_I_WID_2:
    case IDM_WINDOW_I_WID_3:
    case IDM_WINDOW_I_WID_4:
    case IDM_WINDOW_I_WID_5:
    case IDM_WINDOW_I_WID_6:
    case IDM_WINDOW_I_WID_7: {
        int i = wCmd - IDM_WINDOW_I_WID_0;
        if ((i < 0) || (i >= MAX_TERM_DATA))
            break;

        td = &data[i];
        td->tile_wid += 1;
        term_getsize(td);
        term_window_resize(td);
        break;
    }
    case IDM_WINDOW_D_WID_0:
    case IDM_WINDOW_D_WID_1:
    case IDM_WINDOW_D_WID_2:
    case IDM_WINDOW_D_WID_3:
    case IDM_WINDOW_D_WID_4:
    case IDM_WINDOW_D_WID_5:
    case IDM_WINDOW_D_WID_6:
    case IDM_WINDOW_D_WID_7: {
        int i = wCmd - IDM_WINDOW_D_WID_0;
        if ((i < 0) || (i >= MAX_TERM_DATA))
            break;

        td = &data[i];
        td->tile_wid -= 1;
        term_getsize(td);
        term_window_resize(td);
        break;
    }
    case IDM_WINDOW_I_HGT_0:
    case IDM_WINDOW_I_HGT_1:
    case IDM_WINDOW_I_HGT_2:
    case IDM_WINDOW_I_HGT_3:
    case IDM_WINDOW_I_HGT_4:
    case IDM_WINDOW_I_HGT_5:
    case IDM_WINDOW_I_HGT_6:
    case IDM_WINDOW_I_HGT_7: {
        int i = wCmd - IDM_WINDOW_I_HGT_0;
        if ((i < 0) || (i >= MAX_TERM_DATA))
            break;

        td = &data[i];
        td->tile_hgt += 1;
        term_getsize(td);
        term_window_resize(td);
        break;
    }
    case IDM_WINDOW_D_HGT_0:
    case IDM_WINDOW_D_HGT_1:
    case IDM_WINDOW_D_HGT_2:
    case IDM_WINDOW_D_HGT_3:
    case IDM_WINDOW_D_HGT_4:
    case IDM_WINDOW_D_HGT_5:
    case IDM_WINDOW_D_HGT_6:
    case IDM_WINDOW_D_HGT_7: {
        int i = wCmd - IDM_WINDOW_D_HGT_0;
        if ((i < 0) || (i >= MAX_TERM_DATA))
            break;

        td = &data[i];
        td->tile_hgt -= 1;
        term_getsize(td);
        term_window_resize(td);
        break;
    }
    case IDM_OPTIONS_NO_GRAPHICS: {
        if (!inkey_flag) {
            plog("You may not do that right now.");
            break;
        }

        if (arg_graphics != GRAPHICS_NONE) {
            arg_graphics = GRAPHICS_NONE;
            term_xtra_win_react(player_ptr);
            term_key_push(KTRL('R'));
        }

        break;
    }
    case IDM_OPTIONS_OLD_GRAPHICS: {
        if (!inkey_flag) {
            plog("You may not do that right now.");
            break;
        }

        if (arg_graphics != GRAPHICS_ORIGINAL) {
            arg_graphics = GRAPHICS_ORIGINAL;
            term_xtra_win_react(player_ptr);
            term_key_push(KTRL('R'));
        }

        break;
    }
    case IDM_OPTIONS_NEW_GRAPHICS: {
        if (!inkey_flag) {
            plog("You may not do that right now.");
            break;
        }

        if (arg_graphics != GRAPHICS_ADAM_BOLT) {
            arg_graphics = GRAPHICS_ADAM_BOLT;
            term_xtra_win_react(player_ptr);
            term_key_push(KTRL('R'));
        }

        break;
    }
    case IDM_OPTIONS_NEW2_GRAPHICS: {
        if (!inkey_flag) {
            plog("You may not do that right now.");
            break;
        }

        if (arg_graphics != GRAPHICS_Bakabakaband) {
            arg_graphics = GRAPHICS_Bakabakaband;
            term_xtra_win_react(player_ptr);
            term_key_push(KTRL('R'));
        }

        break;
    }
    case IDM_OPTIONS_BIGTILE: {
        td = &data[0];
        if (!inkey_flag) {
            plog("You may not do that right now.");
            break;
        }

        arg_bigtile = !arg_bigtile;
        term_activate(&td->t);
        term_resize(td->cols, td->rows);
        InvalidateRect(td->w, NULL, TRUE);
        break;
    }
    case IDM_OPTIONS_MUSIC: {
        if (!inkey_flag) {
            plog("You may not do that right now.");
            break;
        }

        arg_music = !arg_music;
        term_xtra_win_react(player_ptr);
        term_key_push(KTRL('R'));
        break;
    }
    case IDM_OPTIONS_SOUND: {
        if (!inkey_flag) {
            plog("You may not do that right now.");
            break;
        }

        arg_sound = !arg_sound;
        term_xtra_win_react(player_ptr);
        term_key_push(KTRL('R'));
        break;
    }
    case IDM_OPTIONS_BG: {
        if (!inkey_flag) {
            plog("You may not do that right now.");
            break;
        }

        use_bg = !use_bg;
        init_bg();
        term_xtra_win_react(player_ptr);
        term_key_push(KTRL('R'));
        break;
    }
    case IDM_OPTIONS_OPEN_BG: {
        if (!inkey_flag) {
            plog("You may not do that right now.");
            break;
        }

        memset(&ofn, 0, sizeof(ofn));
        ofn.lStructSize = sizeof(ofn);
        ofn.hwndOwner = data[0].w;
        ofn.lpstrFilter = "Bitmap Files (*.bmp)\0*.bmp\0";
        ofn.nFilterIndex = 1;
        ofn.lpstrFile = bg_bitmap_file;
        ofn.nMaxFile = 1023;
        ofn.lpstrInitialDir = NULL;
        ofn.lpstrTitle = _("壁紙を選んでね。", "Choose wall paper.");
        ofn.Flags = OFN_FILEMUSTEXIST | OFN_HIDEREADONLY;

        if (GetOpenFileName(&ofn)) {
            use_bg = 1;
            init_bg();
        }

        term_xtra_win_react(player_ptr);
        term_key_push(KTRL('R'));
        break;
    }
    case IDM_DUMP_SCREEN_HTML: {
        static char buf[1024] = "";
        memset(&ofn, 0, sizeof(ofn));
        ofn.lStructSize = sizeof(ofn);
        ofn.hwndOwner = data[0].w;
        ofn.lpstrFilter = "HTML Files (*.html)\0*.html\0";
        ofn.nFilterIndex = 1;
        ofn.lpstrFile = buf;
        ofn.nMaxFile = 1023;
        ofn.lpstrDefExt = "html";
        ofn.lpstrInitialDir = NULL;
        ofn.lpstrTitle = _("HTMLでスクリーンダンプを保存", "Save screen dump as HTML.");
        ofn.Flags = OFN_HIDEREADONLY | OFN_OVERWRITEPROMPT;

        if (GetSaveFileName(&ofn)) {
            do_cmd_save_screen_html_aux(buf, 0);
        }

        break;
    }
    case IDM_OPTIONS_SAVER: {
        if (hwndSaver) {
            DestroyWindow(hwndSaver);
            hwndSaver = NULL;
            break;
        }

        hwndSaver = CreateWindowEx(WS_EX_TOPMOST, "WindowsScreenSaverClass", "Angband Screensaver", WS_POPUP | WS_MAXIMIZE | WS_VISIBLE, 0, 0,
            GetSystemMetrics(SM_CXSCREEN), GetSystemMetrics(SM_CYSCREEN), NULL, NULL, hInstance, NULL);

        if (hwndSaver) {
            SetWindowPos(hwndSaver, HWND_BOTTOM, 0, 0, 0, 0, SWP_NOMOVE | SWP_NOSIZE);
        } else {
            plog(_("ウィンドウを作成出来ません", "Failed to create saver window"));
        }

        break;
    }
    case IDM_OPTIONS_MAP: {
        windows_map(player_ptr);
        break;
    }

    case IDM_HELP_CONTENTS: {
        char buf[1024];
        char tmp[1024];
        path_build(tmp, sizeof(tmp), ANGBAND_DIR_XTRA_HELP, "zangband.hlp");
        if (check_file(tmp)) {
            sprintf(buf, "winhelp.exe %s", tmp);
            WinExec(buf, SW_NORMAL);
            break;
        }

        plog_fmt(_("ヘルプファイル[%s]が見付かりません。", "Cannot find help file: %s"), tmp);
        plog(_("代わりにオンラインヘルプを使用してください。", "Use the online help files instead."));
        break;
    }
    }
}

/*
 * Add a keypress to the "queue"
 */
static errr term_keypress(int k)
{
    /* Refuse to enqueue non-keys */
    if (!k)
        return -1;

    /* Store the char, advance the queue */
    Term->key_queue[Term->key_head++] = (char)k;

    /* Circular queue, handle wrap */
    if (Term->key_head == Term->key_size)
        Term->key_head = 0;

    if (Term->key_head != Term->key_tail)
        return 0;

    return 1;
}

static bool process_keydown(WPARAM wParam, LPARAM lParam)
{
    bool mc = FALSE;
    bool ms = FALSE;
    bool ma = FALSE;

    if (GetKeyState(VK_CONTROL) & 0x8000)
        mc = TRUE;
    if (GetKeyState(VK_SHIFT) & 0x8000)
        ms = TRUE;
    if (GetKeyState(VK_MENU) & 0x8000)
        ma = TRUE;

    term_no_press = (ma) ? TRUE : FALSE;
    if (special_key[(byte)(wParam)] || (ma && !ignore_key[(byte)(wParam)])) {
        bool ext_key = (lParam & 0x1000000L) ? TRUE : FALSE;
        bool numpad = FALSE;

        term_keypress(31);
        if (mc)
            term_keypress('C');
        if (ms)
            term_keypress('S');
        if (ma)
            term_keypress('A');

        int i = LOBYTE(HIWORD(lParam));
        term_keypress('x');
        switch (wParam) {
        case VK_DIVIDE:
            term_no_press = TRUE;
        case VK_RETURN:
            numpad = ext_key;
            break;
        case VK_NUMPAD0:
        case VK_NUMPAD1:
        case VK_NUMPAD2:
        case VK_NUMPAD3:
        case VK_NUMPAD4:
        case VK_NUMPAD5:
        case VK_NUMPAD6:
        case VK_NUMPAD7:
        case VK_NUMPAD8:
        case VK_NUMPAD9:
        case VK_ADD:
        case VK_MULTIPLY:
        case VK_SUBTRACT:
        case VK_SEPARATOR:
        case VK_DECIMAL:
            term_no_press = TRUE;
        case VK_CLEAR:
        case VK_HOME:
        case VK_END:
        case VK_PRIOR:
        case VK_NEXT:
        case VK_INSERT:
        case VK_DELETE:
        case VK_UP:
        case VK_DOWN:
        case VK_LEFT:
        case VK_RIGHT:
            numpad = !ext_key;
        }

        if (numpad)
            term_keypress('K');

        term_keypress(hexsym[i / 16]);
        term_keypress(hexsym[i % 16]);
        term_keypress(13);

        return 1;
    }

    return 0;
}

/*!
 * todo WNDCLASSに影響があるのでplayer_type*の追加は保留
 */
LRESULT PASCAL AngbandWndProc(HWND hWnd, UINT uMsg, WPARAM wParam, LPARAM lParam)
{
    PAINTSTRUCT ps;
    term_data *td;
    td = (term_data *)GetWindowLong(hWnd, 0);

    switch (uMsg) {
    case WM_NCCREATE: {
        SetWindowLong(hWnd, 0, (LONG)(my_td));
        break;
    }
    case WM_CREATE: {
        mop.dwCallback = (DWORD)hWnd;
        return 0;
    }
    case WM_GETMINMAXINFO: {
        MINMAXINFO *lpmmi;
        RECT rc;

        lpmmi = (MINMAXINFO *)lParam;
        if (!td)
            return 1;

        rc.left = rc.top = 0;
        rc.right = rc.left + 80 * td->tile_wid + td->size_ow1 + td->size_ow2;
        rc.bottom = rc.top + 24 * td->tile_hgt + td->size_oh1 + td->size_oh2 + 1;

        AdjustWindowRectEx(&rc, td->dwStyle, TRUE, td->dwExStyle);

        lpmmi->ptMinTrackSize.x = rc.right - rc.left;
        lpmmi->ptMinTrackSize.y = rc.bottom - rc.top;

        return 0;
    }
    case WM_PAINT: {
        BeginPaint(hWnd, &ps);
        if (td)
            term_data_redraw(p_ptr, td);
        EndPaint(hWnd, &ps);
        ValidateRect(hWnd, NULL);
        return 0;
    }
    case MM_MCINOTIFY: {
        if (wParam == MCI_NOTIFY_SUCCESSFUL) {
            mciSendCommand(mop.wDeviceID, MCI_SEEK, MCI_SEEK_TO_START, 0);
            mciSendCommand(mop.wDeviceID, MCI_PLAY, MCI_NOTIFY, (DWORD)&mop);
        }

        return 0;
    }
    case WM_SYSKEYDOWN:
    case WM_KEYDOWN: {
        if (process_keydown(wParam, lParam))
            return 0;
        break;
    }
    case WM_CHAR: {
        if (term_no_press)
            term_no_press = FALSE;
        else
            term_keypress(wParam);
        return 0;
    }
    case WM_LBUTTONDOWN: {
        mousex = MIN(LOWORD(lParam) / td->tile_wid, td->cols - 1);
        mousey = MIN(HIWORD(lParam) / td->tile_hgt, td->rows - 1);
        mouse_down = TRUE;
        oldx = mousex;
        oldy = mousey;
        return 0;
    }
    case WM_LBUTTONUP: {
        HGLOBAL hGlobal;
        LPSTR lpStr;
        TERM_LEN dx = abs(oldx - mousex) + 1;
        TERM_LEN dy = abs(oldy - mousey) + 1;
        TERM_LEN ox = (oldx > mousex) ? mousex : oldx;
        TERM_LEN oy = (oldy > mousey) ? mousey : oldy;

        mouse_down = FALSE;
        paint_rect = FALSE;

#ifdef JP
        int sz = (dx + 3) * dy;
#else
        int sz = (dx + 2) * dy;
#endif
        hGlobal = GlobalAlloc(GHND, sz + 1);
        if (hGlobal == NULL)
            return 0;
        lpStr = (LPSTR)GlobalLock(hGlobal);

        for (int i = 0; i < dy; i++) {
#ifdef JP
            char *s;
            char **scr = data[0].t.scr->c;

            C_MAKE(s, (dx + 1), char);
            strncpy(s, &scr[oy + i][ox], dx);

            if (ox > 0) {
                if (iskanji(scr[oy + i][ox - 1]))
                    s[0] = ' ';
            }

            if (ox + dx < data[0].cols) {
                if (iskanji(scr[oy + i][ox + dx - 1]))
                    s[dx - 1] = ' ';
            }

            for (int j = 0; j < dx; j++) {
                if (s[j] == 127)
                    s[j] = '#';
                *lpStr++ = s[j];
            }
#else
            for (int j = 0; j < dx; j++) {
                *lpStr++ = data[0].t.scr->c[oy + i][ox + j];
            }
#endif
            if (dy > 1) {
                *lpStr++ = '\r';
                *lpStr++ = '\n';
            }
        }

        GlobalUnlock(hGlobal);
        if (OpenClipboard(hWnd) == 0) {
            GlobalFree(hGlobal);
            return 0;
        }

        EmptyClipboard();
        SetClipboardData(CF_TEXT, hGlobal);
        CloseClipboard();
        term_redraw();
        return 0;
    }
    case WM_MOUSEMOVE: {
        if (!mouse_down)
            return 0;

        int dx, dy;
        int cx = MIN(LOWORD(lParam) / td->tile_wid, td->cols - 1);
        int cy = MIN(HIWORD(lParam) / td->tile_hgt, td->rows - 1);
        int ox, oy;

        if (paint_rect) {
            dx = abs(oldx - mousex) + 1;
            dy = abs(oldy - mousey) + 1;
            ox = (oldx > mousex) ? mousex : oldx;
            oy = (oldy > mousey) ? mousey : oldy;
            term_inversed_area(hWnd, ox, oy, dx, dy);
        } else {
            paint_rect = TRUE;
        }

        dx = abs(cx - mousex) + 1;
        dy = abs(cy - mousey) + 1;
        ox = (cx > mousex) ? mousex : cx;
        oy = (cy > mousey) ? mousey : cy;
        term_inversed_area(hWnd, ox, oy, dx, dy);

        oldx = cx;
        oldy = cy;
        return 0;
    }
    case WM_INITMENU: {
        setup_menus();
        return 0;
    }
    case WM_CLOSE: {
        if (!game_in_progress || !current_world_ptr->character_generated) {
            quit(NULL);
            return 0;
        }

        if (!can_save) {
            plog(_("今は終了できません。", "You may not do that right now."));
            return 0;
        }

        msg_flag = FALSE;
        forget_lite(p_ptr->current_floor_ptr);
        forget_view(p_ptr->current_floor_ptr);
        clear_mon_lite(p_ptr->current_floor_ptr);
        term_key_push(SPECIAL_KEY_QUIT);
        return 0;
    }
    case WM_QUERYENDSESSION: {
        if (!game_in_progress || !current_world_ptr->character_generated) {
            quit(NULL);
            return 0;
        }

        msg_flag = FALSE;
        if (p_ptr->chp < 0)
            p_ptr->is_dead = FALSE;
        exe_write_diary(p_ptr, DIARY_GAMESTART, 0, _("----ゲーム中断----", "---- Save and Exit Game ----"));

        p_ptr->panic_save = 1;
        signals_ignore_tstp();
        (void)strcpy(p_ptr->died_from, _("(緊急セーブ)", "(panic save)"));
        (void)save_player(p_ptr);
        quit(NULL);
        return 0;
    }
    case WM_QUIT: {
        quit(NULL);
        return 0;
    }
    case WM_COMMAND: {
        process_menus(p_ptr, LOWORD(wParam));
        return 0;
    }
    case WM_SIZE: {
        if (!td)
            return 1;
        if (!td->w)
            return 1;
        if (td->size_hack)
            return 1;

        // todo 二重のswitch文。後で分割する.
        switch (wParam) {
        case SIZE_MINIMIZED: {
            for (int i = 1; i < MAX_TERM_DATA; i++) {
                if (data[i].visible)
                    ShowWindow(data[i].w, SW_HIDE);
            }

            return 0;
        }
        case SIZE_MAXIMIZED:
        case SIZE_RESTORED: {
            TERM_LEN cols = (LOWORD(lParam) - td->size_ow1) / td->tile_wid;
            TERM_LEN rows = (HIWORD(lParam) - td->size_oh1) / td->tile_hgt;
            if ((td->cols != cols) || (td->rows != rows)) {
                td->cols = cols;
                td->rows = rows;
                if (!IsZoomed(td->w) && !IsIconic(td->w)) {
                    normsize.x = td->cols;
                    normsize.y = td->rows;
                }

                term_activate(&td->t);
                term_resize(td->cols, td->rows);
                InvalidateRect(td->w, NULL, TRUE);
            }

            td->size_hack = TRUE;
            for (int i = 1; i < MAX_TERM_DATA; i++) {
                if (data[i].visible)
                    ShowWindow(data[i].w, SW_SHOW);
            }

            td->size_hack = FALSE;

            return 0;
        }
        }

        break;
    }
    case WM_PALETTECHANGED: {
        if ((HWND)wParam == hWnd)
            return 0;
    }
    case WM_QUERYNEWPALETTE: {
        if (!paletted)
            return 0;

        HDC hdc = GetDC(hWnd);
        SelectPalette(hdc, hPal, FALSE);
        int i = RealizePalette(hdc);
        if (i)
            InvalidateRect(hWnd, NULL, TRUE);

        ReleaseDC(hWnd, hdc);
        return 0;
    }
    case WM_ACTIVATE: {
        if (!wParam || HIWORD(lParam))
            break;

        for (int i = 1; i < MAX_TERM_DATA; i++) {
            if (!data[i].posfix)
                term_window_pos(&data[i], hWnd);
        }

        SetFocus(hWnd);
        return 0;
    }
    case WM_ACTIVATEAPP: {
        if (IsIconic(td->w))
            break;

        for (int i = 1; i < MAX_TERM_DATA; i++) {
            if (data[i].visible) {
                if (wParam == TRUE) {
                    ShowWindow(data[i].w, SW_SHOW);
                } else {
                    ShowWindow(data[i].w, SW_HIDE);
                }
            }
        }
    }
    }

    return DefWindowProc(hWnd, uMsg, wParam, lParam);
}

/*!
 * todo WNDCLASSに影響があるのでplayer_type*の追加は保留
 */
LRESULT PASCAL AngbandListProc(HWND hWnd, UINT uMsg, WPARAM wParam, LPARAM lParam)
{
    term_data *td;
    PAINTSTRUCT ps;
    td = (term_data *)GetWindowLong(hWnd, 0);

    switch (uMsg) {
    case WM_NCCREATE: {
        SetWindowLong(hWnd, 0, (LONG)(my_td));
        break;
    }
    case WM_CREATE: {
        return 0;
    }
    case WM_GETMINMAXINFO: {
        MINMAXINFO *lpmmi;
        RECT rc;

        lpmmi = (MINMAXINFO *)lParam;
        if (!td)
            return 1;

        rc.left = rc.top = 0;
        rc.right = rc.left + 20 * td->tile_wid + td->size_ow1 + td->size_ow2;
        rc.bottom = rc.top + 3 * td->tile_hgt + td->size_oh1 + td->size_oh2 + 1;

        AdjustWindowRectEx(&rc, td->dwStyle, TRUE, td->dwExStyle);
        lpmmi->ptMinTrackSize.x = rc.right - rc.left;
        lpmmi->ptMinTrackSize.y = rc.bottom - rc.top;
        return 0;
    }
    case WM_SIZE: {
        if (!td)
            return 1;
        if (!td->w)
            return 1;
        if (td->size_hack)
            return 1;

        td->size_hack = TRUE;

        TERM_LEN cols = (LOWORD(lParam) - td->size_ow1) / td->tile_wid;
        TERM_LEN rows = (HIWORD(lParam) - td->size_oh1) / td->tile_hgt;
        if ((td->cols != cols) || (td->rows != rows)) {
            term_type *old_term = Term;
            td->cols = cols;
            td->rows = rows;
            term_activate(&td->t);
            term_resize(td->cols, td->rows);
            term_activate(old_term);
            InvalidateRect(td->w, NULL, TRUE);
            p_ptr->window = 0xFFFFFFFF;
            handle_stuff(p_ptr);
        }

        td->size_hack = FALSE;
        return 0;
    }
    case WM_PAINT: {
        BeginPaint(hWnd, &ps);
        if (td)
            term_data_redraw(p_ptr, td);
        EndPaint(hWnd, &ps);
        return 0;
    }
    case WM_SYSKEYDOWN:
    case WM_KEYDOWN: {
        if (process_keydown(wParam, lParam))
            return 0;

        break;
    }
    case WM_CHAR: {
        if (term_no_press)
            term_no_press = FALSE;
        else
            term_keypress(wParam);
        return 0;
    }
    case WM_PALETTECHANGED: {
        if ((HWND)wParam == hWnd)
            return FALSE;
    }
    case WM_QUERYNEWPALETTE: {
        if (!paletted)
            return 0;

        HDC hdc = GetDC(hWnd);
        SelectPalette(hdc, hPal, FALSE);
        int i = RealizePalette(hdc);
        if (i)
            InvalidateRect(hWnd, NULL, TRUE);

        ReleaseDC(hWnd, hdc);
        return 0;
    }
    case WM_NCLBUTTONDOWN: {
#ifdef HTCLOSE
        if (wParam == HTCLOSE)
            wParam = HTSYSMENU;
#endif /* HTCLOSE */

        if (wParam == HTSYSMENU) {
            if (td->visible) {
                td->visible = FALSE;
                ShowWindow(td->w, SW_HIDE);
            }

            return 0;
        }

        break;
    }
    }

    return DefWindowProc(hWnd, uMsg, wParam, lParam);
}

LRESULT PASCAL AngbandSaverProc(HWND hWnd, UINT uMsg, WPARAM wParam, LPARAM lParam)
{
    static int iMouse = 0;
    static WORD xMouse = 0;
    static WORD yMouse = 0;

    switch (uMsg) {
    case WM_NCCREATE: {
        break;
    }

    case WM_SETCURSOR: {
        SetCursor(NULL);
        return 0;
    }

    case WM_LBUTTONDOWN:
    case WM_MBUTTONDOWN:
    case WM_RBUTTONDOWN:
    case WM_KEYDOWN: {
        SendMessage(hWnd, WM_CLOSE, 0, 0);
        return 0;
    }
    case WM_MOUSEMOVE: {
        if (iMouse) {
            int dx = LOWORD(lParam) - xMouse;
            int dy = HIWORD(lParam) - yMouse;

            if (dx < 0)
                dx = -dx;
            if (dy < 0)
                dy = -dy;

            if ((dx > MOUSE_SENS) || (dy > MOUSE_SENS)) {
                SendMessage(hWnd, WM_CLOSE, 0, 0);
            }
        }

        iMouse = 1;
        xMouse = LOWORD(lParam);
        yMouse = HIWORD(lParam);

        return 0;
    }
    case WM_CLOSE: {
        DestroyWindow(hwndSaver);
        hwndSaver = NULL;
        return 0;
    }
    }

    return DefWindowProc(hWnd, uMsg, wParam, lParam);
}

/*
 * Display warning message (see "z-util.c")
 */
static void hack_plog(concptr str)
{
    if (str) {
#ifdef JP
        MessageBox(NULL, str, "警告！", MB_ICONEXCLAMATION | MB_OK);
#else
        MessageBox(NULL, str, "Warning", MB_ICONEXCLAMATION | MB_OK);
#endif
    }
}

/*
 * Display error message and quit (see "z-util.c")
 */
static void hack_quit(concptr str)
{
    if (str) {
#ifdef JP
        MessageBox(NULL, str, "エラー！", MB_ICONEXCLAMATION | MB_OK | MB_ICONSTOP);
#else
        MessageBox(NULL, str, "Error", MB_ICONEXCLAMATION | MB_OK | MB_ICONSTOP);
#endif
    }

    UnregisterClass(AppName, hInstance);
    if (hIcon)
        DestroyIcon(hIcon);

    exit(0);
}

/*
 * Display warning message (see "z-util.c")
 */
static void hook_plog(concptr str)
{
    if (str) {
#ifdef JP
        MessageBox(data[0].w, str, "警告！", MB_ICONEXCLAMATION | MB_OK);
#else
        MessageBox(data[0].w, str, "Warning", MB_ICONEXCLAMATION | MB_OK);
#endif
    }
}

/*
 * Display error message and quit (see "z-util.c")
 */
static void hook_quit(concptr str)
{
    if (str) {
#ifdef JP
        MessageBox(data[0].w, str, "エラー！", MB_ICONEXCLAMATION | MB_OK | MB_ICONSTOP);
#else
        MessageBox(data[0].w, str, "Error", MB_ICONEXCLAMATION | MB_OK | MB_ICONSTOP);
#endif
    }

    save_prefs();
    for (int i = MAX_TERM_DATA - 1; i >= 0; --i) {
        term_force_font(&data[i], NULL);
        if (data[i].font_want)
            string_free(data[i].font_want);
        if (data[i].w)
            DestroyWindow(data[i].w);
        data[i].w = 0;
    }

    if (infGraph.hPalette)
        DeleteObject(infGraph.hPalette);
    if (infGraph.hBitmap)
        DeleteObject(infGraph.hBitmap);
    if (infMask.hPalette)
        DeleteObject(infMask.hPalette);
    if (infMask.hBitmap)
        DeleteObject(infMask.hBitmap);

    DeleteObject(hbrYellow);
    delete_bg();

    if (hPal)
        DeleteObject(hPal);

    UnregisterClass(AppName, hInstance);
    if (hIcon)
        DestroyIcon(hIcon);

    exit(0);
}

/*
 * Init some stuff
 */
static void init_stuff(void)
{
<<<<<<< HEAD
    char path[1024];
    GetModuleFileName(hInstance, path, 512);
    argv0 = path;
    strcpy(path + strlen(path) - 4, ".INI");
    ini_file = string_make(path);
    int i = strlen(path);

    for (; i > 0; i--) {
        if (path[i] == '\\') {
            break;
        }
    }

    strcpy(path + i + 1, "lib\\");
    validate_dir(path, TRUE);
    init_file_paths(path);
    validate_dir(ANGBAND_DIR_APEX, FALSE);
    validate_dir(ANGBAND_DIR_BONE, FALSE);
    if (!check_dir(ANGBAND_DIR_EDIT)) {
        validate_dir(ANGBAND_DIR_DATA, TRUE);
    } else {
        validate_dir(ANGBAND_DIR_DATA, FALSE);
    }

    validate_dir(ANGBAND_DIR_FILE, TRUE);
    validate_dir(ANGBAND_DIR_HELP, FALSE);
    validate_dir(ANGBAND_DIR_INFO, FALSE);
    validate_dir(ANGBAND_DIR_PREF, TRUE);
    validate_dir(ANGBAND_DIR_SAVE, FALSE);
    validate_dir(ANGBAND_DIR_USER, TRUE);
    validate_dir(ANGBAND_DIR_XTRA, TRUE);
    path_build(path, sizeof(path), ANGBAND_DIR_FILE, _("news_j.txt", "news.txt"));

    validate_file(path);
    path_build(path, sizeof(path), ANGBAND_DIR_XTRA, "graf");
    ANGBAND_DIR_XTRA_GRAF = string_make(path);
    validate_dir(ANGBAND_DIR_XTRA_GRAF, TRUE);

    path_build(path, sizeof(path), ANGBAND_DIR_XTRA, "sound");
    ANGBAND_DIR_XTRA_SOUND = string_make(path);
    validate_dir(ANGBAND_DIR_XTRA_SOUND, FALSE);

    path_build(path, sizeof(path), ANGBAND_DIR_XTRA, "music");
    ANGBAND_DIR_XTRA_MUSIC = string_make(path);
    validate_dir(ANGBAND_DIR_XTRA_MUSIC, FALSE);

    path_build(path, sizeof(path), ANGBAND_DIR_XTRA, "help");
    ANGBAND_DIR_XTRA_HELP = string_make(path);
=======
	int i;

	char path[1024];


	/* Get program name with full path */
	GetModuleFileName(hInstance, path, 512);

	/* Save the "program name" */
	argv0 = path;

	/* Get the name of the "*.ini" file */
	strcpy(path + strlen(path) - 4, ".INI");

	/* Save the the name of the ini-file */
	ini_file = string_make(path);

	/* Analyze the path */
	i = strlen(path);

	/* Get the path */
	for (; i > 0; i--)
	{
		if (path[i] == '\\')
		{
			/* End of path */
			break;
		}
	}

	/* Add "lib" to the path */
	strcpy(path + i + 1, "lib\\");

	/* Validate the path */
	validate_dir(path, TRUE);

	/* Init the file paths */
	init_file_paths(path, path);

	/* Hack -- Validate the paths */
	validate_dir(ANGBAND_DIR_APEX, FALSE);
	validate_dir(ANGBAND_DIR_BONE, FALSE);

	/* Allow missing 'edit' directory */
	if (!check_dir(ANGBAND_DIR_EDIT))
	{
		/* Must have 'data'! */
		validate_dir(ANGBAND_DIR_DATA, TRUE);
	}
	else
	{
		/* Don't need 'data' */
		validate_dir(ANGBAND_DIR_DATA, FALSE);
	}

	validate_dir(ANGBAND_DIR_FILE, TRUE);
	validate_dir(ANGBAND_DIR_HELP, FALSE);
	validate_dir(ANGBAND_DIR_INFO, FALSE);
	validate_dir(ANGBAND_DIR_PREF, TRUE);
	validate_dir(ANGBAND_DIR_SAVE, FALSE);
	validate_dir(ANGBAND_DIR_USER, TRUE);
	validate_dir(ANGBAND_DIR_XTRA, TRUE);

	/* Build the filename */
	path_build(path, sizeof(path), ANGBAND_DIR_FILE, _("news_j.txt", "news.txt"));

	/* Hack -- Validate the "news.txt" file */
	validate_file(path);


#if 0 /* #ifndef JP */
	/* Build the "font" path */
	path_build(path, sizeof(path), ANGBAND_DIR_XTRA, "font");

	/* Allocate the path */
	ANGBAND_DIR_XTRA_FONT = string_make(path);

	/* Validate the "font" directory */
	validate_dir(ANGBAND_DIR_XTRA_FONT, TRUE);

	/* Build the filename */
	path_build(path, sizeof(path), ANGBAND_DIR_XTRA_FONT, "8X13.FON");

	/* Hack -- Validate the basic font */
	validate_file(path);
#endif


#ifdef USE_GRAPHICS

	/* Build the "graf" path */
	path_build(path, sizeof(path), ANGBAND_DIR_XTRA, "graf");

	/* Allocate the path */
	ANGBAND_DIR_XTRA_GRAF = string_make(path);

	/* Validate the "graf" directory */
	validate_dir(ANGBAND_DIR_XTRA_GRAF, TRUE);

#endif /* USE_GRAPHICS */


#ifdef USE_SOUND

	/* Build the "sound" path */
	path_build(path, sizeof(path), ANGBAND_DIR_XTRA, "sound");

	/* Allocate the path */
	ANGBAND_DIR_XTRA_SOUND = string_make(path);

	/* Validate the "sound" directory */
	validate_dir(ANGBAND_DIR_XTRA_SOUND, FALSE);

#endif /* USE_SOUND */

#ifdef USE_MUSIC

	/* Build the "music" path */
	path_build(path, sizeof(path), ANGBAND_DIR_XTRA, "music");

	/* Allocate the path */
	ANGBAND_DIR_XTRA_MUSIC = string_make(path);

	/* Validate the "music" directory */
	validate_dir(ANGBAND_DIR_XTRA_MUSIC, FALSE);

#endif /* USE_MUSIC */

	/* Build the "help" path */
	path_build(path, sizeof(path), ANGBAND_DIR_XTRA, "help");

	/* Allocate the path */
	ANGBAND_DIR_XTRA_HELP = string_make(path);

	/* Validate the "help" directory */
	/* validate_dir(ANGBAND_DIR_XTRA_HELP); */
>>>>>>> b6b861d7
}

/*!
 * todo よく見るとhMutexはちゃんと使われていない……？
 * @brief (Windows固有)馬鹿馬鹿蛮怒が起動済かどうかのチェック
 */
static bool is_already_running(void)
{
    HANDLE hMutex;
    hMutex = CreateMutex(NULL, TRUE, VERSION_NAME);
    if (GetLastError() == ERROR_ALREADY_EXISTS) {
        return TRUE;
    }

    return FALSE;
}

/*!
 * @brief (Windows固有)Windowsアプリケーションとしてのエントリポイント
 */
int PASCAL WinMain(HINSTANCE hInst, HINSTANCE hPrevInst, LPSTR lpCmdLine, int nCmdShow)
{
    WNDCLASS wc;
    HDC hdc;
    MSG msg;

    setlocale(LC_ALL, "ja_JP");
    (void)nCmdShow;
    hInstance = hInst;
    if (is_already_running()) {
        MessageBox(
            NULL, _("馬鹿馬鹿蛮怒はすでに起動しています。", "Bakabakaband is already running."), _("エラー！", "Error"), MB_ICONEXCLAMATION | MB_OK | MB_ICONSTOP);
        return FALSE;
    }

    if (hPrevInst == NULL) {
        wc.style = CS_CLASSDC;
        wc.lpfnWndProc = AngbandWndProc;
        wc.cbClsExtra = 0;
        wc.cbWndExtra = 4;
        wc.hInstance = hInst;
        wc.hIcon = hIcon = LoadIcon(hInst, AppName);
        wc.hCursor = LoadCursor(NULL, IDC_ARROW);
        wc.hbrBackground = GetStockObject(BLACK_BRUSH);
        wc.lpszMenuName = AppName;
        wc.lpszClassName = AppName;

        if (!RegisterClass(&wc))
            exit(1);

        wc.lpfnWndProc = AngbandListProc;
        wc.lpszMenuName = NULL;
        wc.lpszClassName = AngList;

        if (!RegisterClass(&wc))
            exit(2);

        wc.style = CS_VREDRAW | CS_HREDRAW | CS_SAVEBITS | CS_DBLCLKS;
        wc.lpfnWndProc = AngbandSaverProc;
        wc.hCursor = NULL;
        wc.lpszMenuName = NULL;
        wc.lpszClassName = "WindowsScreenSaverClass";

        if (!RegisterClass(&wc))
            exit(3);
    }

    plog_aux = hack_plog;
    quit_aux = hack_quit;
    core_aux = hack_quit;

    init_stuff();
    for (int i = 0; special_key_list[i]; ++i) {
        special_key[special_key_list[i]] = TRUE;
    }

    for (int i = 0; ignore_key_list[i]; ++i) {
        ignore_key[ignore_key_list[i]] = TRUE;
    }

    hdc = GetDC(NULL);
    colors16 = (GetDeviceCaps(hdc, BITSPIXEL) == 4);
    paletted = ((GetDeviceCaps(hdc, RASTERCAPS) & RC_PALETTE) ? TRUE : FALSE);
    ReleaseDC(NULL, hdc);

    for (int i = 0; i < 256; i++) {
        byte rv = angband_color_table[i][1];
        byte gv = angband_color_table[i][2];
        byte bv = angband_color_table[i][3];
        win_clr[i] = PALETTERGB(rv, gv, bv);
        angband_color_table[i][0] = win_pal[i];
    }

    init_windows();
    init_bg();

    plog_aux = hook_plog;
    quit_aux = hook_quit;
    core_aux = hook_quit;

    ANGBAND_SYS = "win";
    if (7 != GetKeyboardType(0))
        ANGBAND_KEYBOARD = "0";
    else {
        switch (GetKeyboardType(1)) {
        case 0x0D01:
        case 0x0D02:
        case 0x0D03:
        case 0x0D04:
        case 0x0D05:
        case 0x0D06:
            /* NEC PC-98x1 */
            ANGBAND_KEYBOARD = "NEC98";
            break;
        default:
            /* PC/AT */
            ANGBAND_KEYBOARD = "JAPAN";
        }
    }

    signals_init();
    term_activate(term_screen);
    init_angband(p_ptr, process_autopick_file_command);
    initialized = TRUE;
#ifdef CHUUKEI
    if (lpCmdLine[0] == '-') {
        switch (lpCmdLine[1]) {
        case 'p':
        case 'P': {
            if (!lpCmdLine[2])
                break;
            chuukei_server = TRUE;
            if (connect_chuukei_server(&lpCmdLine[2]) < 0) {
                msg_print("connect fail");
                return 0;
            }
            msg_print("connect");
            msg_print(NULL);
            break;
        }

        case 'c':
        case 'C': {
            if (!lpCmdLine[2])
                break;
            chuukei_client = TRUE;
            connect_chuukei_server(&lpCmdLine[2]);
            play_game(player_ptr, FALSE);
            quit(NULL);
            return 0;
        }
        case 'X':
        case 'x': {
            if (!lpCmdLine[2])
                break;
            prepare_browse_movie(&lpCmdLine[2]);
            play_game(player_ptr, FALSE);
            quit(NULL);
            return 0;
        }
        }
    }
#endif

#ifdef CHUUKEI
    if (!chuukei_server)
        check_for_save_file(lpCmdLine);
#else
    check_for_save_file(p_ptr, lpCmdLine);
#endif

    prt(_("[ファイル] メニューの [新規] または [開く] を選択してください。", "[Choose 'New' or 'Open' from the 'File' menu]"), 23, _(8, 17));
    term_fresh();
    while (GetMessage(&msg, NULL, 0, 0)) {
        TranslateMessage(&msg);
        DispatchMessage(&msg);
    }

    quit(NULL);
    return 0;
}
#endif /* WINDOWS */<|MERGE_RESOLUTION|>--- conflicted
+++ resolved
@@ -3411,56 +3411,6 @@
  */
 static void init_stuff(void)
 {
-<<<<<<< HEAD
-    char path[1024];
-    GetModuleFileName(hInstance, path, 512);
-    argv0 = path;
-    strcpy(path + strlen(path) - 4, ".INI");
-    ini_file = string_make(path);
-    int i = strlen(path);
-
-    for (; i > 0; i--) {
-        if (path[i] == '\\') {
-            break;
-        }
-    }
-
-    strcpy(path + i + 1, "lib\\");
-    validate_dir(path, TRUE);
-    init_file_paths(path);
-    validate_dir(ANGBAND_DIR_APEX, FALSE);
-    validate_dir(ANGBAND_DIR_BONE, FALSE);
-    if (!check_dir(ANGBAND_DIR_EDIT)) {
-        validate_dir(ANGBAND_DIR_DATA, TRUE);
-    } else {
-        validate_dir(ANGBAND_DIR_DATA, FALSE);
-    }
-
-    validate_dir(ANGBAND_DIR_FILE, TRUE);
-    validate_dir(ANGBAND_DIR_HELP, FALSE);
-    validate_dir(ANGBAND_DIR_INFO, FALSE);
-    validate_dir(ANGBAND_DIR_PREF, TRUE);
-    validate_dir(ANGBAND_DIR_SAVE, FALSE);
-    validate_dir(ANGBAND_DIR_USER, TRUE);
-    validate_dir(ANGBAND_DIR_XTRA, TRUE);
-    path_build(path, sizeof(path), ANGBAND_DIR_FILE, _("news_j.txt", "news.txt"));
-
-    validate_file(path);
-    path_build(path, sizeof(path), ANGBAND_DIR_XTRA, "graf");
-    ANGBAND_DIR_XTRA_GRAF = string_make(path);
-    validate_dir(ANGBAND_DIR_XTRA_GRAF, TRUE);
-
-    path_build(path, sizeof(path), ANGBAND_DIR_XTRA, "sound");
-    ANGBAND_DIR_XTRA_SOUND = string_make(path);
-    validate_dir(ANGBAND_DIR_XTRA_SOUND, FALSE);
-
-    path_build(path, sizeof(path), ANGBAND_DIR_XTRA, "music");
-    ANGBAND_DIR_XTRA_MUSIC = string_make(path);
-    validate_dir(ANGBAND_DIR_XTRA_MUSIC, FALSE);
-
-    path_build(path, sizeof(path), ANGBAND_DIR_XTRA, "help");
-    ANGBAND_DIR_XTRA_HELP = string_make(path);
-=======
 	int i;
 
 	char path[1024];
@@ -3597,7 +3547,6 @@
 
 	/* Validate the "help" directory */
 	/* validate_dir(ANGBAND_DIR_XTRA_HELP); */
->>>>>>> b6b861d7
 }
 
 /*!
