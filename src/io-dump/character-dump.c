﻿#include "io-dump/character-dump.h"
#include "art-definition/art-bow-types.h"
#include "dungeon/dungeon.h"
#include "dungeon/quest.h"
#include "flavor/flavor-describer.h"
#include "floor/floor-town.h"
#include "game-option/birth-options.h"
#include "game-option/game-play-options.h"
#include "inventory/inventory-slot-types.h"
#include "io-dump/player-status-dump.h"
#include "io-dump/special-class-dump.h"
#include "io/mutations-dump.h"
#include "io/write-diary.h"
#include "knowledge/knowledge-quests.h"
#include "main/init.h"
#include "market/arena-info-table.h"
#include "monster-race/monster-race.h"
#include "monster-race/race-flags1.h"
#include "monster/monster-describer.h"
#include "monster/monster-description-types.h"
#include "monster/monster-info.h"
#include "monster/monster-status.h"
#include "monster/smart-learn-types.h"
#include "object/object-info.h"
#include "pet/pet-util.h"
#include "player/avatar.h"
#include "player/race-info-table.h"
#include "realm/realm-names-table.h"
#include "store/store-util.h"
#include "store/store.h"
#include "system/angband-version.h"
#include "system/floor-type-definition.h"
#include "util/int-char-converter.h"
#include "util/sort.h"
#include "view/display-messages.h"
#include "world/world.h"

/*!
 * @brief プレイヤーのペット情報をファイルにダンプする
 * @param creature_ptr プレーヤーへの参照ポインタ
 * @param fff ファイルポインタ
 * @return なし
 */
static void dump_aux_pet(player_type *master_ptr, FILE *fff)
{
    bool pet = FALSE;
    bool pet_settings = FALSE;
    for (int i = master_ptr->current_floor_ptr->m_max - 1; i >= 1; i--) {
        monster_type *m_ptr = &master_ptr->current_floor_ptr->m_list[i];

        if (!monster_is_valid(m_ptr))
            continue;
        if (!is_pet(m_ptr))
            continue;
        pet_settings = TRUE;
        if (!m_ptr->nickname && (master_ptr->riding != i))
            continue;
        if (!pet) {
            fprintf(fff, _("\n\n  [主なペット]\n\n", "\n\n  [Leading Pets]\n\n"));
            pet = TRUE;
        }

        GAME_TEXT pet_name[MAX_NLEN];
        monster_desc(master_ptr, pet_name, m_ptr, MD_ASSUME_VISIBLE | MD_INDEF_VISIBLE);
        fprintf(fff, "%s\n", pet_name);
    }

    if (!pet_settings)
        return;

    fprintf(fff, _("\n\n  [ペットへの命令]\n", "\n\n  [Command for Pets]\n"));

    fprintf(fff, _("\n ドアを開ける:                       %s", "\n Pets open doors:                    %s"),
        (master_ptr->pet_extra_flags & PF_OPEN_DOORS) ? "ON" : "OFF");

    fprintf(fff, _("\n アイテムを拾う:                     %s", "\n Pets pick up items:                 %s"),
        (master_ptr->pet_extra_flags & PF_PICKUP_ITEMS) ? "ON" : "OFF");

    fprintf(fff, _("\n テレポート系魔法を使う:             %s", "\n Allow teleport:                     %s"),
        (master_ptr->pet_extra_flags & PF_TELEPORT) ? "ON" : "OFF");

    fprintf(fff, _("\n 攻撃魔法を使う:                     %s", "\n Allow cast attack spell:            %s"),
        (master_ptr->pet_extra_flags & PF_ATTACK_SPELL) ? "ON" : "OFF");

    fprintf(fff, _("\n 召喚魔法を使う:                     %s", "\n Allow cast summon spell:            %s"),
        (master_ptr->pet_extra_flags & PF_SUMMON_SPELL) ? "ON" : "OFF");

    fprintf(fff, _("\n プレイヤーを巻き込む範囲魔法を使う: %s", "\n Allow involve player in area spell: %s"),
        (master_ptr->pet_extra_flags & PF_BALL_SPELL) ? "ON" : "OFF");

    fputc('\n', fff);
}

/*!
 * @brief クエスト情報をファイルにダンプする
 * @param creature_ptr プレーヤーへの参照ポインタ
 * @param fff ファイルポインタ
 * @return なし
 */
static void dump_aux_quest(player_type *creature_ptr, FILE *fff)
{
    fprintf(fff, _("\n\n  [クエスト情報]\n", "\n\n  [Quest Information]\n"));
    QUEST_IDX *quest_num;
    C_MAKE(quest_num, max_q_idx, QUEST_IDX);

    for (QUEST_IDX i = 1; i < max_q_idx; i++)
        quest_num[i] = i;
    int dummy;
    ang_sort(creature_ptr, quest_num, &dummy, max_q_idx, ang_sort_comp_quest_num, ang_sort_swap_quest_num);

    fputc('\n', fff);
    do_cmd_knowledge_quests_completed(creature_ptr, fff, quest_num);
    fputc('\n', fff);
    do_cmd_knowledge_quests_failed(creature_ptr, fff, quest_num);
    fputc('\n', fff);

    C_KILL(quest_num, max_q_idx, QUEST_IDX);
}

/*!
 * @brief 死の直前メッセージ並びに遺言をファイルにダンプする
 * @param creature_ptr プレーヤーへの参照ポインタ
 * @param fff ファイルポインタ
 * @return なし
 */
static void dump_aux_last_message(player_type *creature_ptr, FILE *fff)
{
    if (!creature_ptr->is_dead)
        return;

    if (!current_world_ptr->total_winner) {
        fprintf(fff, _("\n  [死ぬ直前のメッセージ]\n\n", "\n  [Last Messages]\n\n"));
        for (int i = MIN(message_num(), 30); i >= 0; i--) {
            fprintf(fff, "> %s\n", message_str((s16b)i));
        }

        fputc('\n', fff);
        return;
    }

    if (creature_ptr->last_message) {
        fprintf(fff, _("\n  [*勝利*メッセージ]\n\n", "\n  [*Winning* Message]\n\n"));
        fprintf(fff, "  %s\n", creature_ptr->last_message);
        fputc('\n', fff);
    }
}

/*!
 * @brief 帰還場所情報をファイルにダンプする
 * @param fff ファイルポインタ
 * @return なし
 */
static void dump_aux_recall(FILE *fff)
{
    fprintf(fff, _("\n  [帰還場所]\n\n", "\n  [Recall Depth]\n\n"));
    for (int y = 1; y < current_world_ptr->max_d_idx; y++) {
        bool seiha = FALSE;

        if (!d_info[y].maxdepth)
            continue;
        if (!max_dlv[y])
            continue;
        if (d_info[y].final_guardian) {
            if (!r_info[d_info[y].final_guardian].max_num)
                seiha = TRUE;
        } else if (max_dlv[y] == d_info[y].maxdepth)
            seiha = TRUE;

        fprintf(fff, _("   %c%-12s: %3d 階\n", "   %c%-16s: level %3d\n"), seiha ? '!' : ' ', d_name + d_info[y].name, (int)max_dlv[y]);
    }
}

/*!
 * @brief オプション情報をファイルにダンプする
 * @param fff ファイルポインタ
 * @return なし
 */
static void dump_aux_options(FILE *fff)
{
    fprintf(fff, _("\n  [オプション設定]\n", "\n  [Option Settings]\n"));
    if (preserve_mode)
        fprintf(fff, _("\n 保存モード:         ON", "\n Preserve Mode:      ON"));
    else
        fprintf(fff, _("\n 保存モード:         OFF", "\n Preserve Mode:      OFF"));

    if (ironman_small_levels)
        fprintf(fff, _("\n 小さいダンジョン:   ALWAYS", "\n Small Levels:       ALWAYS"));
    else if (always_small_levels)
        fprintf(fff, _("\n 小さいダンジョン:   ON", "\n Small Levels:       ON"));
    else if (small_levels)
        fprintf(fff, _("\n 小さいダンジョン:   ENABLED", "\n Small Levels:       ENABLED"));
    else
        fprintf(fff, _("\n 小さいダンジョン:   OFF", "\n Small Levels:       OFF"));

    if (vanilla_town)
        fprintf(fff, _("\n 元祖の町のみ:       ON", "\n Vanilla Town:       ON"));
    else if (lite_town)
        fprintf(fff, _("\n 小規模な町:         ON", "\n Lite Town:          ON"));

    if (ironman_shops)
        fprintf(fff, _("\n 店なし:             ON", "\n No Shops:           ON"));

    if (ironman_downward)
        fprintf(fff, _("\n 階段を上がれない:   ON", "\n Diving Only:        ON"));

    if (ironman_rooms)
        fprintf(fff, _("\n 普通でない部屋:     ON", "\n Unusual Rooms:      ON"));

    if (ironman_nightmare)
        fprintf(fff, _("\n 悪夢モード:         ON", "\n Nightmare Mode:     ON"));

    if (ironman_empty_levels)
        fprintf(fff, _("\n アリーナ:           ALWAYS", "\n Arena Levels:       ALWAYS"));
    else if (empty_levels)
        fprintf(fff, _("\n アリーナ:           ENABLED", "\n Arena Levels:       ENABLED"));
    else
        fprintf(fff, _("\n アリーナ:           OFF", "\n Arena Levels:       OFF"));

    fputc('\n', fff);

    if (current_world_ptr->noscore)
        fprintf(fff, _("\n 何か不正なことをしてしまっています。\n", "\n You have done something illegal.\n"));

    fputc('\n', fff);
}

/*!
 * @brief 闘技場の情報をファイルにダンプする
 * @param creature_ptr プレーヤーへの参照ポインタ
 * @param fff ファイルポインタ
 * @return なし
 */
static void dump_aux_arena(player_type *creature_ptr, FILE *fff)
{
    if (lite_town || vanilla_town)
        return;

    if (creature_ptr->arena_number < 0) {
        if (creature_ptr->arena_number <= ARENA_DEFEATED_OLD_VER) {
            fprintf(fff, _("\n 闘技場: 敗北\n", "\n Arena: Defeated\n"));
        } else {
#ifdef JP
            fprintf(
                fff, "\n 闘技場: %d回戦で%sの前に敗北\n", -creature_ptr->arena_number, r_name + r_info[arena_info[-1 - creature_ptr->arena_number].r_idx].name);
#else
            fprintf(fff, "\n Arena: Defeated by %s in the %d%s fight\n", r_name + r_info[arena_info[-1 - creature_ptr->arena_number].r_idx].name,
                -creature_ptr->arena_number, get_ordinal_number_suffix(-creature_ptr->arena_number));
#endif
        }

        fprintf(fff, "\n");
        return;
    }

    if (creature_ptr->arena_number > MAX_ARENA_MONS + 2) {
        fprintf(fff, _("\n 闘技場: 真のチャンピオン\n", "\n Arena: True Champion\n"));
        fprintf(fff, "\n");
        return;
    }

    if (creature_ptr->arena_number > MAX_ARENA_MONS - 1) {
        fprintf(fff, _("\n 闘技場: チャンピオン\n", "\n Arena: Champion\n"));
        fprintf(fff, "\n");
        return;
    }

#ifdef JP
    fprintf(fff, "\n 闘技場: %2d勝\n", (creature_ptr->arena_number > MAX_ARENA_MONS ? MAX_ARENA_MONS : creature_ptr->arena_number));
#else
    fprintf(fff, "\n Arena: %2d Victor%s\n", (creature_ptr->arena_number > MAX_ARENA_MONS ? MAX_ARENA_MONS : creature_ptr->arena_number),
        (creature_ptr->arena_number > 1) ? "ies" : "y");
#endif
    fprintf(fff, "\n");
}

/*!
 * @brief 撃破モンスターの情報をファイルにダンプする
 * @param fff ファイルポインタ
 * @return なし
 */
static void dump_aux_monsters(player_type *creature_ptr, FILE *fff)
{
    fprintf(fff, _("\n  [倒したモンスター]\n\n", "\n  [Defeated Monsters]\n\n"));

    /* Allocate the "who" array */
    MONRACE_IDX *who;
    u16b why = 2;
    C_MAKE(who, max_r_idx, MONRACE_IDX);

    /* Count monster kills */
    long uniq_total = 0;
    long norm_total = 0;
    for (IDX k = 1; k < max_r_idx; k++) {
        /* Ignore unused index */
        monster_race *r_ptr = &r_info[k];
        if (!r_ptr->name)
            continue;

        if (r_ptr->flags1 & RF1_UNIQUE) {
            bool dead = (r_ptr->max_num == 0);
            if (dead) {
                norm_total++;

                /* Add a unique monster to the list */
                who[uniq_total++] = k;
            }

            continue;
        }

        if (r_ptr->r_pkills > 0) {
            norm_total += r_ptr->r_pkills;
        }
    }

    /* No monsters is defeated */
    if (norm_total < 1) {
        fprintf(fff, _("まだ敵を倒していません。\n", "You have defeated no enemies yet.\n"));
        C_KILL(who, max_r_idx, s16b);
        return;
    }

    /* Defeated more than one normal monsters */
    if (uniq_total == 0) {
#ifdef JP
        fprintf(fff, "%ld体の敵を倒しています。\n", norm_total);
#else
        fprintf(fff, "You have defeated %ld %s.\n", norm_total, norm_total == 1 ? "enemy" : "enemies");
#endif
        C_KILL(who, max_r_idx, s16b);
        return;
    }

    /* Defeated more than one unique monsters */
#ifdef JP
    fprintf(fff, "%ld体のユニーク・モンスターを含む、合計%ld体の敵を倒しています。\n", uniq_total, norm_total);
#else
    fprintf(fff, "You have defeated %ld %s including %ld unique monster%s in total.\n", norm_total, norm_total == 1 ? "enemy" : "enemies", uniq_total,
        (uniq_total == 1 ? "" : "s"));
#endif

    /* Sort the array by dungeon depth of monsters */
    ang_sort(creature_ptr, who, &why, uniq_total, ang_sort_comp_hook, ang_sort_swap_hook);
    fprintf(fff, _("\n《上位%ld体のユニーク・モンスター》\n", "\n< Unique monsters top %ld >\n"), MIN(uniq_total, 10));

    for (IDX k = uniq_total - 1; k >= 0 && k >= uniq_total - 10; k--) {
        monster_race *r_ptr = &r_info[who[k]];
        fprintf(fff, _("  %-40s (レベル%3d)\n", "  %-40s (level %3d)\n"), (r_name + r_ptr->name), (int)r_ptr->level);
    }

    C_KILL(who, max_r_idx, s16b);
}

/*!
 * @brief 元種族情報をファイルにダンプする
 * @param creature_ptr プレーヤーへの参照ポインタ
 * @param fff ファイルポインタ
 * @return なし
 */
static void dump_aux_race_history(player_type *creature_ptr, FILE *fff)
{
    if (!creature_ptr->old_race1 && !creature_ptr->old_race2)
        return;

    fprintf(fff, _("\n\n あなたは%sとして生まれた。", "\n\n You were born as %s."), race_info[creature_ptr->start_race].title);
    for (int i = 0; i < MAX_RACES; i++) {
        if (creature_ptr->start_race == i)
            continue;
        if (i < 32) {
            if (!(creature_ptr->old_race1 & 1L << i))
                continue;
        } else {
            if (!(creature_ptr->old_race2 & 1L << (i - 32)))
                continue;
        }

        fprintf(fff, _("\n あなたはかつて%sだった。", "\n You were a %s before."), race_info[i].title);
    }

    fputc('\n', fff);
}

/*!
 * @brief 元魔法領域情報をファイルにダンプする
 * @param creature_ptr プレーヤーへの参照ポインタ
 * @param fff ファイルポインタ
 * @return なし
 */
static void dump_aux_realm_history(player_type *creature_ptr, FILE *fff)
{
    if (creature_ptr->old_realm)
        return;

    fputc('\n', fff);
    for (int i = 0; i < MAX_MAGIC; i++) {
        if (!(creature_ptr->old_realm & 1L << i))
            continue;
        fprintf(fff, _("\n あなたはかつて%s魔法を使えた。", "\n You were able to use %s magic before."), realm_names[i + 1]);
    }

    fputc('\n', fff);
}

/*!
 * @brief 徳の情報をファイルにダンプする
 * @param creature_ptr プレーヤーへの参照ポインタ
 * @param fff ファイルポインタ
 * @return なし
 */
static void dump_aux_virtues(player_type *creature_ptr, FILE *fff)
{
    fprintf(fff, _("\n\n  [自分に関する情報]\n\n", "\n\n  [HP-rate & Max stat & Virtues]\n\n"));

    int percent
        = (int)(((long)creature_ptr->player_hp[PY_MAX_LEVEL - 1] * 200L) / (2 * creature_ptr->hitdie + ((PY_MAX_LEVEL - 1 + 3) * (creature_ptr->hitdie + 1))));

#ifdef JP
    if (creature_ptr->knowledge & KNOW_HPRATE)
        fprintf(fff, "現在の体力ランク : %d/100\n\n", percent);
    else
        fprintf(fff, "現在の体力ランク : ???\n\n");
    fprintf(fff, "能力の最大値\n");
#else
    if (creature_ptr->knowledge & KNOW_HPRATE)
        fprintf(fff, "Your current Life Rating is %d/100.\n\n", percent);
    else
        fprintf(fff, "Your current Life Rating is ???.\n\n");
    fprintf(fff, "Limits of maximum stats\n");
#endif
    for (int v_nr = 0; v_nr < A_MAX; v_nr++) {
        if ((creature_ptr->knowledge & KNOW_STAT) || creature_ptr->stat_max[v_nr] == creature_ptr->stat_max_max[v_nr])
            fprintf(fff, "%s 18/%d\n", stat_names[v_nr], creature_ptr->stat_max_max[v_nr] - 18);
        else
            fprintf(fff, "%s ???\n", stat_names[v_nr]);
    }

    fprintf(fff, _("\n属性 : %s\n", "\nYour alignment : %s\n"), your_alignment(creature_ptr));
    fprintf(fff, "\n");
    dump_virtues(creature_ptr, fff);
}

/*!
 * @brief 突然変異の情報をファイルにダンプする
 * @param creature_ptr プレーヤーへの参照ポインタ
 * @param fff ファイルポインタ
 * @return なし
 */
static void dump_aux_mutations(player_type *creature_ptr, FILE *fff)
{
    if (creature_ptr->muta1 || creature_ptr->muta2 || creature_ptr->muta3) {
        fprintf(fff, _("\n\n  [突然変異]\n\n", "\n\n  [Mutations]\n\n"));
        dump_mutations(creature_ptr, fff);
    }
}

/*!
 * @brief 所持品の情報をファイルにダンプする
 * @param creature_ptr プレーヤーへの参照ポインタ
 * @param fff ファイルポインタ
 * @return なし
 */
static void dump_aux_equipment_inventory(player_type *creature_ptr, FILE *fff)
{
<<<<<<< HEAD
	GAME_TEXT o_name[MAX_NLEN];
	if (creature_ptr->equip_cnt)
	{
		fprintf(fff, _("  [キャラクタの装備]\n\n", "  [Character Equipment]\n\n"));
		for (int i = INVEN_RARM; i < INVEN_TOTAL; i++)
		{
			object_desc(creature_ptr, o_name, &creature_ptr->inventory_list[i], 0);
			if ((((i == INVEN_RARM) && creature_ptr->left_hand_weapon) || ((i == INVEN_LARM) && creature_ptr->right_hand_weapon)) && creature_ptr->two_handed_weapon)
				strcpy(o_name, _("(武器を両手持ち)", "(wielding with two-hands)"));

			fprintf(fff, "%c) %s\n",
				index_to_label(i), o_name);
		}

		fprintf(fff, "\n\n");
	}

	fprintf(fff, _("  [キャラクタの持ち物]\n\n", "  [Character Inventory]\n\n"));

	for (int i = 0; i < INVEN_PACK; i++)
	{
		if (!creature_ptr->inventory_list[i].k_idx) break;
		object_desc(creature_ptr, o_name, &creature_ptr->inventory_list[i], 0);
		fprintf(fff, "%c) %s\n", index_to_label(i), o_name);
	}

	fprintf(fff, "\n\n");
=======
    GAME_TEXT o_name[MAX_NLEN];
    if (creature_ptr->equip_cnt) {
        fprintf(fff, _("  [キャラクタの装備]\n\n", "  [Character Equipment]\n\n"));
        for (int i = INVEN_RARM; i < INVEN_TOTAL; i++) {
            describe_flavor(creature_ptr, o_name, &creature_ptr->inventory_list[i], 0);
            if ((((i == INVEN_RARM) && creature_ptr->hidarite) || ((i == INVEN_LARM) && creature_ptr->migite)) && creature_ptr->ryoute)
                strcpy(o_name, _("(武器を両手持ち)", "(wielding with two-hands)"));

            fprintf(fff, "%c) %s\n", index_to_label(i), o_name);
        }

        fprintf(fff, "\n\n");
    }

    fprintf(fff, _("  [キャラクタの持ち物]\n\n", "  [Character Inventory]\n\n"));

    for (int i = 0; i < INVEN_PACK; i++) {
        if (!creature_ptr->inventory_list[i].k_idx)
            break;
        describe_flavor(creature_ptr, o_name, &creature_ptr->inventory_list[i], 0);
        fprintf(fff, "%c) %s\n", index_to_label(i), o_name);
    }

    fprintf(fff, "\n\n");
>>>>>>> 10d90a8e
}

/*!
 * @brief 我が家と博物館のオブジェクト情報をファイルにダンプする
 * @param fff ファイルポインタ
 * @return なし
 */
static void dump_aux_home_museum(player_type *creature_ptr, FILE *fff)
{
    store_type *store_ptr;
    store_ptr = &town_info[1].store[STORE_HOME];

    GAME_TEXT o_name[MAX_NLEN];
    if (store_ptr->stock_num) {
        fprintf(fff, _("  [我が家のアイテム]\n", "  [Home Inventory]\n"));

        TERM_LEN x = 1;
        for (int i = 0; i < store_ptr->stock_num; i++) {
            if ((i % 12) == 0)
                fprintf(fff, _("\n ( %d ページ )\n", "\n ( page %d )\n"), x++);
            describe_flavor(creature_ptr, o_name, &store_ptr->stock[i], 0);
            fprintf(fff, "%c) %s\n", I2A(i % 12), o_name);
        }

        fprintf(fff, "\n\n");
    }

    store_ptr = &town_info[1].store[STORE_MUSEUM];

    if (store_ptr->stock_num == 0)
        return;

    fprintf(fff, _("  [博物館のアイテム]\n", "  [Museum]\n"));

    TERM_LEN x = 1;
    for (int i = 0; i < store_ptr->stock_num; i++) {
#ifdef JP
        if ((i % 12) == 0)
            fprintf(fff, "\n ( %d ページ )\n", x++);
        describe_flavor(creature_ptr, o_name, &store_ptr->stock[i], 0);
        fprintf(fff, "%c) %s\n", I2A(i % 12), o_name);
#else
        if ((i % 12) == 0)
            fprintf(fff, "\n ( page %d )\n", x++);
        describe_flavor(creature_ptr, o_name, &st_ptr->stock[i], 0);
        fprintf(fff, "%c) %s\n", I2A(i % 12), o_name);
#endif
    }

    fprintf(fff, "\n\n");
}

/*!
 * @brief ダンプ出力のメインルーチン
 * Output the character dump to a file
 * @param creature_ptr プレーヤーへの参照ポインタ
 * @param fff ファイルポインタ
 * @return エラーコード
 */
void make_character_dump(player_type *creature_ptr, FILE *fff, void (*update_playtime)(void), display_player_pf display_player)
{
    fprintf(
        fff, _("  [変愚蛮怒 %d.%d.%d キャラクタ情報]\n\n", "  [Hengband %d.%d.%d Character Dump]\n\n"), FAKE_VER_MAJOR - 10, FAKE_VER_MINOR, FAKE_VER_PATCH);
    (*update_playtime)();

    dump_aux_player_status(creature_ptr, fff, display_player);
    dump_aux_last_message(creature_ptr, fff);
    dump_aux_options(fff);
    dump_aux_recall(fff);
    dump_aux_quest(creature_ptr, fff);
    dump_aux_arena(creature_ptr, fff);
    dump_aux_monsters(creature_ptr, fff);
    dump_aux_virtues(creature_ptr, fff);
    dump_aux_race_history(creature_ptr, fff);
    dump_aux_realm_history(creature_ptr, fff);
    dump_aux_class_special(creature_ptr, fff);
    dump_aux_mutations(creature_ptr, fff);
    dump_aux_pet(creature_ptr, fff);
    fputs("\n\n", fff);
    dump_aux_equipment_inventory(creature_ptr, fff);
    dump_aux_home_museum(creature_ptr, fff);

    fprintf(fff, _("  [チェックサム: \"%s\"]\n\n", "  [Check Sum: \"%s\"]\n\n"), get_check_sum());
}<|MERGE_RESOLUTION|>--- conflicted
+++ resolved
@@ -461,41 +461,12 @@
  */
 static void dump_aux_equipment_inventory(player_type *creature_ptr, FILE *fff)
 {
-<<<<<<< HEAD
-	GAME_TEXT o_name[MAX_NLEN];
-	if (creature_ptr->equip_cnt)
-	{
-		fprintf(fff, _("  [キャラクタの装備]\n\n", "  [Character Equipment]\n\n"));
-		for (int i = INVEN_RARM; i < INVEN_TOTAL; i++)
-		{
-			object_desc(creature_ptr, o_name, &creature_ptr->inventory_list[i], 0);
-			if ((((i == INVEN_RARM) && creature_ptr->left_hand_weapon) || ((i == INVEN_LARM) && creature_ptr->right_hand_weapon)) && creature_ptr->two_handed_weapon)
-				strcpy(o_name, _("(武器を両手持ち)", "(wielding with two-hands)"));
-
-			fprintf(fff, "%c) %s\n",
-				index_to_label(i), o_name);
-		}
-
-		fprintf(fff, "\n\n");
-	}
-
-	fprintf(fff, _("  [キャラクタの持ち物]\n\n", "  [Character Inventory]\n\n"));
-
-	for (int i = 0; i < INVEN_PACK; i++)
-	{
-		if (!creature_ptr->inventory_list[i].k_idx) break;
-		object_desc(creature_ptr, o_name, &creature_ptr->inventory_list[i], 0);
-		fprintf(fff, "%c) %s\n", index_to_label(i), o_name);
-	}
-
-	fprintf(fff, "\n\n");
-=======
     GAME_TEXT o_name[MAX_NLEN];
     if (creature_ptr->equip_cnt) {
         fprintf(fff, _("  [キャラクタの装備]\n\n", "  [Character Equipment]\n\n"));
         for (int i = INVEN_RARM; i < INVEN_TOTAL; i++) {
             describe_flavor(creature_ptr, o_name, &creature_ptr->inventory_list[i], 0);
-            if ((((i == INVEN_RARM) && creature_ptr->hidarite) || ((i == INVEN_LARM) && creature_ptr->migite)) && creature_ptr->ryoute)
+            if ((((i == INVEN_RARM) && creature_ptr->left_hand_weapon) || ((i == INVEN_LARM) && creature_ptr->right_hand_weapon)) && creature_ptr->two_handed_weapon)
                 strcpy(o_name, _("(武器を両手持ち)", "(wielding with two-hands)"));
 
             fprintf(fff, "%c) %s\n", index_to_label(i), o_name);
@@ -514,7 +485,6 @@
     }
 
     fprintf(fff, "\n\n");
->>>>>>> 10d90a8e
 }
 
 /*!
