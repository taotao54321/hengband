﻿/*!
 *  @file cmd1.c
 *  @brief プレイヤーのコマンド処理1 / Movement commands (part 1)
 *  @date 2014/01/02
 *  @author
 * Copyright (c) 1997 Ben Harrison, James E. Wilson, Robert A. Koeneke
 *
 * This software may be copied and distributed for educational, research,
 * and not for profit purposes provided that this copyright and statement
 * are included in all such copies.  Other copyrights may also apply.
 * @note
 * <pre>
 * The running algorithm:                       -CJS-
 *
 * In the diagrams below, the player has just arrived in the
 * grid marked as '@', and he has just come from a grid marked
 * as 'o', and he is about to enter the grid marked as 'x'.
 *
 * Of course, if the "requested" move was impossible, then you
 * will of course be blocked, and will stop.
 *
 * Overview: You keep moving until something interesting happens.
 * If you are in an enclosed space, you follow corners. This is
 * the usual corridor scheme. If you are in an open space, you go
 * straight, but stop before entering enclosed space. This is
 * analogous to reaching doorways. If you have enclosed space on
 * one side only (that is, running along side a wall) stop if
 * your wall opens out, or your open space closes in. Either case
 * corresponds to a doorway.
 *
 * What happens depends on what you can really SEE. (i.e. if you
 * have no light, then running along a dark corridor is JUST like
 * running in a dark room.) The algorithm works equally well in
 * corridors, rooms, mine tailings, earthquake rubble, etc, etc.
 *
 * These conditions are kept in static memory:
 * find_openarea         You are in the open on at least one
 * side.
 * find_breakleft        You have a wall on the left, and will
 * stop if it opens
 * find_breakright       You have a wall on the right, and will
 * stop if it opens
 *
 * To initialize these conditions, we examine the grids adjacent
 * to the grid marked 'x', two on each side (marked 'L' and 'R').
 * If either one of the two grids on a given side is seen to be
 * closed, then that side is considered to be closed. If both
 * sides are closed, then it is an enclosed (corridor) run.
 *
 * LL           L
 * @@x          LxR
 * RR          @@R
 *
 * Looking at more than just the immediate squares is
 * significant. Consider the following case. A run along the
 * corridor will stop just before entering the center point,
 * because a choice is clearly established. Running in any of
 * three available directions will be defined as a corridor run.
 * Note that a minor hack is inserted to make the angled corridor
 * entry (with one side blocked near and the other side blocked
 * further away from the runner) work correctly. The runner moves
 * diagonally, but then saves the previous direction as being
 * straight into the gap. Otherwise, the tail end of the other
 * entry would be perceived as an alternative on the next move.
 *
 * \#.\#
 * \#\#.\#\#
 * \.\@x..
 * \#\#.\#\#
 * \#.\#
 *
 * Likewise, a run along a wall, and then into a doorway (two
 * runs) will work correctly. A single run rightwards from \@ will
 * stop at 1. Another run right and down will enter the corridor
 * and make the corner, stopping at the 2.
 *
 * \#\#\#\#\#\#\#\#\#\#\#\#\#\#\#\#\#\#
 * o@@x       1
 * \#\#\#\#\#\#\#\#\#\#\# \#\#\#\#\#\#
 * \#2          \#
 * \#\#\#\#\#\#\#\#\#\#\#\#\#
 *
 * After any move, the function area_affect is called to
 * determine the new surroundings, and the direction of
 * subsequent moves. It examines the current player location
 * (at which the runner has just arrived) and the previous
 * direction (from which the runner is considered to have come).
 *
 * Moving one square in some direction places you adjacent to
 * three or five new squares (for straight and diagonal moves
 * respectively) to which you were not previously adjacent,
 * marked as '!' in the diagrams below.
 *
 *   ...!              ...
 *   .o@@!  (normal)    .o.!  (diagonal)
 *   ...!  (east)      ..@@!  (south east)
 *                      !!!
 *
 * You STOP if any of the new squares are interesting in any way:
 * for example, if they contain visible monsters or treasure.
 *
 * You STOP if any of the newly adjacent squares seem to be open,
 * and you are also looking for a break on that side. (that is,
 * find_openarea AND find_break).
 *
 * You STOP if any of the newly adjacent squares do NOT seem to be
 * open and you are in an open area, and that side was previously
 * entirely open.
 *
 * Corners: If you are not in the open (i.e. you are in a corridor)
 * and there is only one way to go in the new squares, then turn in
 * that direction. If there are more than two new ways to go, STOP.
 * If there are two ways to go, and those ways are separated by a
 * square which does not seem to be open, then STOP.
 *
 * Otherwise, we have a potential corner. There are two new open
 * squares, which are also adjacent. One of the new squares is
 * diagonally located, the other is straight on (as in the diagram).
 * We consider two more squares further out (marked below as ?).
 *
 * We assign "option" to the straight-on grid, and "option2" to the
 * diagonal grid, and "check_dir" to the grid marked 's'.
 *
 * \#\#s
 * @@x?
 * \#.?
 *
 * If they are both seen to be closed, then it is seen that no benefit
 * is gained from moving straight. It is a known corner.  To cut the
 * corner, go diagonally, otherwise go straight, but pretend you
 * stepped diagonally into that next location for a full view next
 * time. Conversely, if one of the ? squares is not seen to be closed,
 * then there is a potential choice. We check to see whether it is a
 * potential corner or an intersection/room entrance.  If the square
 * two spaces straight ahead, and the space marked with 's' are both
 * unknown space, then it is a potential corner and enter if
 * find_examine is set, otherwise must stop because it is not a
 * corner. (find_examine option is removed and always is TRUE.)
 * </pre>
 */

#include "angband.h"
#include "melee.h"
#include "trap.h"



/*!
 * @brief プレイヤー攻撃の種族スレイング倍率計算
 * @param mult 算出前の基本倍率(/10倍)
 * @param flgs スレイフラグ配列
 * @param m_ptr 目標モンスターの構造体参照ポインタ
 * @return スレイング加味後の倍率(/10倍)
 */
static MULTIPLY mult_slaying(MULTIPLY mult, const BIT_FLAGS* flgs, const monster_type* m_ptr)
{
	static const struct slay_table_t {
		int slay_flag;
		BIT_FLAGS affect_race_flag;
		MULTIPLY slay_mult;
		size_t flag_offset;
		size_t r_flag_offset;
	} slay_table[] = {
#define OFFSET(X) offsetof(monster_race, X)
		{TR_SLAY_ANIMAL, RF3_ANIMAL, 25, OFFSET(flags3), OFFSET(r_flags3)},
		{TR_KILL_ANIMAL, RF3_ANIMAL, 40, OFFSET(flags3), OFFSET(r_flags3)},
		{TR_SLAY_EVIL,   RF3_EVIL,   20, OFFSET(flags3), OFFSET(r_flags3)},
		{TR_KILL_EVIL,   RF3_EVIL,   35, OFFSET(flags3), OFFSET(r_flags3)},
		{TR_SLAY_GOOD,   RF3_GOOD,   20, OFFSET(flags3), OFFSET(r_flags3)},
		{TR_KILL_GOOD,   RF3_GOOD,   35, OFFSET(flags3), OFFSET(r_flags3)},
		{TR_SLAY_HUMAN,  RF2_HUMAN,  25, OFFSET(flags2), OFFSET(r_flags2)},
		{TR_KILL_HUMAN,  RF2_HUMAN,  40, OFFSET(flags2), OFFSET(r_flags2)},
		{TR_SLAY_UNDEAD, RF3_UNDEAD, 30, OFFSET(flags3), OFFSET(r_flags3)},
		{TR_KILL_UNDEAD, RF3_UNDEAD, 50, OFFSET(flags3), OFFSET(r_flags3)},
		{TR_SLAY_DEMON,  RF3_DEMON,  30, OFFSET(flags3), OFFSET(r_flags3)},
		{TR_KILL_DEMON,  RF3_DEMON,  50, OFFSET(flags3), OFFSET(r_flags3)},
		{TR_SLAY_ORC,    RF3_ORC,    30, OFFSET(flags3), OFFSET(r_flags3)},
		{TR_KILL_ORC,    RF3_ORC,    50, OFFSET(flags3), OFFSET(r_flags3)},
		{TR_SLAY_TROLL,  RF3_TROLL,  30, OFFSET(flags3), OFFSET(r_flags3)},
		{TR_KILL_TROLL,  RF3_TROLL,  50, OFFSET(flags3), OFFSET(r_flags3)},
		{TR_SLAY_GIANT,  RF3_GIANT,  30, OFFSET(flags3), OFFSET(r_flags3)},
		{TR_KILL_GIANT,  RF3_GIANT,  50, OFFSET(flags3), OFFSET(r_flags3)},
		{TR_SLAY_DRAGON, RF3_DRAGON, 30, OFFSET(flags3), OFFSET(r_flags3)},
		{TR_KILL_DRAGON, RF3_DRAGON, 50, OFFSET(flags3), OFFSET(r_flags3)},
#undef OFFSET
	};
	int i;
	monster_race* r_ptr = &r_info[m_ptr->r_idx];

	for (i = 0; i < sizeof(slay_table) / sizeof(slay_table[0]); ++ i)
	{
		const struct slay_table_t* p = &slay_table[i];

		if ((have_flag(flgs, p->slay_flag)) &&
		    (atoffset(u32b, r_ptr, p->flag_offset) & p->affect_race_flag))
		{
			if (is_original_ap_and_seen(m_ptr))
			{
				atoffset(u32b, r_ptr, p->r_flag_offset) |= p->affect_race_flag;
			}

			mult = MAX(mult, p->slay_mult);
		}
	}

	return mult;
}

/*!
 * @brief プレイヤー攻撃の属性スレイング倍率計算
 * @param mult 算出前の基本倍率(/10倍)
 * @param flgs スレイフラグ配列
 * @param m_ptr 目標モンスターの構造体参照ポインタ
 * @return スレイング加味後の倍率(/10倍)
 */
static MULTIPLY mult_brand(MULTIPLY mult, const BIT_FLAGS* flgs, const monster_type* m_ptr)
{
	static const struct brand_table_t {
		int brand_flag;
		BIT_FLAGS resist_mask;
		BIT_FLAGS hurt_flag;
	} brand_table[] = {
		{TR_BRAND_ACID, RFR_EFF_IM_ACID_MASK, 0U           },
		{TR_BRAND_ELEC, RFR_EFF_IM_ELEC_MASK, 0U           },
		{TR_BRAND_FIRE, RFR_EFF_IM_FIRE_MASK, RF3_HURT_FIRE},
		{TR_BRAND_COLD, RFR_EFF_IM_COLD_MASK, RF3_HURT_COLD},
		{TR_BRAND_POIS, RFR_EFF_IM_POIS_MASK, 0U           },
	};
	int i;
	monster_race* r_ptr = &r_info[m_ptr->r_idx];

	for (i = 0; i < sizeof(brand_table) / sizeof(brand_table[0]); ++ i)
	{
		const struct brand_table_t* p = &brand_table[i];

		if (have_flag(flgs, p->brand_flag))
		{
			/* Notice immunity */
			if (r_ptr->flagsr & p->resist_mask)
			{
				if (is_original_ap_and_seen(m_ptr))
				{
					r_ptr->r_flagsr |= (r_ptr->flagsr & p->resist_mask);
				}
			}

			/* Otherwise, take the damage */
			else if (r_ptr->flags3 & p->hurt_flag)
			{
				if (is_original_ap_and_seen(m_ptr))
				{
					r_ptr->r_flags3 |= p->hurt_flag;
				}

				mult = MAX(mult, 50);
			}
			else
			{
				mult = MAX(mult, 25);
			}
		}
	}

	return mult;
}

/*!
 * @brief ダメージにスレイ要素を加える総合処理ルーチン /
 * Extract the "total damage" from a given object hitting a given monster.
 * @param o_ptr 使用武器オブジェクトの構造体参照ポインタ
 * @param tdam 現在算出途中のダメージ値
 * @param m_ptr 目標モンスターの構造体参照ポインタ
 * @param mode 剣術のID
 * @param thrown 射撃処理ならばTRUEを指定する
 * @return 総合的なスレイを加味したダメージ値
 * @note
 * Note that "flasks of oil" do NOT do fire damage, although they\n
 * certainly could be made to do so.  XXX XXX\n
 *\n
 * Note that most brands and slays are x3, except Slay Animal (x2),\n
 * Slay Evil (x2), and Kill dragon (x5).\n
 */
HIT_POINT tot_dam_aux(object_type *o_ptr, HIT_POINT tdam, monster_type *m_ptr, BIT_FLAGS mode, bool thrown)
{
	MULTIPLY mult = 10;

	BIT_FLAGS flgs[TR_FLAG_SIZE];
	object_flags(o_ptr, flgs);
	torch_flags(o_ptr, flgs); /* torches has secret flags */

	if (!thrown)
	{
		/* Magical Swords */
		if (p_ptr->special_attack & (ATTACK_ACID)) add_flag(flgs, TR_BRAND_ACID);
		if (p_ptr->special_attack & (ATTACK_COLD)) add_flag(flgs, TR_BRAND_COLD);
		if (p_ptr->special_attack & (ATTACK_ELEC)) add_flag(flgs, TR_BRAND_ELEC);
		if (p_ptr->special_attack & (ATTACK_FIRE)) add_flag(flgs, TR_BRAND_FIRE);
		if (p_ptr->special_attack & (ATTACK_POIS)) add_flag(flgs, TR_BRAND_POIS);
	}

	/* Hex - Slay Good (Runesword) */
	if (hex_spelling(HEX_RUNESWORD)) add_flag(flgs, TR_SLAY_GOOD);

	/* Some "weapons" and "ammo" do extra damage */
	switch (o_ptr->tval)
	{
		case TV_SHOT:
		case TV_ARROW:
		case TV_BOLT:
		case TV_HAFTED:
		case TV_POLEARM:
		case TV_SWORD:
		case TV_DIGGING:
		case TV_LITE:
		{
			/* Slaying */
			mult = mult_slaying(mult, flgs, m_ptr);

			/* Elemental Brand */
			mult = mult_brand(mult, flgs, m_ptr);

			/* Hissatsu */
			if (p_ptr->pclass == CLASS_SAMURAI)
			{
				mult = mult_hissatsu(mult, flgs, m_ptr, mode);
			}

			/* Force Weapon */
			if ((p_ptr->pclass != CLASS_SAMURAI) && (have_flag(flgs, TR_FORCE_WEAPON)) && (p_ptr->csp > (o_ptr->dd * o_ptr->ds / 5)))
			{
				p_ptr->csp -= (1+(o_ptr->dd * o_ptr->ds / 5));
				p_ptr->redraw |= (PR_MANA);
				mult = mult * 3 / 2 + 20;
			}

			/* Hack -- The Nothung cause special damage to Fafner */
			if ((o_ptr->name1 == ART_NOTHUNG) && (m_ptr->r_idx == MON_FAFNER))
				mult = 150;
			break;
		}
	}
	if (mult > 150) mult = 150;

	/* Return the total damage */
	return (tdam * mult / 10);
}


/*!
 * @brief 地形やその上のアイテムの隠された要素を明かす /
 * Search for hidden things
 * @param y 対象となるマスのY座標
 * @param x 対象となるマスのX座標
 * @return なし
 */
static void discover_hidden_things(POSITION y, POSITION x)
{
	OBJECT_IDX this_o_idx, next_o_idx = 0;
	cave_type *c_ptr;
	c_ptr = &cave[y][x];

	/* Invisible trap */
	if (c_ptr->mimic && is_trap(c_ptr->feat))
	{
		/* Pick a trap */
		disclose_grid(y, x);

		msg_print(_("トラップを発見した。", "You have found a trap."));

		disturb(FALSE, TRUE);
	}

	/* Secret door */
	if (is_hidden_door(c_ptr))
	{
		msg_print(_("隠しドアを発見した。", "You have found a secret door."));

		/* Disclose */
		disclose_grid(y, x);

		disturb(FALSE, FALSE);
	}

	/* Scan all objects in the grid */
	for (this_o_idx = c_ptr->o_idx; this_o_idx; this_o_idx = next_o_idx)
	{
		object_type *o_ptr;
		o_ptr = &o_list[this_o_idx];

		/* Acquire next object */
		next_o_idx = o_ptr->next_o_idx;

		/* Skip non-chests */
		if (o_ptr->tval != TV_CHEST) continue;

		/* Skip non-trapped chests */
		if (!chest_traps[o_ptr->pval]) continue;

		/* Identify once */
		if (!object_is_known(o_ptr))
		{
			msg_print(_("箱に仕掛けられたトラップを発見した！", "You have discovered a trap on the chest!"));

			/* Know the trap */
			object_known(o_ptr);

			/* Notice it */
			disturb(FALSE, FALSE);
		}
	}
}

/*!
 * @brief プレイヤーの探索処理判定
 * @return なし
 */
void search(void)
{
	DIRECTION i;
	PERCENTAGE chance;

	/* Start with base search ability */
	chance = p_ptr->skill_srh;

	/* Penalize various conditions */
	if (p_ptr->blind || no_lite()) chance = chance / 10;
	if (p_ptr->confused || p_ptr->image) chance = chance / 10;

	/* Search the nearby grids, which are always in bounds */
	for (i = 0; i < 9; ++ i)
	{
		/* Sometimes, notice things */
		if (randint0(100) < chance)
		{
			discover_hidden_things(p_ptr->y + ddy_ddd[i], p_ptr->x + ddx_ddd[i]);
		}
	}
}


/*!
 * @brief プレイヤーがオブジェクトを拾った際のメッセージ表示処理 /
 * Helper routine for py_pickup() and py_pickup_floor().
 * @param o_idx 取得したオブジェクトの参照ID
 * @return なし
 * @details
 * アイテムを拾った際に「２つのケーキを持っている」\n
 * "You have two cakes." とアイテムを拾った後の合計のみの表示がオリジナル\n
 * だが、違和感が\n
 * あるという指摘をうけたので、「～を拾った、～を持っている」という表示\n
 * にかえてある。そのための配列。\n
 * Add the given dungeon object to the character's inventory.\n
 * Delete the object afterwards.\n
 */
void py_pickup_aux(OBJECT_IDX o_idx)
{
	INVENTORY_IDX slot;

#ifdef JP
	GAME_TEXT o_name[MAX_NLEN];
	GAME_TEXT old_name[MAX_NLEN];
	char kazu_str[80];
	int hirottakazu;
#else
	GAME_TEXT o_name[MAX_NLEN];
#endif

	object_type *o_ptr;

	o_ptr = &o_list[o_idx];

#ifdef JP
	object_desc(old_name, o_ptr, OD_NAME_ONLY);
	object_desc_kosuu(kazu_str, o_ptr);
	hirottakazu = o_ptr->number;
#endif
	/* Carry the object */
	slot = inven_carry(o_ptr);

	/* Get the object again */
	o_ptr = &inventory[slot];

	delete_object_idx(o_idx);

	if (p_ptr->pseikaku == SEIKAKU_MUNCHKIN)
	{
		bool old_known = identify_item(o_ptr);

		/* Auto-inscription/destroy */
		autopick_alter_item(slot, (bool)(destroy_identify && !old_known));

		/* If it is destroyed, don't pick it up */
		if (o_ptr->marked & OM_AUTODESTROY) return;
	}

	object_desc(o_name, o_ptr, 0);

#ifdef JP
	if ((o_ptr->name1 == ART_CRIMSON) && (p_ptr->pseikaku == SEIKAKU_COMBAT))
	{
		msg_format("こうして、%sは『クリムゾン』を手に入れた。", p_ptr->name);
		msg_print("しかし今、『混沌のサーペント』の放ったモンスターが、");
		msg_format("%sに襲いかかる．．．", p_ptr->name);
	}
	else
	{
		if (plain_pickup)
		{
			msg_format("%s(%c)を持っている。",o_name, index_to_label(slot));
		}
		else
		{
			if (o_ptr->number > hirottakazu) {
			    msg_format("%s拾って、%s(%c)を持っている。",
			       kazu_str, o_name, index_to_label(slot));
			} else {
				msg_format("%s(%c)を拾った。", o_name, index_to_label(slot));
			}
		}
	}
	strcpy(record_o_name, old_name);
#else
	msg_format("You have %s (%c).", o_name, index_to_label(slot));
	strcpy(record_o_name, o_name);
#endif
	record_turn = turn;


	check_find_art_quest_completion(o_ptr);
}


/*!
 * @brief プレイヤーがオブジェクト上に乗った際の表示処理
 * @param pickup 自動拾い処理を行うならばTRUEとする
 * @return なし
 * @details
 * Player "wants" to pick up an object or gold.
 * Note that we ONLY handle things that can be picked up.
 * See "move_player()" for handling of other things.
 */
void carry(bool pickup)
{
	cave_type *c_ptr = &cave[p_ptr->y][p_ptr->x];

	OBJECT_IDX this_o_idx, next_o_idx = 0;

	GAME_TEXT o_name[MAX_NLEN];

	/* Recenter the map around the player */
	verify_panel();

	p_ptr->update |= (PU_MONSTERS);

	p_ptr->redraw |= (PR_MAP);

	p_ptr->window |= (PW_OVERHEAD);
	handle_stuff();

	/* Automatically pickup/destroy/inscribe items */
	autopick_pickup_items(c_ptr);

	if (easy_floor)
	{
		py_pickup_floor(pickup);
		return;
	}

	/* Scan the pile of objects */
	for (this_o_idx = c_ptr->o_idx; this_o_idx; this_o_idx = next_o_idx)
	{
		object_type *o_ptr;
		o_ptr = &o_list[this_o_idx];

#ifdef ALLOW_EASY_SENSE /* TNB */

		/* Option: Make item sensing easy */
		if (easy_sense)
		{
			/* Sense the object */
			(void)sense_object(o_ptr);
		}

#endif /* ALLOW_EASY_SENSE -- TNB */

		object_desc(o_name, o_ptr, 0);

		/* Acquire next object */
		next_o_idx = o_ptr->next_o_idx;

		/* Hack -- disturb */
		disturb(FALSE, FALSE);

		/* Pick up gold */
		if (o_ptr->tval == TV_GOLD)
		{
			int value = (long)o_ptr->pval;

			/* Delete the gold */
			delete_object_idx(this_o_idx);

			msg_format(_(" $%ld の価値がある%sを見つけた。", "You collect %ld gold pieces worth of %s."),
			   (long)value, o_name);

			sound(SOUND_SELL);

			/* Collect the gold */
			p_ptr->au += value;

			/* Redraw gold */
			p_ptr->redraw |= (PR_GOLD);

			p_ptr->window |= (PW_PLAYER);
		}

		/* Pick up objects */
		else
		{
			/* Hack - some objects were handled in autopick_pickup_items(). */
			if (o_ptr->marked & OM_NOMSG)
			{
				/* Clear the flag. */
				o_ptr->marked &= ~OM_NOMSG;
			}
			else if (!pickup)
			{
				msg_format(_("%sがある。", "You see %s."), o_name);
			}

			/* Note that the pack is too full */
			else if (!inven_carry_okay(o_ptr))
			{
				msg_format(_("ザックには%sを入れる隙間がない。", "You have no room for %s."), o_name);
			}

			/* Pick up the item (if requested and allowed) */
			else
			{
				int okay = TRUE;

				/* Hack -- query every item */
				if (carry_query_flag)
				{
					char out_val[MAX_NLEN+20];
					sprintf(out_val, _("%sを拾いますか? ", "Pick up %s? "), o_name);
					okay = get_check(out_val);
				}

				/* Attempt to pick up an object. */
				if (okay)
				{
					/* Pick up the object */
					py_pickup_aux(this_o_idx);
				}
			}
		}
	}
}


/*!
 * @brief パターンによる移動制限処理
 * @param c_y プレイヤーの移動元Y座標
 * @param c_x プレイヤーの移動元X座標
 * @param n_y プレイヤーの移動先Y座標
 * @param n_x プレイヤーの移動先X座標
 * @return 移動処理が可能である場合（可能な場合に選択した場合）TRUEを返す。
 */
bool pattern_seq(POSITION c_y, POSITION c_x, POSITION n_y, POSITION n_x)
{
	feature_type *cur_f_ptr = &f_info[cave[c_y][c_x].feat];
	feature_type *new_f_ptr = &f_info[cave[n_y][n_x].feat];
	bool is_pattern_tile_cur = have_flag(cur_f_ptr->flags, FF_PATTERN);
	bool is_pattern_tile_new = have_flag(new_f_ptr->flags, FF_PATTERN);
	int pattern_type_cur, pattern_type_new;

	if (!is_pattern_tile_cur && !is_pattern_tile_new) return TRUE;

	pattern_type_cur = is_pattern_tile_cur ? cur_f_ptr->subtype : NOT_PATTERN_TILE;
	pattern_type_new = is_pattern_tile_new ? new_f_ptr->subtype : NOT_PATTERN_TILE;

	if (pattern_type_new == PATTERN_TILE_START)
	{
		if (!is_pattern_tile_cur && !p_ptr->confused && !p_ptr->stun && !p_ptr->image)
		{
			if (get_check(_("パターンの上を歩き始めると、全てを歩かなければなりません。いいですか？", 
							"If you start walking the Pattern, you must walk the whole way. Ok? ")))
				return TRUE;
			else
				return FALSE;
		}
		else
			return TRUE;
	}
	else if ((pattern_type_new == PATTERN_TILE_OLD) ||
		 (pattern_type_new == PATTERN_TILE_END) ||
		 (pattern_type_new == PATTERN_TILE_WRECKED))
	{
		if (is_pattern_tile_cur)
		{
			return TRUE;
		}
		else
		{
			msg_print(_("パターンの上を歩くにはスタート地点から歩き始めなくてはなりません。",
						"You must start walking the Pattern from the startpoint."));

			return FALSE;
		}
	}
	else if ((pattern_type_new == PATTERN_TILE_TELEPORT) ||
		 (pattern_type_cur == PATTERN_TILE_TELEPORT))
	{
		return TRUE;
	}
	else if (pattern_type_cur == PATTERN_TILE_START)
	{
		if (is_pattern_tile_new)
			return TRUE;
		else
		{
			msg_print(_("パターンの上は正しい順序で歩かねばなりません。", "You must walk the Pattern in correct order."));
			return FALSE;
		}
	}
	else if ((pattern_type_cur == PATTERN_TILE_OLD) ||
		 (pattern_type_cur == PATTERN_TILE_END) ||
		 (pattern_type_cur == PATTERN_TILE_WRECKED))
	{
		if (!is_pattern_tile_new)
		{
			msg_print(_("パターンを踏み外してはいけません。", "You may not step off from the Pattern."));
			return FALSE;
		}
		else
		{
			return TRUE;
		}
	}
	else
	{
		if (!is_pattern_tile_cur)
		{
			msg_print(_("パターンの上を歩くにはスタート地点から歩き始めなくてはなりません。",
						"You must start walking the Pattern from the startpoint."));

			return FALSE;
		}
		else
		{
			byte ok_move = PATTERN_TILE_START;
			switch (pattern_type_cur)
			{
				case PATTERN_TILE_1:
					ok_move = PATTERN_TILE_2;
					break;
				case PATTERN_TILE_2:
					ok_move = PATTERN_TILE_3;
					break;
				case PATTERN_TILE_3:
					ok_move = PATTERN_TILE_4;
					break;
				case PATTERN_TILE_4:
					ok_move = PATTERN_TILE_1;
					break;
				default:
					if (p_ptr->wizard)
						msg_format(_("おかしなパターン歩行、%d。", "Funny Pattern walking, %d."), pattern_type_cur);

					return TRUE; /* Goof-up */
			}

			if ((pattern_type_new == ok_move) ||
			    (pattern_type_new == pattern_type_cur))
				return TRUE;
			else
			{
				if (!is_pattern_tile_new)
					msg_print(_("パターンを踏み外してはいけません。", "You may not step off from the Pattern."));
				else
					msg_print(_("パターンの上は正しい順序で歩かねばなりません。", "You must walk the Pattern in correct order."));

				return FALSE;
			}
		}
	}
}


/*!
 * @brief プレイヤーが地形踏破可能かを返す
 * @param feature 判定したい地形ID
 * @param mode 移動に関するオプションフラグ
 * @return 移動可能ならばTRUEを返す
 */
bool player_can_enter(FEAT_IDX feature, BIT_FLAGS16 mode)
{
	feature_type *f_ptr = &f_info[feature];

	if (p_ptr->riding) return monster_can_cross_terrain(feature, &r_info[m_list[p_ptr->riding].r_idx], mode | CEM_RIDING);

	if (have_flag(f_ptr->flags, FF_PATTERN))
	{
		if (!(mode & CEM_P_CAN_ENTER_PATTERN)) return FALSE;
	}

	if (have_flag(f_ptr->flags, FF_CAN_FLY) && p_ptr->levitation) return TRUE;
	if (have_flag(f_ptr->flags, FF_CAN_SWIM) && p_ptr->can_swim) return TRUE;
	if (have_flag(f_ptr->flags, FF_CAN_PASS) && p_ptr->pass_wall) return TRUE;

	if (!have_flag(f_ptr->flags, FF_MOVE)) return FALSE;

	return TRUE;
}


/*!
 * @brief 移動に伴うプレイヤーのステータス変化処理
 * @param ny 移動先Y座標
 * @param nx 移動先X座標
 * @param mpe_mode 移動オプションフラグ
 * @return プレイヤーが死亡やフロア離脱を行わず、実際に移動が可能ならばTRUEを返す。
 */
bool move_player_effect(POSITION ny, POSITION nx, BIT_FLAGS mpe_mode)
{
	POSITION oy = p_ptr->y;
	POSITION ox = p_ptr->x;
	cave_type *c_ptr = &cave[ny][nx];
	cave_type *oc_ptr = &cave[oy][ox];
	feature_type *f_ptr = &f_info[c_ptr->feat];
	feature_type *of_ptr = &f_info[oc_ptr->feat];

	if (!(mpe_mode & MPE_STAYING))
	{
<<<<<<< HEAD
		POSITION oy = p_ptr->y;
		POSITION ox = p_ptr->x;
		cave_type *oc_ptr = &cave[oy][ox];
=======
>>>>>>> de9eaeda
		MONSTER_IDX om_idx = oc_ptr->m_idx;
		MONSTER_IDX nm_idx = c_ptr->m_idx;

		/* Move the player */
		p_ptr->y = ny;
		p_ptr->x = nx;

		/* Hack -- For moving monster or riding player's moving */
		if (!(mpe_mode & MPE_DONT_SWAP_MON))
		{
			/* Swap two monsters */
			c_ptr->m_idx = om_idx;
			oc_ptr->m_idx = nm_idx;

			if (om_idx > 0) /* Monster on old spot (or p_ptr->riding) */
			{
				monster_type *om_ptr = &m_list[om_idx];
				om_ptr->fy = ny;
				om_ptr->fx = nx;
				update_monster(om_idx, TRUE);
			}

			if (nm_idx > 0) /* Monster on new spot */
			{
				monster_type *nm_ptr = &m_list[nm_idx];
				nm_ptr->fy = oy;
				nm_ptr->fx = ox;
				update_monster(nm_idx, TRUE);
			}
		}

		lite_spot(oy, ox);
		lite_spot(ny, nx);

		/* Check for new panel (redraw map) */
		verify_panel();

		if (mpe_mode & MPE_FORGET_FLOW)
		{
			forget_flow();

			p_ptr->update |= (PU_UN_VIEW);
			p_ptr->redraw |= (PR_MAP);
		}

		p_ptr->update |= (PU_VIEW | PU_LITE | PU_FLOW | PU_MON_LITE | PU_DISTANCE);
		p_ptr->window |= (PW_OVERHEAD | PW_DUNGEON);

		/* Remove "unsafe" flag */
		if ((!p_ptr->blind && !no_lite()) || !is_trap(c_ptr->feat)) c_ptr->info &= ~(CAVE_UNSAFE);

		/* For get everything when requested hehe I'm *NASTY* */
		if (dun_level && (d_info[dungeon_type].flags1 & DF1_FORGET)) wiz_dark();
		if (mpe_mode & MPE_HANDLE_STUFF) handle_stuff();

		if (p_ptr->pclass == CLASS_NINJA)
		{
			if (c_ptr->info & (CAVE_GLOW)) set_superstealth(FALSE);
			else if (p_ptr->cur_lite <= 0) set_superstealth(TRUE);
		}

		if ((p_ptr->action == ACTION_HAYAGAKE) &&
		    (!have_flag(f_ptr->flags, FF_PROJECT) ||
		     (!p_ptr->levitation && have_flag(f_ptr->flags, FF_DEEP))))
		{
			msg_print(_("ここでは素早く動けない。", "You cannot run in here."));
			set_action(ACTION_NONE);
		}

		if (p_ptr->prace == RACE_MERFOLK)
		{
			if(have_flag(f_ptr->flags, FF_WATER) ^ have_flag(of_ptr->flags, FF_WATER))
			{
				p_ptr->update |= PU_BONUS;
				update_stuff();
			}
		}
	}

	if (mpe_mode & MPE_ENERGY_USE)
	{
		if (music_singing(MUSIC_WALL))
		{
			(void)project(0, 0, p_ptr->y, p_ptr->x, (60 + p_ptr->lev), GF_DISINTEGRATE,
				PROJECT_KILL | PROJECT_ITEM, -1);

			if (!player_bold(ny, nx) || p_ptr->is_dead || p_ptr->leaving) return FALSE;
		}

		/* Spontaneous Searching */
		if ((p_ptr->skill_fos >= 50) || (0 == randint0(50 - p_ptr->skill_fos)))
		{
			search();
		}

		/* Continuous Searching */
		if (p_ptr->action == ACTION_SEARCH)
		{
			search();
		}
	}

	/* Handle "objects" */
	if (!(mpe_mode & MPE_DONT_PICKUP))
	{
		carry((mpe_mode & MPE_DO_PICKUP) ? TRUE : FALSE);
	}

	/* Handle "store doors" */
	if (have_flag(f_ptr->flags, FF_STORE))
	{
		disturb(FALSE, TRUE);

		p_ptr->energy_use = 0;
		/* Hack -- Enter store */
		command_new = SPECIAL_KEY_STORE;
	}

	/* Handle "building doors" -KMW- */
	else if (have_flag(f_ptr->flags, FF_BLDG))
	{
		disturb(FALSE, TRUE);

		p_ptr->energy_use = 0;
		/* Hack -- Enter building */
		command_new = SPECIAL_KEY_BUILDING;
	}

	/* Handle quest areas -KMW- */
	else if (have_flag(f_ptr->flags, FF_QUEST_ENTER))
	{
		disturb(FALSE, TRUE);

		p_ptr->energy_use = 0;
		/* Hack -- Enter quest level */
		command_new = SPECIAL_KEY_QUEST;
	}

	else if (have_flag(f_ptr->flags, FF_QUEST_EXIT))
	{
		if (quest[p_ptr->inside_quest].type == QUEST_TYPE_FIND_EXIT)
		{
			complete_quest(p_ptr->inside_quest);
		}

		leave_quest_check();

		p_ptr->inside_quest = c_ptr->special;
		dun_level = 0;
		p_ptr->oldpx = 0;
		p_ptr->oldpy = 0;

		p_ptr->leaving = TRUE;
	}

	/* Set off a trap */
	else if (have_flag(f_ptr->flags, FF_HIT_TRAP) && !(mpe_mode & MPE_STAYING))
	{
		disturb(FALSE, TRUE);

		/* Hidden trap */
		if (c_ptr->mimic || have_flag(f_ptr->flags, FF_SECRET))
		{
			msg_print(_("トラップだ！", "You found a trap!"));

			/* Pick a trap */
			disclose_grid(p_ptr->y, p_ptr->x);
		}

		/* Hit the trap */
		hit_trap((mpe_mode & MPE_BREAK_TRAP) ? TRUE : FALSE);

		if (!player_bold(ny, nx) || p_ptr->is_dead || p_ptr->leaving) return FALSE;
	}

	/* Warn when leaving trap detected region */
	if (!(mpe_mode & MPE_STAYING) && (disturb_trap_detect || alert_trap_detect)
	    && p_ptr->dtrap && !(c_ptr->info & CAVE_IN_DETECT))
	{
		/* No duplicate warning */
		p_ptr->dtrap = FALSE;

		/* You are just on the edge */
		if (!(c_ptr->info & CAVE_UNSAFE))
		{
			if (alert_trap_detect)
			{
				msg_print(_("* 注意:この先はトラップの感知範囲外です！ *", "*Leaving trap detect region!*"));
			}

			if (disturb_trap_detect) disturb(FALSE, TRUE);
		}
	}

	return player_bold(ny, nx) && !p_ptr->is_dead && !p_ptr->leaving;
}

/*!
 * @brief 該当地形のトラップがプレイヤーにとって無効かどうかを判定して返す
 * @param feat 地形ID
 * @return トラップが自動的に無効ならばTRUEを返す
 */
bool trap_can_be_ignored(FEAT_IDX feat)
{
	feature_type *f_ptr = &f_info[feat];

	if (!have_flag(f_ptr->flags, FF_TRAP)) return TRUE;

	switch (f_ptr->subtype)
	{
	case TRAP_TRAPDOOR:
	case TRAP_PIT:
	case TRAP_SPIKED_PIT:
	case TRAP_POISON_PIT:
		if (p_ptr->levitation) return TRUE;
		break;
	case TRAP_TELEPORT:
		if (p_ptr->anti_tele) return TRUE;
		break;
	case TRAP_FIRE:
		if (p_ptr->immune_fire) return TRUE;
		break;
	case TRAP_ACID:
		if (p_ptr->immune_acid) return TRUE;
		break;
	case TRAP_BLIND:
		if (p_ptr->resist_blind) return TRUE;
		break;
	case TRAP_CONFUSE:
		if (p_ptr->resist_conf) return TRUE;
		break;
	case TRAP_POISON:
		if (p_ptr->resist_pois) return TRUE;
		break;
	case TRAP_SLEEP:
		if (p_ptr->free_act) return TRUE;
		break;
	}

	return FALSE;
}


/*
 * Determine if a "boundary" grid is "floor mimic"
 */
#define boundary_floor(C, F, MF) \
	((C)->mimic && permanent_wall(F) && \
	 (have_flag((MF)->flags, FF_MOVE) || have_flag((MF)->flags, FF_CAN_FLY)) && \
	 have_flag((MF)->flags, FF_PROJECT) && \
	 !have_flag((MF)->flags, FF_OPEN))


/*!
 * @brief 該当地形のトラップがプレイヤーにとって無効かどうかを判定して返す /
 * Move player in the given direction, with the given "pickup" flag.
 * @param dir 移動方向ID
 * @param do_pickup 罠解除を試みながらの移動ならばTRUE
 * @param break_trap トラップ粉砕処理を行うならばTRUE
 * @return 実際に移動が行われたならばTRUEを返す。
 * @note
 * This routine should (probably) always induce energy expenditure.\n
 * @details
 * Note that moving will *always* take a turn, and will *always* hit\n
 * any monster which might be in the destination grid.  Previously,\n
 * moving into walls was "free" and did NOT hit invisible monsters.\n
 */
void move_player(DIRECTION dir, bool do_pickup, bool break_trap)
{
	/* Find the result of moving */
	POSITION y = p_ptr->y + ddy[dir];
	POSITION x = p_ptr->x + ddx[dir];

	/* Examine the destination */
	cave_type *c_ptr = &cave[y][x];

	feature_type *f_ptr = &f_info[c_ptr->feat];

	monster_type *m_ptr;

	monster_type *riding_m_ptr = &m_list[p_ptr->riding];
	monster_race *riding_r_ptr = &r_info[p_ptr->riding ? riding_m_ptr->r_idx : 0]; /* Paranoia */

	GAME_TEXT m_name[MAX_NLEN];

	bool p_can_enter = player_can_enter(c_ptr->feat, CEM_P_CAN_ENTER_PATTERN);
	bool p_can_kill_walls = FALSE;
	bool stormbringer = FALSE;

	bool oktomove = TRUE;
	bool do_past = FALSE;

	/* Exit the area */
	if (!dun_level && !p_ptr->wild_mode &&
		((x == 0) || (x == MAX_WID - 1) ||
		 (y == 0) || (y == MAX_HGT - 1)))
	{
		/* Can the player enter the grid? */
		if (c_ptr->mimic && player_can_enter(c_ptr->mimic, 0))
		{
			/* Hack: move to new area */
			if ((y == 0) && (x == 0))
			{
				p_ptr->wilderness_y--;
				p_ptr->wilderness_x--;
				p_ptr->oldpy = cur_hgt - 2;
				p_ptr->oldpx = cur_wid - 2;
				ambush_flag = FALSE;
			}

			else if ((y == 0) && (x == MAX_WID - 1))
			{
				p_ptr->wilderness_y--;
				p_ptr->wilderness_x++;
				p_ptr->oldpy = cur_hgt - 2;
				p_ptr->oldpx = 1;
				ambush_flag = FALSE;
			}

			else if ((y == MAX_HGT - 1) && (x == 0))
			{
				p_ptr->wilderness_y++;
				p_ptr->wilderness_x--;
				p_ptr->oldpy = 1;
				p_ptr->oldpx = cur_wid - 2;
				ambush_flag = FALSE;
			}

			else if ((y == MAX_HGT - 1) && (x == MAX_WID - 1))
			{
				p_ptr->wilderness_y++;
				p_ptr->wilderness_x++;
				p_ptr->oldpy = 1;
				p_ptr->oldpx = 1;
				ambush_flag = FALSE;
			}

			else if (y == 0)
			{
				p_ptr->wilderness_y--;
				p_ptr->oldpy = cur_hgt - 2;
				p_ptr->oldpx = x;
				ambush_flag = FALSE;
			}

			else if (y == MAX_HGT - 1)
			{
				p_ptr->wilderness_y++;
				p_ptr->oldpy = 1;
				p_ptr->oldpx = x;
				ambush_flag = FALSE;
			}

			else if (x == 0)
			{
				p_ptr->wilderness_x--;
				p_ptr->oldpx = cur_wid - 2;
				p_ptr->oldpy = y;
				ambush_flag = FALSE;
			}

			else if (x == MAX_WID - 1)
			{
				p_ptr->wilderness_x++;
				p_ptr->oldpx = 1;
				p_ptr->oldpy = y;
				ambush_flag = FALSE;
			}

			p_ptr->leaving = TRUE;
			p_ptr->energy_use = 100;

			return;
		}

		/* "Blocked" message appears later */
		/* oktomove = FALSE; */
		p_can_enter = FALSE;
	}

	/* Get the monster */
	m_ptr = &m_list[c_ptr->m_idx];


	if (inventory[INVEN_RARM].name1 == ART_STORMBRINGER) stormbringer = TRUE;
	if (inventory[INVEN_LARM].name1 == ART_STORMBRINGER) stormbringer = TRUE;

	/* Player can not walk through "walls"... */
	/* unless in Shadow Form */
	p_can_kill_walls = p_ptr->kill_wall && have_flag(f_ptr->flags, FF_HURT_DISI) &&
		(!p_can_enter || !have_flag(f_ptr->flags, FF_LOS)) &&
		!have_flag(f_ptr->flags, FF_PERMANENT);

	/* Hack -- attack monsters */
	if (c_ptr->m_idx && (m_ptr->ml || p_can_enter || p_can_kill_walls))
	{
		monster_race *r_ptr = &r_info[m_ptr->r_idx];

		/* Attack -- only if we can see it OR it is not in a wall */
		if (!is_hostile(m_ptr) &&
		    !(p_ptr->confused || p_ptr->image || !m_ptr->ml || p_ptr->stun ||
		    ((p_ptr->muta2 & MUT2_BERS_RAGE) && p_ptr->shero)) &&
		    pattern_seq(p_ptr->y, p_ptr->x, y, x) && (p_can_enter || p_can_kill_walls))
		{
			/* Disturb the monster */
			(void)set_monster_csleep(c_ptr->m_idx, 0);

			/* Extract monster name (or "it") */
			monster_desc(m_name, m_ptr, 0);

			if (m_ptr->ml)
			{
				/* Auto-Recall if possible and visible */
				if (!p_ptr->image) monster_race_track(m_ptr->ap_r_idx);

				/* Track a new monster */
				health_track(c_ptr->m_idx);
			}

			/* displace? */
			if ((stormbringer && (randint1(1000) > 666)) || (p_ptr->pclass == CLASS_BERSERKER))
			{
				py_attack(y, x, 0);
				oktomove = FALSE;
			}
			else if (monster_can_cross_terrain(cave[p_ptr->y][p_ptr->x].feat, r_ptr, 0))
			{
				do_past = TRUE;
			}
			else
			{
				msg_format(_("%^sが邪魔だ！", "%^s is in your way!"), m_name);
				p_ptr->energy_use = 0;
				oktomove = FALSE;
			}

			/* now continue on to 'movement' */
		}
		else
		{
			py_attack(y, x, 0);
			oktomove = FALSE;
		}
	}

	if (oktomove && p_ptr->riding)
	{
		if (riding_r_ptr->flags1 & RF1_NEVER_MOVE)
		{
			msg_print(_("動けない！", "Can't move!"));
			p_ptr->energy_use = 0;
			oktomove = FALSE;
			disturb(FALSE, TRUE);
		}
		else if (MON_MONFEAR(riding_m_ptr))
		{
			GAME_TEXT steed_name[MAX_NLEN];
			monster_desc(steed_name, riding_m_ptr, 0);
			msg_format(_("%sが恐怖していて制御できない。", "%^s is too scared to control."), steed_name);
			oktomove = FALSE;
			disturb(FALSE, TRUE);
		}
		else if (p_ptr->riding_ryoute)
		{
			oktomove = FALSE;
			disturb(FALSE, TRUE);
		}
		else if (have_flag(f_ptr->flags, FF_CAN_FLY) && (riding_r_ptr->flags7 & RF7_CAN_FLY))
		{
			/* Allow moving */
		}
		else if (have_flag(f_ptr->flags, FF_CAN_SWIM) && (riding_r_ptr->flags7 & RF7_CAN_SWIM))
		{
			/* Allow moving */
		}
		else if (have_flag(f_ptr->flags, FF_WATER) &&
			!(riding_r_ptr->flags7 & RF7_AQUATIC) &&
			(have_flag(f_ptr->flags, FF_DEEP) || (riding_r_ptr->flags2 & RF2_AURA_FIRE)))
		{
			msg_format(_("%sの上に行けない。", "Can't swim."), f_name + f_info[get_feat_mimic(c_ptr)].name);
			p_ptr->energy_use = 0;
			oktomove = FALSE;
			disturb(FALSE, TRUE);
		}
		else if (!have_flag(f_ptr->flags, FF_WATER) && (riding_r_ptr->flags7 & RF7_AQUATIC))
		{
			msg_format(_("%sから上がれない。", "Can't land."), f_name + f_info[get_feat_mimic(&cave[p_ptr->y][p_ptr->x])].name);
			p_ptr->energy_use = 0;
			oktomove = FALSE;
			disturb(FALSE, TRUE);
		}
		else if (have_flag(f_ptr->flags, FF_LAVA) && !(riding_r_ptr->flagsr & RFR_EFF_IM_FIRE_MASK))
		{
			msg_format(_("%sの上に行けない。", "Too hot to go through."), f_name + f_info[get_feat_mimic(c_ptr)].name);
			p_ptr->energy_use = 0;
			oktomove = FALSE;
			disturb(FALSE, TRUE);
		}

		if (oktomove && MON_STUNNED(riding_m_ptr) && one_in_(2))
		{
			GAME_TEXT steed_name[MAX_NLEN];
			monster_desc(steed_name, riding_m_ptr, 0);
			msg_format(_("%sが朦朧としていてうまく動けない！", "You cannot control stunned %s!"), steed_name);
			oktomove = FALSE;
			disturb(FALSE, TRUE);
		}
	}

	if (!oktomove)
	{
	}

	else if (!have_flag(f_ptr->flags, FF_MOVE) && have_flag(f_ptr->flags, FF_CAN_FLY) && !p_ptr->levitation)
	{
		msg_format(_("空を飛ばないと%sの上には行けない。", "You need to fly to go through the %s."), f_name + f_info[get_feat_mimic(c_ptr)].name);
		p_ptr->energy_use = 0;
		running = 0;
		oktomove = FALSE;
	}

	/*
	 * Player can move through trees and
	 * has effective -10 speed
	 * Rangers can move without penality
	 */
	else if (have_flag(f_ptr->flags, FF_TREE) && !p_can_kill_walls)
	{
		if ((p_ptr->pclass != CLASS_RANGER) && !p_ptr->levitation && (!p_ptr->riding || !(riding_r_ptr->flags8 & RF8_WILD_WOOD))) p_ptr->energy_use *= 2;
	}


	/* Disarm a visible trap */
	else if ((do_pickup != easy_disarm) && have_flag(f_ptr->flags, FF_DISARM) && !c_ptr->mimic)
	{
		if (!trap_can_be_ignored(c_ptr->feat))
		{
			(void)do_cmd_disarm_aux(y, x, dir);
			return;
		}
	}


	/* Player can not walk through "walls" unless in wraith form...*/
	else if (!p_can_enter && !p_can_kill_walls)
	{
		/* Feature code (applying "mimic" field) */
		FEAT_IDX feat = get_feat_mimic(c_ptr);
		feature_type *mimic_f_ptr = &f_info[feat];
		concptr name = f_name + mimic_f_ptr->name;

		oktomove = FALSE;

		/* Notice things in the dark */
		if (!(c_ptr->info & CAVE_MARK) && !player_can_see_bold(y, x))
		{
			/* Boundary floor mimic */
			if (boundary_floor(c_ptr, f_ptr, mimic_f_ptr))
			{
				msg_print(_("それ以上先には進めないようだ。", "You feel you cannot go any more."));
			}

			/* Wall (or secret door) */
			else
			{
#ifdef JP
				msg_format("%sが行く手をはばんでいるようだ。", name);
#else
				msg_format("You feel %s %s blocking your way.",
					is_a_vowel(name[0]) ? "an" : "a", name);
#endif

				c_ptr->info |= (CAVE_MARK);
				lite_spot(y, x);
			}
		}

		/* Notice things */
		else
		{
			/* Boundary floor mimic */
			if (boundary_floor(c_ptr, f_ptr, mimic_f_ptr))
			{
				msg_print(_("それ以上先には進めない。", "You cannot go any more."));
				if (!(p_ptr->confused || p_ptr->stun || p_ptr->image))
					p_ptr->energy_use = 0;
			}

			/* Wall (or secret door) */
			else
			{
				/* Closed doors */
				if (easy_open && is_closed_door(feat) && easy_open_door(y, x)) return;

#ifdef JP
				msg_format("%sが行く手をはばんでいる。", name);
#else
				msg_format("There is %s %s blocking your way.",
					is_a_vowel(name[0]) ? "an" : "a", name);
#endif

				/*
				 * Well, it makes sense that you lose time bumping into
				 * a wall _if_ you are confused, stunned or blind; but
				 * typing mistakes should not cost you a turn...
				 */
				if (!(p_ptr->confused || p_ptr->stun || p_ptr->image))
					p_ptr->energy_use = 0;
			}
		}

		disturb(FALSE, TRUE);

		if (!boundary_floor(c_ptr, f_ptr, mimic_f_ptr)) sound(SOUND_HITWALL);
	}

	/* Normal movement */
	if (oktomove && !pattern_seq(p_ptr->y, p_ptr->x, y, x))
	{
		if (!(p_ptr->confused || p_ptr->stun || p_ptr->image))
		{
			p_ptr->energy_use = 0;
		}

		/* To avoid a loop with running */
		disturb(FALSE, TRUE);

		oktomove = FALSE;
	}

	/* Normal movement */
	if (oktomove)
	{
		u32b mpe_mode = MPE_ENERGY_USE;

		if (p_ptr->warning)
		{
			if (!process_warning(x, y))
			{
				p_ptr->energy_use = 25;
				return;
			}
		}

		if (do_past)
		{
			msg_format(_("%sを押し退けた。", "You push past %s."), m_name);
		}

		/* Change oldpx and oldpy to place the player well when going back to big mode */
		if (p_ptr->wild_mode)
		{
			if (ddy[dir] > 0)  p_ptr->oldpy = 1;
			if (ddy[dir] < 0)  p_ptr->oldpy = MAX_HGT - 2;
			if (ddy[dir] == 0) p_ptr->oldpy = MAX_HGT / 2;
			if (ddx[dir] > 0)  p_ptr->oldpx = 1;
			if (ddx[dir] < 0)  p_ptr->oldpx = MAX_WID - 2;
			if (ddx[dir] == 0) p_ptr->oldpx = MAX_WID / 2;
		}

		if (p_can_kill_walls)
		{
			cave_alter_feat(y, x, FF_HURT_DISI);

			/* Update some things -- similar to GF_KILL_WALL */
			p_ptr->update |= (PU_FLOW);
		}

		/* sound(SOUND_WALK); */

		if (do_pickup != always_pickup) mpe_mode |= MPE_DO_PICKUP;
		if (break_trap) mpe_mode |= MPE_BREAK_TRAP;

		/* Move the player */
		(void)move_player_effect(y, x, mpe_mode);
	}
}


static bool ignore_avoid_run;

/*!
 * @brief ダッシュ移動処理中、移動先のマスが既知の壁かどうかを判定する /
 * Hack -- Check for a "known wall" (see below)
 * @param dir 想定する移動方向ID
 * @param y 移動元のY座標
 * @param x 移動元のX座標
 * @return 移動先が既知の壁ならばTRUE
 */
static bool see_wall(DIRECTION dir, POSITION y, POSITION x)
{
	cave_type *c_ptr;

	/* Get the new location */
	y += ddy[dir];
	x += ddx[dir];

	/* Illegal grids are not known walls */
	if (!in_bounds2(y, x)) return (FALSE);

	/* Access grid */
	c_ptr = &cave[y][x];

	/* Must be known to the player */
	if (c_ptr->info & (CAVE_MARK))
	{
		/* Feature code (applying "mimic" field) */
		s16b         feat = get_feat_mimic(c_ptr);
		feature_type *f_ptr = &f_info[feat];

		/* Wall grids are known walls */
		if (!player_can_enter(feat, 0)) return !have_flag(f_ptr->flags, FF_DOOR);

		/* Don't run on a tree unless explicitly requested */
		if (have_flag(f_ptr->flags, FF_AVOID_RUN) && !ignore_avoid_run)
			return TRUE;

		/* Don't run in a wall */
		if (!have_flag(f_ptr->flags, FF_MOVE) && !have_flag(f_ptr->flags, FF_CAN_FLY))
			return !have_flag(f_ptr->flags, FF_DOOR);
	}

	return FALSE;
}


/*!
 * @brief ダッシュ移動処理中、移動先のマスか未知の地形かどうかを判定する /
 * Hack -- Check for an "unknown corner" (see below)
 * @param dir 想定する移動方向ID
 * @param y 移動元のY座標
 * @param x 移動元のX座標
 * @return 移動先が未知の地形ならばTRUE
 */
static bool see_nothing(DIRECTION dir, POSITION y, POSITION x)
{
	/* Get the new location */
	y += ddy[dir];
	x += ddx[dir];

	/* Illegal grids are unknown */
	if (!in_bounds2(y, x)) return (TRUE);

	/* Memorized grids are always known */
	if (cave[y][x].info & (CAVE_MARK)) return (FALSE);

	/* Viewable door/wall grids are known */
	if (player_can_see_bold(y, x)) return (FALSE);

	/* Default */
	return (TRUE);
}


/*
 * Hack -- allow quick "cycling" through the legal directions
 */
static byte cycle[] = { 1, 2, 3, 6, 9, 8, 7, 4, 1, 2, 3, 6, 9, 8, 7, 4, 1 };

/*
 * Hack -- map each direction into the "middle" of the "cycle[]" array
 */
static byte chome[] = { 0, 8, 9, 10, 7, 0, 11, 6, 5, 4 };

/*
 * The direction we are running
 */
static DIRECTION find_current;

/*
 * The direction we came from
 */
static DIRECTION find_prevdir;

/*
 * We are looking for open area
 */
static bool find_openarea;

/*
 * We are looking for a break
 */
static bool find_breakright;
static bool find_breakleft;

/*!
 * @brief ダッシュ処理の導入 /
 * Initialize the running algorithm for a new direction.
 * @param dir 導入の移動先
 * @details
 * Diagonal Corridor -- allow diaginal entry into corridors.\n
 *\n
 * Blunt Corridor -- If there is a wall two spaces ahead and\n
 * we seem to be in a corridor, then force a turn into the side\n
 * corridor, must be moving straight into a corridor here. ???\n
 *\n
 * Diagonal Corridor    Blunt Corridor (?)\n
 *       \# \#                  \#\n
 *       \#x\#                  \@x\#\n
 *       \@\@p.                  p\n
 */
static void run_init(DIRECTION dir)
{
	int row, col, deepleft, deepright;
	int i, shortleft, shortright;

	/* Save the direction */
	find_current = dir;

	/* Assume running straight */
	find_prevdir = dir;

	/* Assume looking for open area */
	find_openarea = TRUE;

	/* Assume not looking for breaks */
	find_breakright = find_breakleft = FALSE;

	/* Assume no nearby walls */
	deepleft = deepright = FALSE;
	shortright = shortleft = FALSE;

	p_ptr->run_py = p_ptr->y;
	p_ptr->run_px = p_ptr->x;

	/* Find the destination grid */
	row = p_ptr->y + ddy[dir];
	col = p_ptr->x + ddx[dir];

	ignore_avoid_run = cave_have_flag_bold(row, col, FF_AVOID_RUN);

	/* Extract cycle index */
	i = chome[dir];

	/* Check for walls */
	if (see_wall(cycle[i+1], p_ptr->y, p_ptr->x))
	{
		find_breakleft = TRUE;
		shortleft = TRUE;
	}
	else if (see_wall(cycle[i+1], row, col))
	{
		find_breakleft = TRUE;
		deepleft = TRUE;
	}

	/* Check for walls */
	if (see_wall(cycle[i-1], p_ptr->y, p_ptr->x))
	{
		find_breakright = TRUE;
		shortright = TRUE;
	}
	else if (see_wall(cycle[i-1], row, col))
	{
		find_breakright = TRUE;
		deepright = TRUE;
	}

	/* Looking for a break */
	if (find_breakleft && find_breakright)
	{
		/* Not looking for open area */
		find_openarea = FALSE;

		/* Hack -- allow angled corridor entry */
		if (dir & 0x01)
		{
			if (deepleft && !deepright)
			{
				find_prevdir = cycle[i - 1];
			}
			else if (deepright && !deepleft)
			{
				find_prevdir = cycle[i + 1];
			}
		}

		/* Hack -- allow blunt corridor entry */
		else if (see_wall(cycle[i], row, col))
		{
			if (shortleft && !shortright)
			{
				find_prevdir = cycle[i - 2];
			}
			else if (shortright && !shortleft)
			{
				find_prevdir = cycle[i + 2];
			}
		}
	}
}


/*!
 * @brief ダッシュ移動が継続できるかどうかの判定 /
 * Update the current "run" path
 * @return
 * ダッシュ移動が継続できるならばTRUEを返す。
 * Return TRUE if the running should be stopped
 */
static bool run_test(void)
{
	DIRECTION prev_dir, new_dir, check_dir = 0;
	int row, col;
	int i, max, inv;
	int option = 0, option2 = 0;
	cave_type *c_ptr;
	FEAT_IDX feat;
	feature_type *f_ptr;

	/* Where we came from */
	prev_dir = find_prevdir;


	/* Range of newly adjacent grids */
	max = (prev_dir & 0x01) + 1;

	/* break run when leaving trap detected region */
	if ((disturb_trap_detect || alert_trap_detect)
	    && p_ptr->dtrap && !(cave[p_ptr->y][p_ptr->x].info & CAVE_IN_DETECT))
	{
		/* No duplicate warning */
		p_ptr->dtrap = FALSE;

		/* You are just on the edge */
		if (!(cave[p_ptr->y][p_ptr->x].info & CAVE_UNSAFE))
		{
			if (alert_trap_detect)
			{
				msg_print(_("* 注意:この先はトラップの感知範囲外です！ *", "*Leaving trap detect region!*"));
			}

			if (disturb_trap_detect)
			{
				/* Break Run */
				return(TRUE);
			}
		}
	}

	/* Look at every newly adjacent square. */
	for (i = -max; i <= max; i++)
	{
		OBJECT_IDX this_o_idx, next_o_idx = 0;

		/* New direction */
		new_dir = cycle[chome[prev_dir] + i];

		/* New location */
		row = p_ptr->y + ddy[new_dir];
		col = p_ptr->x + ddx[new_dir];

		/* Access grid */
		c_ptr = &cave[row][col];

		/* Feature code (applying "mimic" field) */
		feat = get_feat_mimic(c_ptr);
		f_ptr = &f_info[feat];

		/* Visible monsters abort running */
		if (c_ptr->m_idx)
		{
			monster_type *m_ptr = &m_list[c_ptr->m_idx];

			/* Visible monster */
			if (m_ptr->ml) return (TRUE);
		}

		/* Visible objects abort running */
		for (this_o_idx = c_ptr->o_idx; this_o_idx; this_o_idx = next_o_idx)
		{
			object_type *o_ptr;
			o_ptr = &o_list[this_o_idx];

			/* Acquire next object */
			next_o_idx = o_ptr->next_o_idx;

			/* Visible object */
			if (o_ptr->marked & OM_FOUND) return (TRUE);
		}

		/* Assume unknown */
		inv = TRUE;

		/* Check memorized grids */
		if (c_ptr->info & (CAVE_MARK))
		{
			bool notice = have_flag(f_ptr->flags, FF_NOTICE);

			if (notice && have_flag(f_ptr->flags, FF_MOVE))
			{
				/* Open doors */
				if (find_ignore_doors && have_flag(f_ptr->flags, FF_DOOR) && have_flag(f_ptr->flags, FF_CLOSE))
				{
					/* Option -- ignore */
					notice = FALSE;
				}

				/* Stairs */
				else if (find_ignore_stairs && have_flag(f_ptr->flags, FF_STAIRS))
				{
					/* Option -- ignore */
					notice = FALSE;
				}

				/* Lava */
				else if (have_flag(f_ptr->flags, FF_LAVA) && (p_ptr->immune_fire || IS_INVULN()))
				{
					/* Ignore */
					notice = FALSE;
				}

				/* Deep water */
				else if (have_flag(f_ptr->flags, FF_WATER) && have_flag(f_ptr->flags, FF_DEEP) &&
				         (p_ptr->levitation || p_ptr->can_swim || (p_ptr->total_weight <= weight_limit())))
				{
					/* Ignore */
					notice = FALSE;
				}
			}

			/* Interesting feature */
			if (notice) return (TRUE);

			/* The grid is "visible" */
			inv = FALSE;
		}

		/* Analyze unknown grids and floors considering mimic */
		if (inv || !see_wall(0, row, col))
		{
			/* Looking for open area */
			if (find_openarea)
			{
				/* Nothing */
			}

			/* The first new direction. */
			else if (!option)
			{
				option = new_dir;
			}

			/* Three new directions. Stop running. */
			else if (option2)
			{
				return (TRUE);
			}

			/* Two non-adjacent new directions.  Stop running. */
			else if (option != cycle[chome[prev_dir] + i - 1])
			{
				return (TRUE);
			}

			/* Two new (adjacent) directions (case 1) */
			else if (new_dir & 0x01)
			{
				check_dir = cycle[chome[prev_dir] + i - 2];
				option2 = new_dir;
			}

			/* Two new (adjacent) directions (case 2) */
			else
			{
				check_dir = cycle[chome[prev_dir] + i + 1];
				option2 = option;
				option = new_dir;
			}
		}

		/* Obstacle, while looking for open area */
		else
		{
			if (find_openarea)
			{
				if (i < 0)
				{
					/* Break to the right */
					find_breakright = TRUE;
				}

				else if (i > 0)
				{
					/* Break to the left */
					find_breakleft = TRUE;
				}
			}
		}
	}

	/* Looking for open area */
	if (find_openarea)
	{
		/* Hack -- look again */
		for (i = -max; i < 0; i++)
		{
			/* Unknown grid or non-wall */
			if (!see_wall(cycle[chome[prev_dir] + i], p_ptr->y, p_ptr->x))
			{
				/* Looking to break right */
				if (find_breakright)
				{
					return (TRUE);
				}
			}

			/* Obstacle */
			else
			{
				/* Looking to break left */
				if (find_breakleft)
				{
					return (TRUE);
				}
			}
		}

		/* Hack -- look again */
		for (i = max; i > 0; i--)
		{
			/* Unknown grid or non-wall */
			if (!see_wall(cycle[chome[prev_dir] + i], p_ptr->y, p_ptr->x))
			{
				/* Looking to break left */
				if (find_breakleft)
				{
					return (TRUE);
				}
			}

			/* Obstacle */
			else
			{
				/* Looking to break right */
				if (find_breakright)
				{
					return (TRUE);
				}
			}
		}
	}

	/* Not looking for open area */
	else
	{
		/* No options */
		if (!option)
		{
			return (TRUE);
		}

		/* One option */
		else if (!option2)
		{
			/* Primary option */
			find_current = option;

			/* No other options */
			find_prevdir = option;
		}

		/* Two options, examining corners */
		else if (!find_cut)
		{
			/* Primary option */
			find_current = option;

			/* Hack -- allow curving */
			find_prevdir = option2;
		}

		/* Two options, pick one */
		else
		{
			/* Get next location */
			row = p_ptr->y + ddy[option];
			col = p_ptr->x + ddx[option];

			/* Don't see that it is closed off. */
			/* This could be a potential corner or an intersection. */
			if (!see_wall(option, row, col) ||
			    !see_wall(check_dir, row, col))
			{
				/* Can not see anything ahead and in the direction we */
				/* are turning, assume that it is a potential corner. */
				if (see_nothing(option, row, col) &&
				    see_nothing(option2, row, col))
				{
					find_current = option;
					find_prevdir = option2;
				}

				/* STOP: we are next to an intersection or a room */
				else
				{
					return (TRUE);
				}
			}

			/* This corner is seen to be enclosed; we cut the corner. */
			else if (find_cut)
			{
				find_current = option2;
				find_prevdir = option2;
			}

			/* This corner is seen to be enclosed, and we */
			/* deliberately go the long way. */
			else
			{
				find_current = option;
				find_prevdir = option2;
			}
		}
	}

	/* About to hit a known wall, stop */
	if (see_wall(find_current, p_ptr->y, p_ptr->x))
	{
		return (TRUE);
	}

	/* Failure */
	return (FALSE);
}



/*!
 * @brief 継続的なダッシュ処理 /
 * Take one step along the current "run" path
 * @param dir 移動を試みる方向ID
 * @return なし
 */
void run_step(DIRECTION dir)
{
	/* Start running */
	if (dir)
	{
		/* Ignore AVOID_RUN on a first step */
		ignore_avoid_run = TRUE;

		/* Hack -- do not start silly run */
		if (see_wall(dir, p_ptr->y, p_ptr->x))
		{
			sound(SOUND_HITWALL);

			msg_print(_("その方向には走れません。", "You cannot run in that direction."));

			disturb(FALSE, FALSE);

			return;
		}

		run_init(dir);
	}

	/* Keep running */
	else
	{
		/* Update run */
		if (run_test())
		{
			disturb(FALSE, FALSE);

			return;
		}
	}

	/* Decrease the run counter */
	if (--running <= 0) return;

	/* Take time */
	p_ptr->energy_use = 100;

	/* Move the player, using the "pickup" flag */
	move_player(find_current, FALSE, FALSE);

	if (player_bold(p_ptr->run_py, p_ptr->run_px))
	{
		p_ptr->run_py = 0;
		p_ptr->run_px = 0;
		disturb(FALSE, FALSE);
	}
}


#ifdef TRAVEL

/*!
 * @brief トラベル機能の判定処理 /
 * Test for traveling
 * @param prev_dir 前回移動を行った元の方角ID
 * @return 次の方向
 */
static DIRECTION travel_test(DIRECTION prev_dir)
{
	DIRECTION new_dir = 0;
	int i, max;
	const cave_type *c_ptr;
	int cost;

	/* Cannot travel when blind */
	if (p_ptr->blind || no_lite())
	{
		msg_print(_("目が見えない！", "You cannot see!"));
		return (0);
	}

	/* break run when leaving trap detected region */
	if ((disturb_trap_detect || alert_trap_detect)
	    && p_ptr->dtrap && !(cave[p_ptr->y][p_ptr->x].info & CAVE_IN_DETECT))
	{
		/* No duplicate warning */
		p_ptr->dtrap = FALSE;

		/* You are just on the edge */
		if (!(cave[p_ptr->y][p_ptr->x].info & CAVE_UNSAFE))
		{
			if (alert_trap_detect)
			{
				msg_print(_("* 注意:この先はトラップの感知範囲外です！ *", "*Leaving trap detect region!*"));
			}

			if (disturb_trap_detect)
			{
				/* Break Run */
				return (0);
			}
		}
	}

	/* Range of newly adjacent grids */
	max = (prev_dir & 0x01) + 1;

	/* Look at every newly adjacent square. */
	for (i = -max; i <= max; i++)
	{
		/* New direction */
		DIRECTION dir = cycle[chome[prev_dir] + i];

		/* New location */
		POSITION row = p_ptr->y + ddy[dir];
		POSITION col = p_ptr->x + ddx[dir];

		/* Access grid */
		c_ptr = &cave[row][col];

		/* Visible monsters abort running */
		if (c_ptr->m_idx)
		{
			monster_type *m_ptr = &m_list[c_ptr->m_idx];

			/* Visible monster */
			if (m_ptr->ml) return (0);
		}

	}

	/* Travel cost of current grid */
	cost = travel.cost[p_ptr->y][p_ptr->x];

	/* Determine travel direction */
	for (i = 0; i < 8; ++ i) {
		int dir_cost = travel.cost[p_ptr->y+ddy_ddd[i]][p_ptr->x+ddx_ddd[i]];

		if (dir_cost < cost)
		{
			new_dir = ddd[i];
			cost = dir_cost;
		}
	}

	if (!new_dir) return (0);

	/* Access newly move grid */
	c_ptr = &cave[p_ptr->y+ddy[new_dir]][p_ptr->x+ddx[new_dir]];

	/* Close door abort traveling */
	if (!easy_open && is_closed_door(c_ptr->feat)) return (0);

	/* Visible and unignorable trap abort tarveling */
	if (!c_ptr->mimic && !trap_can_be_ignored(c_ptr->feat)) return (0);

	/* Move new grid */
	return (new_dir);
}


/*!
 * @brief トラベル機能の実装 /
 * Travel command
 * @return なし
 */
void travel_step(void)
{
	/* Get travel direction */
	travel.dir = travel_test(travel.dir);

	if (!travel.dir)
	{
		if (travel.run == 255)
		{
			msg_print(_("道筋が見つかりません！", "No route is found!"));
			travel.y = travel.x = 0;
		}
		disturb(FALSE, TRUE);
		return;
	}

	p_ptr->energy_use = 100;

	move_player(travel.dir, always_pickup, FALSE);

	if ((p_ptr->y == travel.y) && (p_ptr->x == travel.x))
	{
		travel.run = 0;
		travel.y = travel.x = 0;
	}
	else if (travel.run > 0)
		travel.run--;

	/* Travel Delay */
	Term_xtra(TERM_XTRA_DELAY, delay_factor);
}
#endif<|MERGE_RESOLUTION|>--- conflicted
+++ resolved
@@ -832,12 +832,6 @@
 
 	if (!(mpe_mode & MPE_STAYING))
 	{
-<<<<<<< HEAD
-		POSITION oy = p_ptr->y;
-		POSITION ox = p_ptr->x;
-		cave_type *oc_ptr = &cave[oy][ox];
-=======
->>>>>>> de9eaeda
 		MONSTER_IDX om_idx = oc_ptr->m_idx;
 		MONSTER_IDX nm_idx = c_ptr->m_idx;
 
@@ -906,13 +900,12 @@
 			msg_print(_("ここでは素早く動けない。", "You cannot run in here."));
 			set_action(ACTION_NONE);
 		}
-
 		if (p_ptr->prace == RACE_MERFOLK)
 		{
 			if(have_flag(f_ptr->flags, FF_WATER) ^ have_flag(of_ptr->flags, FF_WATER))
 			{
 				p_ptr->update |= PU_BONUS;
-				update_stuff();
+				update_creature(p_ptr);
 			}
 		}
 	}
