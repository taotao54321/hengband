﻿#include "inventory/player-inventory.h"
#include "autopick/autopick.h"
#include "core/asking-player.h"
#include "core/disturbance.h"
#include "core/player-redraw-types.h"
#include "core/player-update-types.h"
#include "core/stuff-handler.h"
#include "core/window-redrawer.h"
#include "dungeon/quest.h"
#include "flavor/flavor-describer.h"
#include "flavor/object-flavor-types.h"
#include "floor/floor-object.h"
#include "floor/object-scanner.h"
#include "game-option/auto-destruction-options.h"
#include "game-option/birth-options.h"
#include "game-option/input-options.h"
#include "game-option/play-record-options.h"
#include "game-option/text-display-options.h"
#include "grid/grid.h"
#include "inventory/inventory-object.h"
#include "inventory/inventory-slot-types.h"
#include "io/targeting.h"
#include "main/sound-definitions-table.h"
#include "main/sound-of-music.h"
#include "object/item-tester-hooker.h"
#include "object/item-use-flags.h"
#include "object/object-info.h"
#include "object/object-mark-types.h"
#include "player/player-move.h"
#include "spell-kind/spells-perception.h"
#include "system/floor-type-definition.h"
#include "view/display-messages.h"
<<<<<<< HEAD

bool select_ring_slot;

void prepare_label_string(player_type *creature_ptr, char *label, BIT_FLAGS mode, tval_type tval);

/*!
 * @brief プレイヤーの所持/装備オブジェクトIDが指輪枠かを返す /
 * @param i プレイヤーの所持/装備オブジェクトID
 * @return 指輪枠ならばTRUEを返す。
 */
bool is_ring_slot(int i)
{
	return (i == INVEN_RIGHT) || (i == INVEN_LEFT);
}


/*!
 * @brief 選択アルファベットラベルからプレイヤーの装備オブジェクトIDを返す /
 * @param owner_ptr プレーヤーへの参照ポインタ
 * Convert a label into the index of a item in the "equip"
 * @return 対応するID。該当スロットにオブジェクトが存在しなかった場合-1を返す / Return "-1" if the label does not indicate a real item
 */
static INVENTORY_IDX label_to_equipment(player_type* owner_ptr, int c)
{
	INVENTORY_IDX i = (INVENTORY_IDX)(islower(c) ? A2I(c) : -1) + INVEN_RARM;

	/* Verify the index */
	if ((i < INVEN_RARM) || (i >= INVEN_TOTAL)) return -1;

	if (select_ring_slot) return is_ring_slot(i) ? i : -1;

	/* Empty slots can never be chosen */
	if (!owner_ptr->inventory_list[i].k_idx) return -1;

	return i;
}


/*!
 * @brief 選択アルファベットラベルからプレイヤーの所持オブジェクトIDを返す /
 * Convert a label into the index of an item in the "inven"
 * @param owner_ptr プレーヤーへの参照ポインタ
 * @param c 選択されたアルファベット
 * @return 対応するID。該当スロットにオブジェクトが存在しなかった場合-1を返す / Return "-1" if the label does not indicate a real item
 * @details Note that the label does NOT distinguish inven/equip.
 */
static INVENTORY_IDX label_to_inventory(player_type* owner_ptr, int c)
{
	INVENTORY_IDX i = (INVENTORY_IDX)(islower(c) ? A2I(c) : -1);

	/* Verify the index */
	if ((i < 0) || (i > INVEN_PACK)) return -1;

	/* Empty slots can never be chosen */
	if (!owner_ptr->inventory_list[i].k_idx) return -1;

	return i;
}


/*!
 * @brief 所持/装備オブジェクトIDの部位表現を返す /
 * Return a string mentioning how a given item is carried
 * @param owner_ptr プレーヤーへの参照ポインタ
 * @param i 部位表現を求めるプレイヤーの所持/装備オブジェクトID
 * @return 部位表現の文字列ポインタ
 */
static concptr mention_use(player_type *owner_ptr, int i)
{
	concptr p;

	/* Examine the location */
	switch (i)
	{
#ifdef JP
	case INVEN_RARM:  p = owner_ptr->heavy_wield[0] ? "運搬中" : ((owner_ptr->two_handed_weapon && owner_ptr->right_hand_weapon) ? " 両手" : (left_hander ? " 左手" : " 右手")); break;
#else
	case INVEN_RARM:  p = owner_ptr->heavy_wield[0] ? "Just lifting" : (owner_ptr->right_hand_weapon ? "Wielding" : "On arm"); break;
#endif

#ifdef JP
	case INVEN_LARM:  p = owner_ptr->heavy_wield[1] ? "運搬中" : ((owner_ptr->two_handed_weapon && owner_ptr->left_hand_weapon) ? " 両手" : (left_hander ? " 右手" : " 左手")); break;
#else
	case INVEN_LARM:  p = owner_ptr->heavy_wield[1] ? "Just lifting" : (owner_ptr->left_hand_weapon ? "Wielding" : "On arm"); break;
#endif

	case INVEN_BOW:   p = (adj_str_hold[owner_ptr->stat_ind[A_STR]] < owner_ptr->inventory_list[i].weight / 10) ? _("運搬中", "Just holding") : _("射撃用", "Shooting"); break;
	case INVEN_RIGHT: p = (left_hander ? _("左手指", "On left hand") : _("右手指", "On right hand")); break;
	case INVEN_LEFT:  p = (left_hander ? _("右手指", "On right hand") : _("左手指", "On left hand")); break;
	case INVEN_NECK:  p = _("  首", "Around neck"); break;
	case INVEN_LITE:  p = _(" 光源", "Light source"); break;
	case INVEN_BODY:  p = _("  体", "On body"); break;
	case INVEN_OUTER: p = _("体の上", "About body"); break;
	case INVEN_HEAD:  p = _("  頭", "On head"); break;
	case INVEN_HANDS: p = _("  手", "On hands"); break;
	case INVEN_FEET:  p = _("  足", "On feet"); break;
	default:          p = _("ザック", "In pack"); break;
	}

	return p;
}


/*!
 * @brief 装備アイテム一覧を表示する /
 * Choice window "shadow" of the "show_equip()" function
 * @return なし
 */
void display_equipment(player_type *owner_ptr, tval_type tval)
{
	if (!owner_ptr || !owner_ptr->inventory_list) return;

	TERM_LEN wid, hgt;
	Term_get_size(&wid, &hgt);

	TERM_COLOR attr = TERM_WHITE;
	char tmp_val[80];
	GAME_TEXT o_name[MAX_NLEN];
	for (int i = INVEN_RARM; i < INVEN_TOTAL; i++)
	{
		object_type *o_ptr;
		o_ptr = &owner_ptr->inventory_list[i];
		tmp_val[0] = tmp_val[1] = tmp_val[2] = ' ';
		if (select_ring_slot ? is_ring_slot(i) : item_tester_okay(owner_ptr, o_ptr, tval))
		{
			tmp_val[0] = index_to_label(i);
			tmp_val[1] = ')';
		}

		Term_putstr(0, i - INVEN_RARM, 3, TERM_WHITE, tmp_val);
		if ((((i == INVEN_RARM) && owner_ptr->left_hand_weapon) || ((i == INVEN_LARM) && owner_ptr->right_hand_weapon)) && owner_ptr->two_handed_weapon)
		{
			strcpy(o_name, _("(武器を両手持ち)", "(wielding with two-hands)"));
			attr = TERM_WHITE;
		}
		else
		{
			object_desc(owner_ptr, o_name, o_ptr, 0);
			attr = tval_to_attr[o_ptr->tval % 128];
		}

		int n = strlen(o_name);
		if (o_ptr->timeout)
		{
			attr = TERM_L_DARK;
		}
		Term_putstr(3, i - INVEN_RARM, n, attr, o_name);

		Term_erase(3 + n, i - INVEN_RARM, 255);

		if (show_weights)
		{
			int wgt = o_ptr->weight * o_ptr->number;
=======
#include "world/world.h"
>>>>>>> 10d90a8e
#ifdef JP
#include "art-definition/art-bow-types.h"
#include "flavor/flavor-util.h"
#endif

/*!
 * @brief 規定の処理にできるアイテムがプレイヤーの利用可能範囲内にあるかどうかを返す /
 * Determine whether get_item() can get some item or not
 * @return アイテムを拾えるならばTRUEを返す。
 * @details assuming mode = (USE_EQUIP | USE_INVEN | USE_FLOOR).
 */
bool can_get_item(player_type *owner_ptr, tval_type tval)
{
    for (int j = 0; j < INVEN_TOTAL; j++)
        if (item_tester_okay(owner_ptr, &owner_ptr->inventory_list[j], tval))
            return TRUE;

    OBJECT_IDX floor_list[23];
    ITEM_NUMBER floor_num = scan_floor_items(owner_ptr, floor_list, owner_ptr->y, owner_ptr->x, 0x03, tval);
    return floor_num != 0;
}

/*!
 * @brief 床上のアイテムを拾う選択用サブルーチン
 * @return プレイヤーによりアイテムが選択されたならTRUEを返す。
 */
static bool py_pickup_floor_aux(player_type *owner_ptr)
{
    OBJECT_IDX this_o_idx;
    OBJECT_IDX item;
    item_tester_hook = check_store_item_to_inventory;
    concptr q = _("どれを拾いますか？", "Get which item? ");
    concptr s = _("もうザックには床にあるどのアイテムも入らない。", "You no longer have any room for the objects on the floor.");
    if (choose_object(owner_ptr, &item, q, s, (USE_FLOOR), 0))
        this_o_idx = 0 - item;
    else
        return FALSE;

    describe_pickup_item(owner_ptr, this_o_idx);
    return TRUE;
}

/*!
 * @brief 床上のアイテムを拾うメイン処理
 * @param pickup FALSEなら金銭の自動拾いのみを行う/ FALSE then only gold will be picked up
 * @return なし
 * @details
 * This is called by py_pickup() when easy_floor is TRUE.
 */
void py_pickup_floor(player_type *owner_ptr, bool pickup)
{
    OBJECT_IDX this_o_idx, next_o_idx = 0;
    GAME_TEXT o_name[MAX_NLEN];
    object_type *o_ptr;
    int floor_num = 0;
    OBJECT_IDX floor_o_idx = 0;
    int can_pickup = 0;
    for (this_o_idx = owner_ptr->current_floor_ptr->grid_array[owner_ptr->y][owner_ptr->x].o_idx; this_o_idx; this_o_idx = next_o_idx) {
        o_ptr = &owner_ptr->current_floor_ptr->o_list[this_o_idx];
        describe_flavor(owner_ptr, o_name, o_ptr, 0);
        next_o_idx = o_ptr->next_o_idx;
        disturb(owner_ptr, FALSE, FALSE);
        if (o_ptr->tval == TV_GOLD) {
            msg_format(_(" $%ld の価値がある%sを見つけた。", "You have found %ld gold pieces worth of %s."), (long)o_ptr->pval, o_name);
            owner_ptr->au += o_ptr->pval;
            owner_ptr->redraw |= (PR_GOLD);
            owner_ptr->window |= (PW_PLAYER);
            delete_object_idx(owner_ptr, this_o_idx);
            continue;
        } else if (o_ptr->marked & OM_NOMSG) {
            o_ptr->marked &= ~(OM_NOMSG);
            continue;
        }

        if (check_store_item_to_inventory(owner_ptr, o_ptr))
            can_pickup++;

        floor_num++;
        floor_o_idx = this_o_idx;
    }

    if (!floor_num)
        return;

    if (!pickup) {
        if (floor_num == 1) {
            o_ptr = &owner_ptr->current_floor_ptr->o_list[floor_o_idx];
            describe_flavor(owner_ptr, o_name, o_ptr, 0);
            msg_format(_("%sがある。", "You see %s."), o_name);
        } else
            msg_format(_("%d 個のアイテムの山がある。", "You see a pile of %d items."), floor_num);

        return;
    }

    if (!can_pickup) {
        if (floor_num == 1) {
            o_ptr = &owner_ptr->current_floor_ptr->o_list[floor_o_idx];
            describe_flavor(owner_ptr, o_name, o_ptr, 0);
            msg_format(_("ザックには%sを入れる隙間がない。", "You have no room for %s."), o_name);
        } else
            msg_print(_("ザックには床にあるどのアイテムも入らない。", "You have no room for any of the objects on the floor."));

        return;
    }

    if (floor_num != 1) {
        while (can_pickup--)
            if (!py_pickup_floor_aux(owner_ptr))
                break;

        return;
    }

    if (carry_query_flag) {
        char out_val[MAX_NLEN + 20];
        o_ptr = &owner_ptr->current_floor_ptr->o_list[floor_o_idx];
        describe_flavor(owner_ptr, o_name, o_ptr, 0);
        (void)sprintf(out_val, _("%sを拾いますか? ", "Pick up %s? "), o_name);
        if (!get_check(out_val))
            return;
    }

    o_ptr = &owner_ptr->current_floor_ptr->o_list[floor_o_idx];
    describe_pickup_item(owner_ptr, floor_o_idx);
}

/*!
 * @brief プレイヤーがオブジェクトを拾った際のメッセージ表示処理 /
 * Helper routine for py_pickup() and py_pickup_floor().
 * @param creature_ptr プレーヤーへの参照ポインタ
 * @param o_idx 取得したオブジェクトの参照ID
 * @return なし
 * @details
 * アイテムを拾った際に「２つのケーキを持っている」
 * "You have two cakes." とアイテムを拾った後の合計のみの表示がオリジナルだが、
 * 違和感があるという指摘をうけたので、「～を拾った、～を持っている」という表示にかえてある。
 * そのための配列。
 * Add the given dungeon object to the character's inventory.\n
 * Delete the object afterwards.\n
 */
void describe_pickup_item(player_type *owner_ptr, OBJECT_IDX o_idx)
{
#ifdef JP
    GAME_TEXT o_name[MAX_NLEN];
    GAME_TEXT old_name[MAX_NLEN];
    char kazu_str[80];
    int hirottakazu;
#else
    GAME_TEXT o_name[MAX_NLEN];
#endif

    object_type *o_ptr;
    o_ptr = &owner_ptr->current_floor_ptr->o_list[o_idx];

#ifdef JP
    describe_flavor(owner_ptr, old_name, o_ptr, OD_NAME_ONLY);
    object_desc_count_japanese(kazu_str, o_ptr);
    hirottakazu = o_ptr->number;
#endif

    INVENTORY_IDX slot = store_item_to_inventory(owner_ptr, o_ptr);
    o_ptr = &owner_ptr->inventory_list[slot];
    delete_object_idx(owner_ptr, o_idx);
    if (owner_ptr->pseikaku == PERSONALITY_MUNCHKIN) {
        bool old_known = identify_item(owner_ptr, o_ptr);
        autopick_alter_item(owner_ptr, slot, (bool)(destroy_identify && !old_known));
        if (o_ptr->marked & OM_AUTODESTROY)
            return;
    }

    describe_flavor(owner_ptr, o_name, o_ptr, 0);

#ifdef JP
    if ((o_ptr->name1 == ART_CRIMSON) && (owner_ptr->pseikaku == PERSONALITY_COMBAT)) {
        msg_format("こうして、%sは『クリムゾン』を手に入れた。", owner_ptr->name);
        msg_print("しかし今、『混沌のサーペント』の放ったモンスターが、");
        msg_format("%sに襲いかかる．．．", owner_ptr->name);
    } else {
        if (plain_pickup) {
            msg_format("%s(%c)を持っている。", o_name, index_to_label(slot));
        } else {
            if (o_ptr->number > hirottakazu) {
                msg_format("%s拾って、%s(%c)を持っている。", kazu_str, o_name, index_to_label(slot));
            } else {
                msg_format("%s(%c)を拾った。", o_name, index_to_label(slot));
            }
        }
    }

    strcpy(record_o_name, old_name);
#else
    msg_format("You have %s (%c).", o_name, index_to_label(slot));
    strcpy(record_o_name, o_name);
#endif
    record_turn = current_world_ptr->game_turn;
    check_find_art_quest_completion(owner_ptr, o_ptr);
}

/*!
 * @brief プレイヤーがオブジェクト上に乗った際の表示処理 / Player "wants" to pick up an object or gold.
 * @param creature_ptr プレーヤーへの参照ポインタ
 * @param pickup 自動拾い処理を行うならばTRUEとする
 * @return なし
 */
void carry(player_type *creature_ptr, bool pickup)
{
<<<<<<< HEAD
	OBJECT_IDX this_o_idx, next_o_idx = 0;

	char which = ' ';

	int j;
	OBJECT_IDX k;
	OBJECT_IDX i1, i2;
	OBJECT_IDX e1, e2;

	bool done, item;

	bool oops = FALSE;

	bool equip = FALSE;
	bool inven = FALSE;
	bool floor = FALSE;

	bool allow_floor = FALSE;

	bool toggle = FALSE;

	char tmp_val[160];
	char out_val[160];

	int menu_line = (use_menu ? 1 : 0);
	int max_inven = 0;
	int max_equip = 0;

	static char prev_tag = '\0';
	char cur_tag = '\0';

	if (easy_floor || use_menu) return get_item_floor(owner_ptr, cp, pmt, str, mode, tval);

	/* Extract args */
	if (mode & USE_EQUIP) equip = TRUE;
	if (mode & USE_INVEN) inven = TRUE;
	if (mode & USE_FLOOR) floor = TRUE;

	/* Get the item index */
	if (repeat_pull(cp))
	{
		/* the_force */
		if (mode & USE_FORCE && (*cp == INVEN_FORCE))
		{
			tval = 0;
			item_tester_hook = NULL;
			command_cmd = 0; /* Hack -- command_cmd is no longer effective */
			return TRUE;
		}

		/* Floor item? */
		else if (floor && (*cp < 0))
		{
			object_type *o_ptr;

			/* Special index */
			k = 0 - (*cp);
			o_ptr = &owner_ptr->current_floor_ptr->o_list[k];

			/* Validate the item */
			if (item_tester_okay(owner_ptr, o_ptr, tval) || (mode & USE_FULL))
			{
				/* Forget restrictions */
				tval = 0;
				item_tester_hook = NULL;
				command_cmd = 0; /* Hack -- command_cmd is no longer effective */

				/* Success */
				return TRUE;
			}
		}

		else if ((inven && (*cp >= 0) && (*cp < INVEN_PACK)) ||
			(equip && (*cp >= INVEN_RARM) && (*cp < INVEN_TOTAL)))
		{
			if (prev_tag && command_cmd)
			{
				/* Look up the tag and validate the item */
				if (!get_tag(owner_ptr, &k, prev_tag, (*cp >= INVEN_RARM) ? USE_EQUIP : USE_INVEN, tval)) /* Reject */;
				else if ((k < INVEN_RARM) ? !inven : !equip) /* Reject */;
				else if (!get_item_okay(owner_ptr, k, tval)) /* Reject */;
				else
				{
					/* Accept that choice */
					(*cp) = k;

					/* Forget restrictions */
					tval = 0;
					item_tester_hook = NULL;
					command_cmd = 0; /* Hack -- command_cmd is no longer effective */

					/* Success */
					return TRUE;
				}

				prev_tag = '\0'; /* prev_tag is no longer effective */
			}

			/* Verify the item */
			else if (get_item_okay(owner_ptr, *cp, tval))
			{
				/* Forget restrictions */
				tval = 0;
				item_tester_hook = NULL;
				command_cmd = 0; /* Hack -- command_cmd is no longer effective */

				/* Success */
				return TRUE;
			}
		}
	}

	msg_print(NULL);

	/* Not done */
	done = FALSE;

	/* No item selected */
	item = FALSE;

	i1 = 0;
	i2 = INVEN_PACK - 1;

	if (!inven) i2 = -1;
	else if (use_menu)
	{
		for (j = 0; j < INVEN_PACK; j++)
			if (item_tester_okay(owner_ptr, &owner_ptr->inventory_list[j], tval) || (mode & USE_FULL)) max_inven++;
	}

	while ((i1 <= i2) && (!get_item_okay(owner_ptr, i1, tval))) i1++;
	while ((i1 <= i2) && (!get_item_okay(owner_ptr, i2, tval))) i2--;


	/* Full equipment */
	e1 = INVEN_RARM;
	e2 = INVEN_TOTAL - 1;

	/* Forbid equipment */
	if (!equip) e2 = -1;
	else if (use_menu)
	{
		for (j = INVEN_RARM; j < INVEN_TOTAL; j++)
			if (select_ring_slot ? is_ring_slot(j) : item_tester_okay(owner_ptr, &owner_ptr->inventory_list[j], tval) || (mode & USE_FULL)) max_equip++;
		if (owner_ptr->two_handed_weapon && !(mode & IGNORE_BOTHHAND_SLOT)) max_equip++;
	}

	/* Restrict equipment indexes */
	while ((e1 <= e2) && (!get_item_okay(owner_ptr, e1, tval))) e1++;
	while ((e1 <= e2) && (!get_item_okay(owner_ptr, e2, tval))) e2--;

	if (equip && owner_ptr->two_handed_weapon && !(mode & IGNORE_BOTHHAND_SLOT))
	{
		if (owner_ptr->right_hand_weapon)
		{
			if (e2 < INVEN_LARM) e2 = INVEN_LARM;
		}
		else if (owner_ptr->left_hand_weapon) e1 = INVEN_RARM;
	}

	/* Restrict floor usage */
	if (floor)
	{
		/* Scan all objects in the grid */
		for (this_o_idx = owner_ptr->current_floor_ptr->grid_array[owner_ptr->y][owner_ptr->x].o_idx; this_o_idx; this_o_idx = next_o_idx)
		{
			object_type *o_ptr;
			o_ptr = &owner_ptr->current_floor_ptr->o_list[this_o_idx];
			next_o_idx = o_ptr->next_o_idx;

			/* Accept the item on the floor if legal */
			if ((item_tester_okay(owner_ptr, o_ptr, tval) || (mode & USE_FULL)) && (o_ptr->marked & OM_FOUND)) allow_floor = TRUE;
		}
	}

	/* Require at least one legal choice */
	if (!allow_floor && (i1 > i2) && (e1 > e2))
	{
		command_see = FALSE;
		oops = TRUE;
		done = TRUE;

		if (mode & USE_FORCE) {
			*cp = INVEN_FORCE;
			item = TRUE;
		}
	}

	/* Analyze choices */
	else
	{
		if (command_see && command_wrk && equip)
		{
			command_wrk = TRUE;
		}

		else if (inven)
		{
			command_wrk = FALSE;
		}

		else if (equip)
		{
			command_wrk = TRUE;
		}

		else
		{
			command_wrk = FALSE;
		}
	}


	/*
	 * 追加オプション(always_show_list)が設定されている場合は常に一覧を表示する
	 */
	if ((always_show_list == TRUE) || use_menu) command_see = TRUE;

	/* Hack -- start out in "display" mode */
	if (command_see)
	{
		screen_save();
	}


	/* Repeat until done */
	while (!done)
	{
		COMMAND_CODE get_item_label = 0;

		/* Show choices */
		int ni = 0;
		int ne = 0;

		/* Scan windows */
		for (j = 0; j < 8; j++)
		{
			/* Unused */
			if (!angband_term[j]) continue;

			/* Count windows displaying inven */
			if (window_flag[j] & (PW_INVEN)) ni++;

			/* Count windows displaying equip */
			if (window_flag[j] & (PW_EQUIP)) ne++;
		}

		if ((command_wrk && ni && !ne) || (!command_wrk && !ni && ne))
		{
			toggle_inventory_equipment(owner_ptr);
			toggle = !toggle;
		}

		owner_ptr->window |= (PW_INVEN | PW_EQUIP);
		handle_stuff(owner_ptr);

		/* Inventory screen */
		if (!command_wrk)
		{
			/* Redraw if needed */
			if (command_see) get_item_label = show_inventory(owner_ptr, menu_line, mode, tval);
		}

		/* Equipment screen */
		else
		{
			/* Redraw if needed */
			if (command_see) get_item_label = show_equipment(owner_ptr, menu_line, mode, tval);
		}

		if (!command_wrk)
		{
			/* Begin the prompt */
			sprintf(out_val, _("持ち物:", "Inven:"));

			/* Some legal items */
			if ((i1 <= i2) && !use_menu)
			{
				/* Build the prompt */
				sprintf(tmp_val, _("%c-%c,'(',')',", " %c-%c,'(',')',"),
					index_to_label(i1), index_to_label(i2));

				/* Append */
				strcat(out_val, tmp_val);
			}

			/* Indicate ability to "view" */
			if (!command_see && !use_menu) strcat(out_val, _(" '*'一覧,", " * to see,"));

			/* Append */
			if (equip) strcat(out_val, format(_(" %s 装備品,", " %s for Equip,"), use_menu ? _("'4'or'6'", "4 or 6") : _("'/'", "/")));
		}

		/* Viewing equipment */
		else
		{
			/* Begin the prompt */
			sprintf(out_val, _("装備品:", "Equip:"));

			/* Some legal items */
			if ((e1 <= e2) && !use_menu)
			{
				/* Build the prompt */
				sprintf(tmp_val, _("%c-%c,'(',')',", " %c-%c,'(',')',"),
					index_to_label(e1), index_to_label(e2));

				/* Append */
				strcat(out_val, tmp_val);
			}

			/* Indicate ability to "view" */
			if (!command_see && !use_menu) strcat(out_val, _(" '*'一覧,", " * to see,"));

			/* Append */
			if (inven) strcat(out_val, format(_(" %s 持ち物,", " %s for Inven,"), use_menu ? _("'4'or'6'", "4 or 6") : _("'/'", "'/'")));
		}

		/* Indicate legality of the "floor" item */
		if (allow_floor) strcat(out_val, _(" '-'床上,", " - for floor,"));
		if (mode & USE_FORCE) strcat(out_val, _(" 'w'練気術,", " w for the Force,"));

		/* Finish the prompt */
		strcat(out_val, " ESC");

		/* Build the prompt */
		sprintf(tmp_val, "(%s) %s", out_val, pmt);

		/* Show the prompt */
		prt(tmp_val, 0, 0);

		/* Get a key */
		which = inkey();

		if (use_menu)
		{
			int max_line = (command_wrk ? max_equip : max_inven);
			switch (which)
			{
			case ESCAPE:
			case 'z':
			case 'Z':
			case '0':
			{
				done = TRUE;
				break;
			}

			case '8':
			case 'k':
			case 'K':
			{
				menu_line += (max_line - 1);
				break;
			}

			case '2':
			case 'j':
			case 'J':
			{
				menu_line++;
				break;
			}

			case '4':
			case '6':
			case 'h':
			case 'H':
			case 'l':
			case 'L':
			{
				/* Verify legality */
				if (!inven || !equip)
				{
					bell();
					break;
				}

				/* Hack -- Fix screen */
				if (command_see)
				{
					screen_load();
					screen_save();
				}

				/* Switch inven/equip */
				command_wrk = !command_wrk;
				max_line = (command_wrk ? max_equip : max_inven);
				if (menu_line > max_line) menu_line = max_line;

				/* Need to redraw */
				break;
			}

			case 'x':
			case 'X':
			case '\r':
			case '\n':
			{
				if (command_wrk == USE_FLOOR)
				{
					/* Special index */
					(*cp) = -get_item_label;
				}
				else
				{
					/* Validate the item */
					if (!get_item_okay(owner_ptr, get_item_label, tval))
					{
						bell();
						break;
					}

					/* Allow player to "refuse" certain actions */
					if (!get_item_allow(owner_ptr, get_item_label))
					{
						done = TRUE;
						break;
					}

					/* Accept that choice */
					(*cp) = get_item_label;
				}

				item = TRUE;
				done = TRUE;
				break;
			}
			case 'w':
			{
				if (mode & USE_FORCE) {
					*cp = INVEN_FORCE;
					item = TRUE;
					done = TRUE;
					break;
				}
			}
			}
			if (menu_line > max_line) menu_line -= max_line;
			continue;
		}

		/* Parse it */
		switch (which)
		{
		case ESCAPE:
		{
			done = TRUE;
			break;
		}

		case '*':
		case '?':
		case ' ':
		{
			/* Hide the list */
			if (command_see)
			{
				/* Flip flag */
				command_see = FALSE;
				screen_load();
			}

			/* Show the list */
			else
			{
				screen_save();

				/* Flip flag */
				command_see = TRUE;
			}
			break;
		}

		case '/':
		{
			/* Verify legality */
			if (!inven || !equip)
			{
				bell();
				break;
			}

			/* Hack -- Fix screen */
			if (command_see)
			{
				screen_load();
				screen_save();
			}

			/* Switch inven/equip */
			command_wrk = !command_wrk;

			/* Need to redraw */
			break;
		}

		case '-':
		{
			/* Use floor item */
			if (allow_floor)
			{
				/* Scan all objects in the grid */
				for (this_o_idx = owner_ptr->current_floor_ptr->grid_array[owner_ptr->y][owner_ptr->x].o_idx; this_o_idx; this_o_idx = next_o_idx)
				{
					object_type *o_ptr;
					o_ptr = &owner_ptr->current_floor_ptr->o_list[this_o_idx];
					next_o_idx = o_ptr->next_o_idx;

					/* Validate the item */
					if (!item_tester_okay(owner_ptr, o_ptr, tval) && !(mode & USE_FULL)) continue;

					/* Special index */
					k = 0 - this_o_idx;

					/* Verify the item (if required) */
					if (other_query_flag && !verify(owner_ptr, _("本当に", "Try"), k)) continue;

					/* Allow player to "refuse" certain actions */
					if (!get_item_allow(owner_ptr, k)) continue;

					/* Accept that choice */
					(*cp) = k;
					item = TRUE;
					done = TRUE;
					break;
				}

				/* Outer break */
				if (done) break;
			}

			bell();
			break;
		}

		case '0':
		case '1': case '2': case '3':
		case '4': case '5': case '6':
		case '7': case '8': case '9':
		{
			/* Look up the tag */
			if (!get_tag(owner_ptr, &k, which, command_wrk ? USE_EQUIP : USE_INVEN, tval))
			{
				bell();
				break;
			}

			/* Hack -- Validate the item */
			if ((k < INVEN_RARM) ? !inven : !equip)
			{
				bell();
				break;
			}

			/* Validate the item */
			if (!get_item_okay(owner_ptr, k, tval))
			{
				bell();
				break;
			}

			/* Allow player to "refuse" certain actions */
			if (!get_item_allow(owner_ptr, k))
			{
				done = TRUE;
				break;
			}

			/* Accept that choice */
			(*cp) = k;
			item = TRUE;
			done = TRUE;
			cur_tag = which;
			break;
		}

		case 'w':
		{
			if (mode & USE_FORCE) {
				*cp = INVEN_FORCE;
				item = TRUE;
				done = TRUE;
				break;
			}
		}
			/* Fall through */

		default:
		{
			int ver;
			bool not_found = FALSE;

			/* Look up the alphabetical tag */
			if (!get_tag(owner_ptr, &k, which, command_wrk ? USE_EQUIP : USE_INVEN, tval))
			{
				not_found = TRUE;
			}

			/* Hack -- Validate the item */
			else if ((k < INVEN_RARM) ? !inven : !equip)
			{
				not_found = TRUE;
			}

			/* Validate the item */
			else if (!get_item_okay(owner_ptr, k, tval))
			{
				not_found = TRUE;
			}

			if (!not_found)
			{
				/* Accept that choice */
				(*cp) = k;
				item = TRUE;
				done = TRUE;
				cur_tag = which;
				break;
			}

			/* Extract "query" setting */
			ver = isupper(which);
			which = (char)tolower(which);

			if (!command_wrk)
			{
				if (which == '(') k = i1;
				else if (which == ')') k = i2;
				else k = label_to_inventory(owner_ptr, which);
			}

			/* Convert letter to equipment index */
			else
			{
				if (which == '(') k = e1;
				else if (which == ')') k = e2;
				else k = label_to_equipment(owner_ptr, which);
			}

			/* Validate the item */
			if (!get_item_okay(owner_ptr, k, tval))
			{
				bell();
				break;
			}

			/* Verify the item */
			if (ver && !verify(owner_ptr, _("本当に", "Try"), k))
			{
				done = TRUE;
				break;
			}

			/* Allow player to "refuse" certain actions */
			if (!get_item_allow(owner_ptr, k))
			{
				done = TRUE;
				break;
			}

			/* Accept that choice */
			(*cp) = k;
			item = TRUE;
			done = TRUE;
			break;
		}
		}
	}

	/* Fix the screen if necessary */
	if (command_see)
	{
		screen_load();

		/* Hack -- Cancel "display" */
		command_see = FALSE;
	}

	/* Forget the tval restriction */
	tval = 0;

	/* Forget the item_tester_hook restriction */
	item_tester_hook = NULL;


	/* Clean up  'show choices' */
	if (toggle) toggle_inventory_equipment(owner_ptr);

	owner_ptr->window |= (PW_INVEN | PW_EQUIP);
	handle_stuff(owner_ptr);

	/* Clear the prompt line */
	prt("", 0, 0);

	/* Warning if needed */
	if (oops && str) msg_print(str);

	if (item)
	{
		repeat_push(*cp);
		if (command_cmd) prev_tag = cur_tag;
		command_cmd = 0; /* Hack -- command_cmd is no longer effective */
	}

	return item;
}


/*
 * Choose an item and get auto-picker entry from it.
 */
object_type *choose_object(player_type *owner_ptr, OBJECT_IDX *idx, concptr q, concptr s, BIT_FLAGS option, tval_type tval)
{
	OBJECT_IDX item;
	if (!get_item(owner_ptr, &item, q, s, option, tval)) return NULL;
	if (idx) *idx = item;
	if (item == INVEN_FORCE) return NULL;
	return ref_item(owner_ptr, item);
}


/*!
 * todo ここの引数をfloor_typeにするとコンパイルが通らない、要確認
 * @brief 床下に落ちているオブジェクトの数を返す / scan_floor
 * @param items オブジェクトのIDリストを返すための配列参照ポインタ
 * @param y 走査するフロアのY座標
 * @param x 走査するフロアのX座標
 * @param mode オプションフラグ
 * @return 対象のマスに落ちているアイテム数
 * @details
 * Return a list of o_list[] indexes of items at the given floor
 * location. Valid flags are:
 *
 *		mode & 0x01 -- Item tester
 *		mode & 0x02 -- Marked items only
 *		mode & 0x04 -- Stop after first
 */
ITEM_NUMBER scan_floor(player_type *owner_ptr, OBJECT_IDX *items, POSITION y, POSITION x, BIT_FLAGS mode, tval_type item_tester_tval)
{
	/* Sanity */
	floor_type *floor_ptr = owner_ptr->current_floor_ptr;
	if (!in_bounds(floor_ptr, y, x)) return 0;

	/* Scan all objects in the grid */
	OBJECT_IDX this_o_idx, next_o_idx;
	ITEM_NUMBER num = 0;
	for (this_o_idx = floor_ptr->grid_array[y][x].o_idx; this_o_idx; this_o_idx = next_o_idx)
	{
		object_type *o_ptr;
		o_ptr = &floor_ptr->o_list[this_o_idx];
		next_o_idx = o_ptr->next_o_idx;

		/* Item tester */
		if ((mode & 0x01) && !item_tester_okay(owner_ptr, o_ptr, item_tester_tval)) continue;

		/* Marked */
		if ((mode & 0x02) && !(o_ptr->marked & OM_FOUND)) continue;

		/* Accept this item */
		/* XXX Hack -- Enforce limit */
		if (num < 23)
			items[num] = this_o_idx;

		num++;

		/* Only one */
		if (mode & 0x04) break;
	}

	return num;
}


/*!
 * @brief 床下に落ちているアイテムの一覧を返す / Display a list of the items on the floor at the given location.
 * @param target_item カーソルの初期値
 * @param y 走査するフロアのY座標
 * @param x 走査するフロアのX座標
 * @param min_width 表示の長さ
 * @return 選択したアイテムの添え字
 * @details
 */
COMMAND_CODE show_floor(player_type *owner_ptr, int target_item, POSITION y, POSITION x, TERM_LEN *min_width, tval_type item_tester_tval)
{
	COMMAND_CODE i, m;
	int j, k, l;

	object_type *o_ptr;

	GAME_TEXT o_name[MAX_NLEN];
	char tmp_val[80];

	COMMAND_CODE out_index[23];
	TERM_COLOR out_color[23];
	char out_desc[23][MAX_NLEN];
	COMMAND_CODE target_item_label = 0;

	OBJECT_IDX floor_list[23];
	ITEM_NUMBER floor_num;
	TERM_LEN wid, hgt;
	char floor_label[52 + 1];

	bool dont_need_to_show_weights = TRUE;

	Term_get_size(&wid, &hgt);

	/* Default length */
	int len = MAX((*min_width), 20);

	/* Scan for objects in the grid, using item_tester_okay() */
	floor_num = scan_floor(owner_ptr, floor_list, y, x, 0x03, item_tester_tval);

	/* Display the floor objects */
	floor_type *floor_ptr = owner_ptr->current_floor_ptr;
	for (k = 0, i = 0; i < floor_num && i < 23; i++)
	{
		o_ptr = &floor_ptr->o_list[floor_list[i]];

		object_desc(owner_ptr, o_name, o_ptr, 0);

		/* Save the index */
		out_index[k] = i;

		out_color[k] = tval_to_attr[o_ptr->tval & 0x7F];

		/* Save the object description */
		strcpy(out_desc[k], o_name);

		/* Find the predicted "line length" */
		l = strlen(out_desc[k]) + 5;

		/* Be sure to account for the weight */
		if (show_weights) l += 9;

		if (o_ptr->tval != TV_GOLD) dont_need_to_show_weights = FALSE;

		/* Maintain the maximum length */
		if (l > len) len = l;

		/* Advance to next "line" */
		k++;
	}

	if (show_weights && dont_need_to_show_weights) len -= 9;

	/* Save width */
	*min_width = len;

	/* Find the column to start in */
	int col = (len > wid - 4) ? 0 : (wid - len - 1);

	prepare_label_string_floor(floor_ptr, floor_label, floor_list, floor_num);

	/* Output each entry */
	for (j = 0; j < k; j++)
	{
		m = floor_list[out_index[j]];
		o_ptr = &floor_ptr->o_list[m];

		/* Clear the line */
		prt("", j + 1, col ? col - 2 : col);

		if (use_menu && target_item)
		{
			if (j == (target_item - 1))
			{
				strcpy(tmp_val, _("》", "> "));
				target_item_label = m;
			}
			else strcpy(tmp_val, "   ");
		}
		else
		{
			/* Prepare an index --(-- */
			sprintf(tmp_val, "%c)", floor_label[j]);
		}

		/* Clear the line with the (possibly indented) index */
		put_str(tmp_val, j + 1, col);

		/* Display the entry itself */
		c_put_str(out_color[j], out_desc[j], j + 1, col + 3);

		/* Display the weight if needed */
		if (show_weights && (o_ptr->tval != TV_GOLD))
		{
			int wgt = o_ptr->weight * o_ptr->number;
#ifdef JP
			sprintf(tmp_val, "%3d.%1d kg", lbtokg1(wgt), lbtokg2(wgt));
#else
			sprintf(tmp_val, "%3d.%1d lb", wgt / 10, wgt % 10);
#endif

			prt(tmp_val, j + 1, wid - 9);
		}
	}

	/* Make a "shadow" below the list (only if needed) */
	if (j && (j < 23)) prt("", j + 1, col ? col - 2 : col);

	return target_item_label;
}

/*!
 * @brief オブジェクト選択の汎用関数(床上アイテム用) /
 * Let the user select an item, save its "index"
 * @param cp 選択したオブジェクトのIDを返す。
 * @param pmt 選択目的のメッセージ
 * @param str 選択できるオブジェクトがない場合のキャンセルメッセージ
 * @param mode オプションフラグ
 * @return プレイヤーによりアイテムが選択されたならTRUEを返す。/
 */
bool get_item_floor(player_type *owner_ptr, COMMAND_CODE *cp, concptr pmt, concptr str, BIT_FLAGS mode, tval_type tval)
{
	char n1 = ' ', n2 = ' ', which = ' ';

	int j;
	COMMAND_CODE i1, i2;
	COMMAND_CODE e1, e2;
	COMMAND_CODE k;

	bool done, item;

	bool oops = FALSE;

	/* Extract args */
	bool equip = (mode & USE_EQUIP) ? TRUE : FALSE;
	bool inven = (mode & USE_INVEN) ? TRUE : FALSE;
	bool floor = (mode & USE_FLOOR) ? TRUE : FALSE;
	bool force = (mode & USE_FORCE) ? TRUE : FALSE;

	bool allow_equip = FALSE;
	bool allow_inven = FALSE;
	bool allow_floor = FALSE;

	bool toggle = FALSE;

	char tmp_val[160];
	char out_val[160];

	ITEM_NUMBER floor_num;
	OBJECT_IDX floor_list[23];
	int floor_top = 0;
	TERM_LEN min_width = 0;

	int menu_line = (use_menu ? 1 : 0);
	int max_inven = 0;
	int max_equip = 0;

	static char prev_tag = '\0';
	char cur_tag = '\0';

	/* Get the item index */
	if (repeat_pull(cp))
	{
		/* the_force */
		if (force && (*cp == INVEN_FORCE))
		{
			tval = 0;
			item_tester_hook = NULL;
			command_cmd = 0; /* Hack -- command_cmd is no longer effective */
			return TRUE;
		}

		/* Floor item? */
		else if (floor && (*cp < 0))
		{
			if (prev_tag && command_cmd)
			{
				/* Scan all objects in the grid */
				floor_num = scan_floor(owner_ptr, floor_list, owner_ptr->y, owner_ptr->x, 0x03, tval);

				/* Look up the tag */
				if (get_tag_floor(owner_ptr->current_floor_ptr, &k, prev_tag, floor_list, floor_num))
				{
					/* Accept that choice */
					(*cp) = 0 - floor_list[k];

					/* Forget restrictions */
					tval = 0;
					item_tester_hook = NULL;
					command_cmd = 0; /* Hack -- command_cmd is no longer effective */

					/* Success */
					return TRUE;
				}

				prev_tag = '\0'; /* prev_tag is no longer effective */
			}

			/* Validate the item */
			else if (item_tester_okay(owner_ptr, &owner_ptr->current_floor_ptr->o_list[0 - (*cp)], tval) || (mode & USE_FULL))
			{
				/* Forget restrictions */
				tval = 0;
				item_tester_hook = NULL;
				command_cmd = 0; /* Hack -- command_cmd is no longer effective */

				/* Success */
				return TRUE;
			}
		}

		else if ((inven && (*cp >= 0) && (*cp < INVEN_PACK)) ||
			(equip && (*cp >= INVEN_RARM) && (*cp < INVEN_TOTAL)))
		{
			if (prev_tag && command_cmd)
			{
				/* Look up the tag and validate the item */
				if (!get_tag(owner_ptr, &k, prev_tag, (*cp >= INVEN_RARM) ? USE_EQUIP : USE_INVEN, tval)) /* Reject */;
				else if ((k < INVEN_RARM) ? !inven : !equip) /* Reject */;
				else if (!get_item_okay(owner_ptr, k, tval)) /* Reject */;
				else
				{
					/* Accept that choice */
					(*cp) = k;

					/* Forget restrictions */
					tval = 0;
					item_tester_hook = NULL;
					command_cmd = 0; /* Hack -- command_cmd is no longer effective */

					/* Success */
					return TRUE;
				}

				prev_tag = '\0'; /* prev_tag is no longer effective */
			}

			/* Verify the item */
			else if (get_item_okay(owner_ptr, *cp, tval))
			{
				/* Forget restrictions */
				tval = 0;
				item_tester_hook = NULL;
				command_cmd = 0; /* Hack -- command_cmd is no longer effective */

				/* Success */
				return TRUE;
			}
		}
	}

	msg_print(NULL);


	/* Not done */
	done = FALSE;

	/* No item selected */
	item = FALSE;

	i1 = 0;
	i2 = INVEN_PACK - 1;

	if (!inven) i2 = -1;
	else if (use_menu)
	{
		for (j = 0; j < INVEN_PACK; j++)
			if (item_tester_okay(owner_ptr, &owner_ptr->inventory_list[j], tval) || (mode & USE_FULL)) max_inven++;
	}

	while ((i1 <= i2) && (!get_item_okay(owner_ptr, i1, tval))) i1++;
	while ((i1 <= i2) && (!get_item_okay(owner_ptr, i2, tval))) i2--;


	/* Full equipment */
	e1 = INVEN_RARM;
	e2 = INVEN_TOTAL - 1;

	/* Forbid equipment */
	if (!equip) e2 = -1;
	else if (use_menu)
	{
		for (j = INVEN_RARM; j < INVEN_TOTAL; j++)
			if (select_ring_slot ? is_ring_slot(j) : item_tester_okay(owner_ptr, &owner_ptr->inventory_list[j], tval) || (mode & USE_FULL)) max_equip++;
		if (owner_ptr->two_handed_weapon && !(mode & IGNORE_BOTHHAND_SLOT)) max_equip++;
	}

	/* Restrict equipment indexes */
	while ((e1 <= e2) && (!get_item_okay(owner_ptr, e1, tval))) e1++;
	while ((e1 <= e2) && (!get_item_okay(owner_ptr, e2, tval))) e2--;

	if (equip && owner_ptr->two_handed_weapon && !(mode & IGNORE_BOTHHAND_SLOT))
	{
		if (owner_ptr->right_hand_weapon)
		{
			if (e2 < INVEN_LARM) e2 = INVEN_LARM;
		}
		else if (owner_ptr->left_hand_weapon) e1 = INVEN_RARM;
	}

	/* Count "okay" floor items */
	floor_num = 0;

	/* Restrict floor usage */
	if (floor)
	{
		/* Scan all objects in the grid */
		floor_num = scan_floor(owner_ptr, floor_list, owner_ptr->y, owner_ptr->x, 0x03, tval);
	}

	if (i1 <= i2) allow_inven = TRUE;

	/* Accept equipment */
	if (e1 <= e2) allow_equip = TRUE;

	/* Accept floor */
	if (floor_num) allow_floor = TRUE;

	/* Require at least one legal choice */
	if (!allow_inven && !allow_equip && !allow_floor)
	{
		command_see = FALSE;
		oops = TRUE;
		done = TRUE;

		if (force) {
			*cp = INVEN_FORCE;
			item = TRUE;
		}
	}

	/* Analyze choices */
	else
	{
		/* Hack -- Start on equipment if requested */
		if (command_see && (command_wrk == (USE_EQUIP))
			&& allow_equip)
		{
			command_wrk = (USE_EQUIP);
		}

		else if (allow_inven)
		{
			command_wrk = (USE_INVEN);
		}

		/* Use equipment if allowed */
		else if (allow_equip)
		{
			command_wrk = (USE_EQUIP);
		}

		/* Use floor if allowed */
		else if (allow_floor)
		{
			command_wrk = (USE_FLOOR);
		}
	}

	/*
	 * 追加オプション(always_show_list)が設定されている場合は常に一覧を表示する
	 */
	if ((always_show_list == TRUE) || use_menu) command_see = TRUE;

	/* Hack -- start out in "display" mode */
	if (command_see)
	{
		screen_save();
	}

	/* Repeat until done */
	while (!done)
	{
		COMMAND_CODE get_item_label = 0;

		/* Show choices */
		int ni = 0;
		int ne = 0;

		/* Scan windows */
		for (j = 0; j < 8; j++)
		{
			/* Unused */
			if (!angband_term[j]) continue;

			/* Count windows displaying inven */
			if (window_flag[j] & (PW_INVEN)) ni++;

			/* Count windows displaying equip */
			if (window_flag[j] & (PW_EQUIP)) ne++;
		}

		/* Toggle if needed */
		if ((command_wrk == (USE_EQUIP) && ni && !ne) ||
			(command_wrk == (USE_INVEN) && !ni && ne))
		{
			toggle_inventory_equipment(owner_ptr);
			toggle = !toggle;
		}

		owner_ptr->window |= (PW_INVEN | PW_EQUIP);
		handle_stuff(owner_ptr);

		/* Inventory screen */
		if (command_wrk == (USE_INVEN))
		{
			/* Extract the legal requests */
			n1 = I2A(i1);
			n2 = I2A(i2);

			/* Redraw if needed */
			if (command_see) get_item_label = show_inventory(owner_ptr, menu_line, mode, tval);
		}

		/* Equipment screen */
		else if (command_wrk == (USE_EQUIP))
		{
			/* Extract the legal requests */
			n1 = I2A(e1 - INVEN_RARM);
			n2 = I2A(e2 - INVEN_RARM);

			/* Redraw if needed */
			if (command_see) get_item_label = show_equipment(owner_ptr, menu_line, mode, tval);
		}

		/* Floor screen */
		else if (command_wrk == (USE_FLOOR))
		{
			j = floor_top;
			k = MIN(floor_top + 23, floor_num) - 1;

			/* Extract the legal requests */
			n1 = I2A(j - floor_top);
			n2 = I2A(k - floor_top);

			/* Redraw if needed */
			if (command_see) get_item_label = show_floor(owner_ptr, menu_line, owner_ptr->y, owner_ptr->x, &min_width, tval);
		}

		if (command_wrk == (USE_INVEN))
		{
			/* Begin the prompt */
			sprintf(out_val, _("持ち物:", "Inven:"));

			if (!use_menu)
			{
				/* Build the prompt */
				sprintf(tmp_val, _("%c-%c,'(',')',", " %c-%c,'(',')',"),
					index_to_label(i1), index_to_label(i2));

				/* Append */
				strcat(out_val, tmp_val);
			}

			/* Indicate ability to "view" */
			if (!command_see && !use_menu) strcat(out_val, _(" '*'一覧,", " * to see,"));

			/* Append */
			if (allow_equip)
			{
				if (!use_menu)
					strcat(out_val, _(" '/' 装備品,", " / for Equip,"));
				else if (allow_floor)
					strcat(out_val, _(" '6' 装備品,", " 6 for Equip,"));
				else
					strcat(out_val, _(" '4'or'6' 装備品,", " 4 or 6 for Equip,"));
			}

			/* Append */
			if (allow_floor)
			{
				if (!use_menu)
					strcat(out_val, _(" '-'床上,", " - for floor,"));
				else if (allow_equip)
					strcat(out_val, _(" '4' 床上,", " 4 for floor,"));
				else
					strcat(out_val, _(" '4'or'6' 床上,", " 4 or 6 for floor,"));
			}
		}

		/* Viewing equipment */
		else if (command_wrk == (USE_EQUIP))
		{
			/* Begin the prompt */
			sprintf(out_val, _("装備品:", "Equip:"));

			if (!use_menu)
			{
				/* Build the prompt */
				sprintf(tmp_val, _("%c-%c,'(',')',", " %c-%c,'(',')',"),
					index_to_label(e1), index_to_label(e2));

				/* Append */
				strcat(out_val, tmp_val);
			}

			/* Indicate ability to "view" */
			if (!command_see && !use_menu) strcat(out_val, _(" '*'一覧,", " * to see,"));

			/* Append */
			if (allow_inven)
			{
				if (!use_menu)
					strcat(out_val, _(" '/' 持ち物,", " / for Inven,"));
				else if (allow_floor)
					strcat(out_val, _(" '4' 持ち物,", " 4 for Inven,"));
				else
					strcat(out_val, _(" '4'or'6' 持ち物,", " 4 or 6 for Inven,"));
			}

			/* Append */
			if (allow_floor)
			{
				if (!use_menu)
					strcat(out_val, _(" '-'床上,", " - for floor,"));
				else if (allow_inven)
					strcat(out_val, _(" '6' 床上,", " 6 for floor,"));
				else
					strcat(out_val, _(" '4'or'6' 床上,", " 4 or 6 for floor,"));
			}
		}

		/* Viewing floor */
		else if (command_wrk == (USE_FLOOR))
		{
			/* Begin the prompt */
			sprintf(out_val, _("床上:", "Floor:"));

			if (!use_menu)
			{
				/* Build the prompt */
				sprintf(tmp_val, _("%c-%c,'(',')',", " %c-%c,'(',')',"), n1, n2);

				/* Append */
				strcat(out_val, tmp_val);
			}

			/* Indicate ability to "view" */
			if (!command_see && !use_menu) strcat(out_val, _(" '*'一覧,", " * to see,"));

			if (use_menu)
			{
				if (allow_inven && allow_equip)
				{
					strcat(out_val, _(" '4' 装備品, '6' 持ち物,", " 4 for Equip, 6 for Inven,"));
				}
				else if (allow_inven)
				{
					strcat(out_val, _(" '4'or'6' 持ち物,", " 4 or 6 for Inven,"));
				}
				else if (allow_equip)
				{
					strcat(out_val, _(" '4'or'6' 装備品,", " 4 or 6 for Equip,"));
				}
			}
			/* Append */
			else if (allow_inven)
			{
				strcat(out_val, _(" '/' 持ち物,", " / for Inven,"));
			}
			else if (allow_equip)
			{
				strcat(out_val, _(" '/'装備品,", " / for Equip,"));
			}

			/* Append */
			if (command_see && !use_menu)
			{
				strcat(out_val, _(" Enter 次,", " Enter for scroll down,"));
			}
		}

		/* Append */
		if (force) strcat(out_val, _(" 'w'練気術,", " w for the Force,"));

		/* Finish the prompt */
		strcat(out_val, " ESC");

		/* Build the prompt */
		sprintf(tmp_val, "(%s) %s", out_val, pmt);

		/* Show the prompt */
		prt(tmp_val, 0, 0);

		/* Get a key */
		which = inkey();

		if (use_menu)
		{
			int max_line = 1;
			if (command_wrk == USE_INVEN) max_line = max_inven;
			else if (command_wrk == USE_EQUIP) max_line = max_equip;
			else if (command_wrk == USE_FLOOR) max_line = MIN(23, floor_num);
			switch (which)
			{
			case ESCAPE:
			case 'z':
			case 'Z':
			case '0':
			{
				done = TRUE;
				break;
			}

			case '8':
			case 'k':
			case 'K':
			{
				menu_line += (max_line - 1);
				break;
			}

			case '2':
			case 'j':
			case 'J':
			{
				menu_line++;
				break;
			}

			case '4':
			case 'h':
			case 'H':
			{
				/* Verify legality */
				if (command_wrk == (USE_INVEN))
				{
					if (allow_floor) command_wrk = USE_FLOOR;
					else if (allow_equip) command_wrk = USE_EQUIP;
					else
					{
						bell();
						break;
					}
				}
				else if (command_wrk == (USE_EQUIP))
				{
					if (allow_inven) command_wrk = USE_INVEN;
					else if (allow_floor) command_wrk = USE_FLOOR;
					else
					{
						bell();
						break;
					}
				}
				else if (command_wrk == (USE_FLOOR))
				{
					if (allow_equip) command_wrk = USE_EQUIP;
					else if (allow_inven) command_wrk = USE_INVEN;
					else
					{
						bell();
						break;
					}
				}
				else
				{
					bell();
					break;
				}

				/* Hack -- Fix screen */
				if (command_see)
				{
					screen_load();
					screen_save();
				}

				/* Switch inven/equip */
				if (command_wrk == USE_INVEN) max_line = max_inven;
				else if (command_wrk == USE_EQUIP) max_line = max_equip;
				else if (command_wrk == USE_FLOOR) max_line = MIN(23, floor_num);
				if (menu_line > max_line) menu_line = max_line;

				/* Need to redraw */
				break;
			}

			case '6':
			case 'l':
			case 'L':
			{
				/* Verify legality */
				if (command_wrk == (USE_INVEN))
				{
					if (allow_equip) command_wrk = USE_EQUIP;
					else if (allow_floor) command_wrk = USE_FLOOR;
					else
					{
						bell();
						break;
					}
				}
				else if (command_wrk == (USE_EQUIP))
				{
					if (allow_floor) command_wrk = USE_FLOOR;
					else if (allow_inven) command_wrk = USE_INVEN;
					else
					{
						bell();
						break;
					}
				}
				else if (command_wrk == (USE_FLOOR))
				{
					if (allow_inven) command_wrk = USE_INVEN;
					else if (allow_equip) command_wrk = USE_EQUIP;
					else
					{
						bell();
						break;
					}
				}
				else
				{
					bell();
					break;
				}

				/* Hack -- Fix screen */
				if (command_see)
				{
					screen_load();
					screen_save();
				}

				/* Switch inven/equip */
				if (command_wrk == USE_INVEN) max_line = max_inven;
				else if (command_wrk == USE_EQUIP) max_line = max_equip;
				else if (command_wrk == USE_FLOOR) max_line = MIN(23, floor_num);
				if (menu_line > max_line) menu_line = max_line;

				/* Need to redraw */
				break;
			}

			case 'x':
			case 'X':
			case '\r':
			case '\n':
			{
				if (command_wrk == USE_FLOOR)
				{
					/* Special index */
					(*cp) = -get_item_label;
				}
				else
				{
					/* Validate the item */
					if (!get_item_okay(owner_ptr, get_item_label, tval))
					{
						bell();
						break;
					}

					/* Allow player to "refuse" certain actions */
					if (!get_item_allow(owner_ptr, get_item_label))
					{
						done = TRUE;
						break;
					}

					/* Accept that choice */
					(*cp) = get_item_label;
				}

				item = TRUE;
				done = TRUE;
				break;
			}
			case 'w':
			{
				if (force) {
					*cp = INVEN_FORCE;
					item = TRUE;
					done = TRUE;
					break;
				}
			}
			}

			if (menu_line > max_line) menu_line -= max_line;
			continue;
		}

		/* Parse it */
		switch (which)
		{
		case ESCAPE:
		{
			done = TRUE;
			break;
		}

		case '*':
		case '?':
		case ' ':
		{
			/* Hide the list */
			if (command_see)
			{
				/* Flip flag */
				command_see = FALSE;
				screen_load();
			}

			/* Show the list */
			else
			{
				screen_save();

				/* Flip flag */
				command_see = TRUE;
			}
			break;
		}

		case '\n':
		case '\r':
		case '+':
		{
			int i;
			OBJECT_IDX o_idx;
			grid_type *g_ptr = &owner_ptr->current_floor_ptr->grid_array[owner_ptr->y][owner_ptr->x];

			if (command_wrk != (USE_FLOOR)) break;

			/* Get the object being moved. */
			o_idx = g_ptr->o_idx;

			/* Only rotate a pile of two or more objects. */
			if (!(o_idx && owner_ptr->current_floor_ptr->o_list[o_idx].next_o_idx)) break;

			/* Remove the first object from the list. */
			excise_object_idx(owner_ptr->current_floor_ptr, o_idx);

			/* Find end of the list. */
			i = g_ptr->o_idx;
			while (owner_ptr->current_floor_ptr->o_list[i].next_o_idx)
				i = owner_ptr->current_floor_ptr->o_list[i].next_o_idx;

			/* Add after the last object. */
			owner_ptr->current_floor_ptr->o_list[i].next_o_idx = o_idx;

			/* Re-scan floor list */
			floor_num = scan_floor(owner_ptr, floor_list, owner_ptr->y, owner_ptr->x, 0x03, tval);

			/* Hack -- Fix screen */
			if (command_see)
			{
				screen_load();
				screen_save();
			}

			break;
		}

		case '/':
		{
			if (command_wrk == (USE_INVEN))
			{
				if (!allow_equip)
				{
					bell();
					break;
				}
				command_wrk = (USE_EQUIP);
			}
			else if (command_wrk == (USE_EQUIP))
			{
				if (!allow_inven)
				{
					bell();
					break;
				}
				command_wrk = (USE_INVEN);
			}
			else if (command_wrk == (USE_FLOOR))
			{
				if (allow_inven)
				{
					command_wrk = (USE_INVEN);
				}
				else if (allow_equip)
				{
					command_wrk = (USE_EQUIP);
				}
				else
				{
					bell();
					break;
				}
			}

			/* Hack -- Fix screen */
			if (command_see)
			{
				screen_load();
				screen_save();
			}

			/* Need to redraw */
			break;
		}

		case '-':
		{
			if (!allow_floor)
			{
				bell();
				break;
			}

			/*
			 * If we are already examining the floor, and there
			 * is only one item, we will always select it.
			 * If we aren't examining the floor and there is only
			 * one item, we will select it if floor_query_flag
			 * is FALSE.
			 */
			if (floor_num == 1)
			{
				if ((command_wrk == (USE_FLOOR)) || (!carry_query_flag))
				{
					/* Special index */
					k = 0 - floor_list[0];

					/* Allow player to "refuse" certain actions */
					if (!get_item_allow(owner_ptr, k))
					{
						done = TRUE;
						break;
					}

					/* Accept that choice */
					(*cp) = k;
					item = TRUE;
					done = TRUE;

					break;
				}
			}

			/* Hack -- Fix screen */
			if (command_see)
			{
				screen_load();
				screen_save();
			}

			command_wrk = (USE_FLOOR);

			break;
		}

		case '0':
		case '1': case '2': case '3':
		case '4': case '5': case '6':
		case '7': case '8': case '9':
		{
			if (command_wrk != USE_FLOOR)
			{
				/* Look up the tag */
				if (!get_tag(owner_ptr, &k, which, command_wrk, tval))
				{
					bell();
					break;
				}

				/* Hack -- Validate the item */
				if ((k < INVEN_RARM) ? !inven : !equip)
				{
					bell();
					break;
				}

				/* Validate the item */
				if (!get_item_okay(owner_ptr, k, tval))
				{
					bell();
					break;
				}
			}
			else
			{
				/* Look up the alphabetical tag */
				if (get_tag_floor(owner_ptr->current_floor_ptr, &k, which, floor_list, floor_num))
				{
					/* Special index */
					k = 0 - floor_list[k];
				}
				else
				{
					bell();
					break;
				}
			}

			/* Allow player to "refuse" certain actions */
			if (!get_item_allow(owner_ptr, k))
			{
				done = TRUE;
				break;
			}

			/* Accept that choice */
			(*cp) = k;
			item = TRUE;
			done = TRUE;
			cur_tag = which;
			break;
		}

		case 'w':
		{
			if (force) {
				*cp = INVEN_FORCE;
				item = TRUE;
				done = TRUE;
				break;
			}
		}
			/* Fall through */

		default:
		{
			int ver;

			if (command_wrk != USE_FLOOR)
			{
				bool not_found = FALSE;

				/* Look up the alphabetical tag */
				if (!get_tag(owner_ptr, &k, which, command_wrk, tval))
				{
					not_found = TRUE;
				}

				/* Hack -- Validate the item */
				else if ((k < INVEN_RARM) ? !inven : !equip)
				{
					not_found = TRUE;
				}

				/* Validate the item */
				else if (!get_item_okay(owner_ptr, k, tval))
				{
					not_found = TRUE;
				}

				if (!not_found)
				{
					/* Accept that choice */
					(*cp) = k;
					item = TRUE;
					done = TRUE;
					cur_tag = which;
					break;
				}
			}
			else
			{
				/* Look up the alphabetical tag */
				if (get_tag_floor(owner_ptr->current_floor_ptr, &k, which, floor_list, floor_num))
				{
					/* Special index */
					k = 0 - floor_list[k];

					/* Accept that choice */
					(*cp) = k;
					item = TRUE;
					done = TRUE;
					cur_tag = which;
					break;
				}
			}

			/* Extract "query" setting */
			ver = isupper(which);
			which = (char)tolower(which);

			if (command_wrk == (USE_INVEN))
			{
				if (which == '(') k = i1;
				else if (which == ')') k = i2;
				else k = label_to_inventory(owner_ptr, which);
			}

			/* Convert letter to equipment index */
			else if (command_wrk == (USE_EQUIP))
			{
				if (which == '(') k = e1;
				else if (which == ')') k = e2;
				else k = label_to_equipment(owner_ptr, which);
			}

			/* Convert letter to floor index */
			else if (command_wrk == USE_FLOOR)
			{
				if (which == '(') k = 0;
				else if (which == ')') k = floor_num - 1;
				else k = islower(which) ? A2I(which) : -1;
				if (k < 0 || k >= floor_num || k >= 23)
				{
					bell();
					break;
				}

				/* Special index */
				k = 0 - floor_list[k];
			}

			/* Validate the item */
			if ((command_wrk != USE_FLOOR) && !get_item_okay(owner_ptr, k, tval))
			{
				bell();
				break;
			}

			/* Verify the item */
			if (ver && !verify(owner_ptr, _("本当に", "Try"), k))
			{
				done = TRUE;
				break;
			}

			/* Allow player to "refuse" certain actions */
			if (!get_item_allow(owner_ptr, k))
			{
				done = TRUE;
				break;
			}

			/* Accept that choice */
			(*cp) = k;
			item = TRUE;
			done = TRUE;
			break;
		}
		}
	}

	/* Fix the screen if necessary */
	if (command_see)
	{
		screen_load();

		/* Hack -- Cancel "display" */
		command_see = FALSE;
	}


	/* Forget the tval restriction */
	tval = 0;

	/* Forget the item_tester_hook restriction */
	item_tester_hook = NULL;


	/* Clean up  'show choices' */
	if (toggle) toggle_inventory_equipment(owner_ptr);

	owner_ptr->window |= (PW_INVEN | PW_EQUIP);
	handle_stuff(owner_ptr);

	/* Clear the prompt line */
	prt("", 0, 0);

	/* Warning if needed */
	if (oops && str) msg_print(str);

	if (item)
	{
		repeat_push(*cp);
		if (command_cmd) prev_tag = cur_tag;
		command_cmd = 0; /* Hack -- command_cmd is no longer effective */
	}
	return (item);
}

/*!
 * @brief 床上のアイテムを拾う選択用サブルーチン
 * @return プレイヤーによりアイテムが選択されたならTRUEを返す。
 */
static bool py_pickup_floor_aux(player_type *owner_ptr)
{
	OBJECT_IDX this_o_idx;
	concptr q, s;
	OBJECT_IDX item;

	/* Restrict the choices */
	item_tester_hook = check_store_item_to_inventory;

	/* Get an object */
	q = _("どれを拾いますか？", "Get which item? ");
	s = _("もうザックには床にあるどのアイテムも入らない。", "You no longer have any room for the objects on the floor.");

	if (choose_object(owner_ptr, &item, q, s, (USE_FLOOR), 0))
	{
		this_o_idx = 0 - item;
	}
	else
	{
		return FALSE;
	}

	/* Pick up the object */
	py_pickup_aux(owner_ptr, this_o_idx);

	return TRUE;
}

/*!
 * @brief 床上のアイテムを拾うメイン処理
 * @param pickup FALSEなら金銭の自動拾いのみを行う/ FALSE then only gold will be picked up
 * @return なし
 * @details
 * This is called by py_pickup() when easy_floor is TRUE.
 */
void py_pickup_floor(player_type *owner_ptr, bool pickup)
{
	OBJECT_IDX this_o_idx, next_o_idx = 0;

	GAME_TEXT o_name[MAX_NLEN];
	object_type *o_ptr;

	int floor_num = 0;
	OBJECT_IDX floor_o_idx = 0;

	int can_pickup = 0;

	/* Scan the pile of objects */
	for (this_o_idx = owner_ptr->current_floor_ptr->grid_array[owner_ptr->y][owner_ptr->x].o_idx; this_o_idx; this_o_idx = next_o_idx)
	{
		/* Access the object */
		o_ptr = &owner_ptr->current_floor_ptr->o_list[this_o_idx];

		object_desc(owner_ptr, o_name, o_ptr, 0);

		/* Access the next object */
		next_o_idx = o_ptr->next_o_idx;

		disturb(owner_ptr, FALSE, FALSE);

		/* Pick up gold */
		if (o_ptr->tval == TV_GOLD)
		{
#ifdef JP
			msg_format(" $%ld の価値がある%sを見つけた。",
				(long)o_ptr->pval, o_name);
#else
			msg_format("You have found %ld gold pieces worth of %s.",
				(long)o_ptr->pval, o_name);
#endif

			/* Collect the gold */
			owner_ptr->au += o_ptr->pval;

			/* Redraw gold */
			owner_ptr->redraw |= (PR_GOLD);

			owner_ptr->window |= (PW_PLAYER);

			/* Delete the gold */
			delete_object_idx(owner_ptr, this_o_idx);

			/* Check the next object */
			continue;
		}
		else if (o_ptr->marked & OM_NOMSG)
		{
			/* If 0 or 1 non-NOMSG items are in the pile, the NOMSG ones are
			 * ignored. Otherwise, they are included in the prompt. */
			o_ptr->marked &= ~(OM_NOMSG);
			continue;
		}

		/* Count non-gold objects that can be picked up. */
		if (check_store_item_to_inventory(o_ptr))
		{
			can_pickup++;
		}

		/* Count non-gold objects */
		floor_num++;

		/* Remember this index */
		floor_o_idx = this_o_idx;
	}

	/* There are no non-gold objects */
	if (!floor_num)
		return;

	/* Mention the number of objects */
	if (!pickup)
	{
		/* One object */
		if (floor_num == 1)
		{
			/* Access the object */
			o_ptr = &owner_ptr->current_floor_ptr->o_list[floor_o_idx];
			object_desc(owner_ptr, o_name, o_ptr, 0);

			msg_format(_("%sがある。", "You see %s."), o_name);
		}

		/* Multiple objects */
		else
		{
			msg_format(_("%d 個のアイテムの山がある。", "You see a pile of %d items."), floor_num);
		}

		return;
	}

	/* The player has no room for anything on the floor. */
	if (!can_pickup)
	{
		/* One object */
		if (floor_num == 1)
		{
			/* Access the object */
			o_ptr = &owner_ptr->current_floor_ptr->o_list[floor_o_idx];
			object_desc(owner_ptr, o_name, o_ptr, 0);

			msg_format(_("ザックには%sを入れる隙間がない。", "You have no room for %s."), o_name);
		}

		/* Multiple objects */
		else
		{
			msg_print(_("ザックには床にあるどのアイテムも入らない。", "You have no room for any of the objects on the floor."));

		}

		return;
	}

	if (floor_num != 1)
	{
		while (can_pickup--)
		{
			if (!py_pickup_floor_aux(owner_ptr)) break;
		}

		return;
	}

	/* Hack -- query every object */
	if (carry_query_flag)
	{
		char out_val[MAX_NLEN + 20];

		/* Access the object */
		o_ptr = &owner_ptr->current_floor_ptr->o_list[floor_o_idx];
		object_desc(owner_ptr, o_name, o_ptr, 0);

		(void)sprintf(out_val, _("%sを拾いますか? ", "Pick up %s? "), o_name);

		/* Ask the user to confirm */
		if (!get_check(out_val))
		{
			return;
		}
	}

	/* Access the object */
	o_ptr = &owner_ptr->current_floor_ptr->o_list[floor_o_idx];

	/* Pick up the object */
	py_pickup_aux(owner_ptr, floor_o_idx);
}


/*!
 * @brief 所持アイテム一覧を表示する /
 * Choice window "shadow" of the "show_inven()" function
 * @return なし
 */
void display_inventory(player_type *owner_ptr, tval_type tval)
{
	register int i, n, z = 0;
	object_type *o_ptr;
	TERM_COLOR attr = TERM_WHITE;
	char tmp_val[80];
	GAME_TEXT o_name[MAX_NLEN];
	TERM_LEN wid, hgt;

	if (!owner_ptr || !owner_ptr->inventory_list) return;

	Term_get_size(&wid, &hgt);

	for (i = 0; i < INVEN_PACK; i++)
	{
		o_ptr = &owner_ptr->inventory_list[i];
		if (!o_ptr->k_idx) continue;
		z = i + 1;
	}

	for (i = 0; i < z; i++)
	{
		o_ptr = &owner_ptr->inventory_list[i];
		tmp_val[0] = tmp_val[1] = tmp_val[2] = ' ';
		if (item_tester_okay(owner_ptr, o_ptr, tval))
		{
			tmp_val[0] = index_to_label(i);
			tmp_val[1] = ')';
		}

		Term_putstr(0, i, 3, TERM_WHITE, tmp_val);
		object_desc(owner_ptr, o_name, o_ptr, 0);
		n = strlen(o_name);
		attr = tval_to_attr[o_ptr->tval % 128];
		if (o_ptr->timeout)
		{
			attr = TERM_L_DARK;
		}

		Term_putstr(3, i, n, attr, o_name);
		Term_erase(3 + n, i, 255);

		if (show_weights)
		{
			int wgt = o_ptr->weight * o_ptr->number;
#ifdef JP
			sprintf(tmp_val, "%3d.%1d kg", lbtokg1(wgt), lbtokg2(wgt));
#else
			sprintf(tmp_val, "%3d.%1d lb", wgt / 10, wgt % 10);
#endif
			prt(tmp_val, i, wid - 9);
		}
	}

	for (i = z; i < hgt; i++)
	{
		Term_erase(0, i, 255);
	}
}


/*!
 * @brief 装備アイテムの表示を行う /
 * Display the equipment.
 * @param target_item アイテムの選択処理を行うか否か。
 * @return 選択したアイテムのタグ
 */
COMMAND_CODE show_equipment(player_type *owner_ptr, int target_item, BIT_FLAGS mode, tval_type tval)
{
	COMMAND_CODE i;
	int j, k, l;
	object_type *o_ptr;
	char tmp_val[80];
	GAME_TEXT o_name[MAX_NLEN];
	COMMAND_CODE out_index[23];
	TERM_COLOR out_color[23];
	char out_desc[23][MAX_NLEN];
	COMMAND_CODE target_item_label = 0;
	TERM_LEN wid, hgt;
	char equip_label[52 + 1];

	/* Starting column */
	int col = command_gap;

	Term_get_size(&wid, &hgt);

	/* Maximal length */
	int len = wid - col - 1;

	/* Scan the equipment list */
	for (k = 0, i = INVEN_RARM; i < INVEN_TOTAL; i++)
	{
		o_ptr = &owner_ptr->inventory_list[i];

		/* Is this item acceptable? */
		if (!(select_ring_slot ? is_ring_slot(i) : item_tester_okay(owner_ptr, o_ptr, tval) || (mode & USE_FULL)) &&
			(!((((i == INVEN_RARM) && owner_ptr->left_hand_weapon) || ((i == INVEN_LARM) && owner_ptr->right_hand_weapon)) && owner_ptr->two_handed_weapon) ||
			(mode & IGNORE_BOTHHAND_SLOT))) continue;

		object_desc(owner_ptr, o_name, o_ptr, 0);

		if ((((i == INVEN_RARM) && owner_ptr->left_hand_weapon) || ((i == INVEN_LARM) && owner_ptr->right_hand_weapon)) && owner_ptr->two_handed_weapon)
		{
			(void)strcpy(out_desc[k], _("(武器を両手持ち)", "(wielding with two-hands)"));
			out_color[k] = TERM_WHITE;
		}
		else
		{
			(void)strcpy(out_desc[k], o_name);
			out_color[k] = tval_to_attr[o_ptr->tval % 128];
		}

		out_index[k] = i;
		/* Grey out charging items */
		if (o_ptr->timeout)
		{
			out_color[k] = TERM_L_DARK;
		}

		/* Extract the maximal length (see below) */
#ifdef JP
		l = strlen(out_desc[k]) + (2 + 1);
#else
		l = strlen(out_desc[k]) + (2 + 3);
#endif


		/* Increase length for labels (if needed) */
#ifdef JP
		if (show_labels) l += (7 + 2);
#else
		if (show_labels) l += (14 + 2);
#endif


		/* Increase length for weight (if needed) */
		if (show_weights) l += 9;

		if (show_item_graph) l += 2;

		/* Maintain the max-length */
		if (l > len) len = l;

		/* Advance the entry */
		k++;
	}

	/* Hack -- Find a column to start in */
#ifdef JP
	col = (len > wid - 6) ? 0 : (wid - len - 1);
#else
	col = (len > wid - 4) ? 0 : (wid - len - 1);
#endif

	prepare_label_string(owner_ptr, equip_label, USE_EQUIP, tval);

	/* Output each entry */
	for (j = 0; j < k; j++)
	{
		i = out_index[j];
		o_ptr = &owner_ptr->inventory_list[i];

		/* Clear the line */
		prt("", j + 1, col ? col - 2 : col);

		if (use_menu && target_item)
		{
			if (j == (target_item - 1))
			{
				strcpy(tmp_val, _("》", "> "));
				target_item_label = i;
			}
			else strcpy(tmp_val, "  ");
		}
		else if (i >= INVEN_RARM)
		{
			/* Prepare an index --(-- */
			sprintf(tmp_val, "%c)", equip_label[i - INVEN_RARM]);
		}
		else
		{
			/* Prepare an index --(-- */
			sprintf(tmp_val, "%c)", index_to_label(i));
		}

		/* Clear the line with the (possibly indented) index */
		put_str(tmp_val, j + 1, col);

		int cur_col = col + 3;

		/* Display graphics for object, if desired */
		if (show_item_graph)
		{
			TERM_COLOR a = object_attr(o_ptr);
			SYMBOL_CODE c = object_char(o_ptr);
			Term_queue_bigchar(cur_col, j + 1, a, c, 0, 0);
			if (use_bigtile) cur_col++;

			cur_col += 2;
		}

		/* Use labels */
		if (show_labels)
		{
			/* Mention the use */
			(void)sprintf(tmp_val, _("%-7s: ", "%-14s: "), mention_use(owner_ptr, i));

			put_str(tmp_val, j + 1, cur_col);

			/* Display the entry itself */
			c_put_str(out_color[j], out_desc[j], j + 1, _(cur_col + 9, cur_col + 16));
		}

		/* No labels */
		else
		{
			/* Display the entry itself */
			c_put_str(out_color[j], out_desc[j], j + 1, cur_col);
		}

		/* Display the weight if needed */
		if (!show_weights) continue;

		int wgt = o_ptr->weight * o_ptr->number;
#ifdef JP
		(void)sprintf(tmp_val, "%3d.%1d kg", lbtokg1(wgt), lbtokg2(wgt));
#else
		(void)sprintf(tmp_val, "%3d.%d lb", wgt / 10, wgt % 10);
#endif

		prt(tmp_val, j + 1, wid - 9);
	}

	/* Make a "shadow" below the list (only if needed) */
	if (j && (j < 23)) prt("", j + 1, col ? col - 2 : col);

	/* Save the new column */
	command_gap = col;

	return target_item_label;
}


/*!
 * @brief 所持/装備オブジェクトIDの現在の扱い方の状態表現を返す /
 * Return a string describing how a given item is being worn.
 * @param i 状態表現を求めるプレイヤーの所持/装備オブジェクトID
 * @return 状態表現内容の文字列ポインタ
 * @details
 * Currently, only used for items in the equipment, inventory.
 */
concptr describe_use(player_type *owner_ptr, int i)
{
	concptr p;
	switch (i)
	{
#ifdef JP
	case INVEN_RARM:  p = owner_ptr->heavy_wield[0] ? "運搬中の" : ((owner_ptr->two_handed_weapon && owner_ptr->right_hand_weapon) ? "両手に装備している" : (left_hander ? "左手に装備している" : "右手に装備している")); break;
#else
	case INVEN_RARM:  p = owner_ptr->heavy_wield[0] ? "just lifting" : (owner_ptr->right_hand_weapon ? "attacking monsters with" : "wearing on your arm"); break;
#endif

#ifdef JP
	case INVEN_LARM:  p = owner_ptr->heavy_wield[1] ? "運搬中の" : ((owner_ptr->two_handed_weapon && owner_ptr->left_hand_weapon) ? "両手に装備している" : (left_hander ? "右手に装備している" : "左手に装備している")); break;
#else
	case INVEN_LARM:  p = owner_ptr->heavy_wield[1] ? "just lifting" : (owner_ptr->left_hand_weapon ? "attacking monsters with" : "wearing on your arm"); break;
#endif

	case INVEN_BOW:   p = (adj_str_hold[owner_ptr->stat_ind[A_STR]] < owner_ptr->inventory_list[i].weight / 10) ? _("持つだけで精一杯の", "just holding") : _("射撃用に装備している", "shooting missiles with"); break;
	case INVEN_RIGHT: p = (left_hander ? _("左手の指にはめている", "wearing on your left hand") : _("右手の指にはめている", "wearing on your right hand")); break;
	case INVEN_LEFT:  p = (left_hander ? _("右手の指にはめている", "wearing on your right hand") : _("左手の指にはめている", "wearing on your left hand")); break;
	case INVEN_NECK:  p = _("首にかけている", "wearing around your neck"); break;
	case INVEN_LITE:  p = _("光源にしている", "using to light the way"); break;
	case INVEN_BODY:  p = _("体に着ている", "wearing on your body"); break;
	case INVEN_OUTER: p = _("身にまとっている", "wearing on your back"); break;
	case INVEN_HEAD:  p = _("頭にかぶっている", "wearing on your head"); break;
	case INVEN_HANDS: p = _("手につけている", "wearing on your hands"); break;
	case INVEN_FEET:  p = _("足にはいている", "wearing on your feet"); break;
	default:          p = _("ザックに入っている", "carrying in your pack"); break;
	}

	/* Return the result */
	return p;
=======
    verify_panel(creature_ptr);
    creature_ptr->update |= PU_MONSTERS;
    creature_ptr->redraw |= PR_MAP;
    creature_ptr->window |= PW_OVERHEAD;
    handle_stuff(creature_ptr);
    grid_type *g_ptr = &creature_ptr->current_floor_ptr->grid_array[creature_ptr->y][creature_ptr->x];
    autopick_pickup_items(creature_ptr, g_ptr);
    if (easy_floor) {
        py_pickup_floor(creature_ptr, pickup);
        return;
    }

    OBJECT_IDX next_o_idx = 0;
    for (OBJECT_IDX this_o_idx = g_ptr->o_idx; this_o_idx; this_o_idx = next_o_idx) {
        object_type *o_ptr;
        o_ptr = &creature_ptr->current_floor_ptr->o_list[this_o_idx];
        GAME_TEXT o_name[MAX_NLEN];
        describe_flavor(creature_ptr, o_name, o_ptr, 0);
        next_o_idx = o_ptr->next_o_idx;
        disturb(creature_ptr, FALSE, FALSE);
        if (o_ptr->tval == TV_GOLD) {
            int value = (long)o_ptr->pval;
            delete_object_idx(creature_ptr, this_o_idx);
            msg_format(_(" $%ld の価値がある%sを見つけた。", "You collect %ld gold pieces worth of %s."), (long)value, o_name);
            sound(SOUND_SELL);
            creature_ptr->au += value;
            creature_ptr->redraw |= (PR_GOLD);
            creature_ptr->window |= (PW_PLAYER);
            continue;
        }

        if (o_ptr->marked & OM_NOMSG) {
            o_ptr->marked &= ~OM_NOMSG;
            continue;
        }

        if (!pickup) {
            msg_format(_("%sがある。", "You see %s."), o_name);
            continue;
        }

        if (!check_store_item_to_inventory(creature_ptr, o_ptr)) {
            msg_format(_("ザックには%sを入れる隙間がない。", "You have no room for %s."), o_name);
            continue;
        }

        int is_pickup_successful = TRUE;
        if (carry_query_flag) {
            char out_val[MAX_NLEN + 20];
            sprintf(out_val, _("%sを拾いますか? ", "Pick up %s? "), o_name);
            is_pickup_successful = get_check(out_val);
        }

        if (is_pickup_successful) {
            describe_pickup_item(creature_ptr, this_o_idx);
        }
    }
>>>>>>> 10d90a8e
}<|MERGE_RESOLUTION|>--- conflicted
+++ resolved
@@ -30,163 +30,7 @@
 #include "spell-kind/spells-perception.h"
 #include "system/floor-type-definition.h"
 #include "view/display-messages.h"
-<<<<<<< HEAD
-
-bool select_ring_slot;
-
-void prepare_label_string(player_type *creature_ptr, char *label, BIT_FLAGS mode, tval_type tval);
-
-/*!
- * @brief プレイヤーの所持/装備オブジェクトIDが指輪枠かを返す /
- * @param i プレイヤーの所持/装備オブジェクトID
- * @return 指輪枠ならばTRUEを返す。
- */
-bool is_ring_slot(int i)
-{
-	return (i == INVEN_RIGHT) || (i == INVEN_LEFT);
-}
-
-
-/*!
- * @brief 選択アルファベットラベルからプレイヤーの装備オブジェクトIDを返す /
- * @param owner_ptr プレーヤーへの参照ポインタ
- * Convert a label into the index of a item in the "equip"
- * @return 対応するID。該当スロットにオブジェクトが存在しなかった場合-1を返す / Return "-1" if the label does not indicate a real item
- */
-static INVENTORY_IDX label_to_equipment(player_type* owner_ptr, int c)
-{
-	INVENTORY_IDX i = (INVENTORY_IDX)(islower(c) ? A2I(c) : -1) + INVEN_RARM;
-
-	/* Verify the index */
-	if ((i < INVEN_RARM) || (i >= INVEN_TOTAL)) return -1;
-
-	if (select_ring_slot) return is_ring_slot(i) ? i : -1;
-
-	/* Empty slots can never be chosen */
-	if (!owner_ptr->inventory_list[i].k_idx) return -1;
-
-	return i;
-}
-
-
-/*!
- * @brief 選択アルファベットラベルからプレイヤーの所持オブジェクトIDを返す /
- * Convert a label into the index of an item in the "inven"
- * @param owner_ptr プレーヤーへの参照ポインタ
- * @param c 選択されたアルファベット
- * @return 対応するID。該当スロットにオブジェクトが存在しなかった場合-1を返す / Return "-1" if the label does not indicate a real item
- * @details Note that the label does NOT distinguish inven/equip.
- */
-static INVENTORY_IDX label_to_inventory(player_type* owner_ptr, int c)
-{
-	INVENTORY_IDX i = (INVENTORY_IDX)(islower(c) ? A2I(c) : -1);
-
-	/* Verify the index */
-	if ((i < 0) || (i > INVEN_PACK)) return -1;
-
-	/* Empty slots can never be chosen */
-	if (!owner_ptr->inventory_list[i].k_idx) return -1;
-
-	return i;
-}
-
-
-/*!
- * @brief 所持/装備オブジェクトIDの部位表現を返す /
- * Return a string mentioning how a given item is carried
- * @param owner_ptr プレーヤーへの参照ポインタ
- * @param i 部位表現を求めるプレイヤーの所持/装備オブジェクトID
- * @return 部位表現の文字列ポインタ
- */
-static concptr mention_use(player_type *owner_ptr, int i)
-{
-	concptr p;
-
-	/* Examine the location */
-	switch (i)
-	{
-#ifdef JP
-	case INVEN_RARM:  p = owner_ptr->heavy_wield[0] ? "運搬中" : ((owner_ptr->two_handed_weapon && owner_ptr->right_hand_weapon) ? " 両手" : (left_hander ? " 左手" : " 右手")); break;
-#else
-	case INVEN_RARM:  p = owner_ptr->heavy_wield[0] ? "Just lifting" : (owner_ptr->right_hand_weapon ? "Wielding" : "On arm"); break;
-#endif
-
-#ifdef JP
-	case INVEN_LARM:  p = owner_ptr->heavy_wield[1] ? "運搬中" : ((owner_ptr->two_handed_weapon && owner_ptr->left_hand_weapon) ? " 両手" : (left_hander ? " 右手" : " 左手")); break;
-#else
-	case INVEN_LARM:  p = owner_ptr->heavy_wield[1] ? "Just lifting" : (owner_ptr->left_hand_weapon ? "Wielding" : "On arm"); break;
-#endif
-
-	case INVEN_BOW:   p = (adj_str_hold[owner_ptr->stat_ind[A_STR]] < owner_ptr->inventory_list[i].weight / 10) ? _("運搬中", "Just holding") : _("射撃用", "Shooting"); break;
-	case INVEN_RIGHT: p = (left_hander ? _("左手指", "On left hand") : _("右手指", "On right hand")); break;
-	case INVEN_LEFT:  p = (left_hander ? _("右手指", "On right hand") : _("左手指", "On left hand")); break;
-	case INVEN_NECK:  p = _("  首", "Around neck"); break;
-	case INVEN_LITE:  p = _(" 光源", "Light source"); break;
-	case INVEN_BODY:  p = _("  体", "On body"); break;
-	case INVEN_OUTER: p = _("体の上", "About body"); break;
-	case INVEN_HEAD:  p = _("  頭", "On head"); break;
-	case INVEN_HANDS: p = _("  手", "On hands"); break;
-	case INVEN_FEET:  p = _("  足", "On feet"); break;
-	default:          p = _("ザック", "In pack"); break;
-	}
-
-	return p;
-}
-
-
-/*!
- * @brief 装備アイテム一覧を表示する /
- * Choice window "shadow" of the "show_equip()" function
- * @return なし
- */
-void display_equipment(player_type *owner_ptr, tval_type tval)
-{
-	if (!owner_ptr || !owner_ptr->inventory_list) return;
-
-	TERM_LEN wid, hgt;
-	Term_get_size(&wid, &hgt);
-
-	TERM_COLOR attr = TERM_WHITE;
-	char tmp_val[80];
-	GAME_TEXT o_name[MAX_NLEN];
-	for (int i = INVEN_RARM; i < INVEN_TOTAL; i++)
-	{
-		object_type *o_ptr;
-		o_ptr = &owner_ptr->inventory_list[i];
-		tmp_val[0] = tmp_val[1] = tmp_val[2] = ' ';
-		if (select_ring_slot ? is_ring_slot(i) : item_tester_okay(owner_ptr, o_ptr, tval))
-		{
-			tmp_val[0] = index_to_label(i);
-			tmp_val[1] = ')';
-		}
-
-		Term_putstr(0, i - INVEN_RARM, 3, TERM_WHITE, tmp_val);
-		if ((((i == INVEN_RARM) && owner_ptr->left_hand_weapon) || ((i == INVEN_LARM) && owner_ptr->right_hand_weapon)) && owner_ptr->two_handed_weapon)
-		{
-			strcpy(o_name, _("(武器を両手持ち)", "(wielding with two-hands)"));
-			attr = TERM_WHITE;
-		}
-		else
-		{
-			object_desc(owner_ptr, o_name, o_ptr, 0);
-			attr = tval_to_attr[o_ptr->tval % 128];
-		}
-
-		int n = strlen(o_name);
-		if (o_ptr->timeout)
-		{
-			attr = TERM_L_DARK;
-		}
-		Term_putstr(3, i - INVEN_RARM, n, attr, o_name);
-
-		Term_erase(3 + n, i - INVEN_RARM, 255);
-
-		if (show_weights)
-		{
-			int wgt = o_ptr->weight * o_ptr->number;
-=======
 #include "world/world.h"
->>>>>>> 10d90a8e
 #ifdef JP
 #include "art-definition/art-bow-types.h"
 #include "flavor/flavor-util.h"
@@ -394,2463 +238,6 @@
  */
 void carry(player_type *creature_ptr, bool pickup)
 {
-<<<<<<< HEAD
-	OBJECT_IDX this_o_idx, next_o_idx = 0;
-
-	char which = ' ';
-
-	int j;
-	OBJECT_IDX k;
-	OBJECT_IDX i1, i2;
-	OBJECT_IDX e1, e2;
-
-	bool done, item;
-
-	bool oops = FALSE;
-
-	bool equip = FALSE;
-	bool inven = FALSE;
-	bool floor = FALSE;
-
-	bool allow_floor = FALSE;
-
-	bool toggle = FALSE;
-
-	char tmp_val[160];
-	char out_val[160];
-
-	int menu_line = (use_menu ? 1 : 0);
-	int max_inven = 0;
-	int max_equip = 0;
-
-	static char prev_tag = '\0';
-	char cur_tag = '\0';
-
-	if (easy_floor || use_menu) return get_item_floor(owner_ptr, cp, pmt, str, mode, tval);
-
-	/* Extract args */
-	if (mode & USE_EQUIP) equip = TRUE;
-	if (mode & USE_INVEN) inven = TRUE;
-	if (mode & USE_FLOOR) floor = TRUE;
-
-	/* Get the item index */
-	if (repeat_pull(cp))
-	{
-		/* the_force */
-		if (mode & USE_FORCE && (*cp == INVEN_FORCE))
-		{
-			tval = 0;
-			item_tester_hook = NULL;
-			command_cmd = 0; /* Hack -- command_cmd is no longer effective */
-			return TRUE;
-		}
-
-		/* Floor item? */
-		else if (floor && (*cp < 0))
-		{
-			object_type *o_ptr;
-
-			/* Special index */
-			k = 0 - (*cp);
-			o_ptr = &owner_ptr->current_floor_ptr->o_list[k];
-
-			/* Validate the item */
-			if (item_tester_okay(owner_ptr, o_ptr, tval) || (mode & USE_FULL))
-			{
-				/* Forget restrictions */
-				tval = 0;
-				item_tester_hook = NULL;
-				command_cmd = 0; /* Hack -- command_cmd is no longer effective */
-
-				/* Success */
-				return TRUE;
-			}
-		}
-
-		else if ((inven && (*cp >= 0) && (*cp < INVEN_PACK)) ||
-			(equip && (*cp >= INVEN_RARM) && (*cp < INVEN_TOTAL)))
-		{
-			if (prev_tag && command_cmd)
-			{
-				/* Look up the tag and validate the item */
-				if (!get_tag(owner_ptr, &k, prev_tag, (*cp >= INVEN_RARM) ? USE_EQUIP : USE_INVEN, tval)) /* Reject */;
-				else if ((k < INVEN_RARM) ? !inven : !equip) /* Reject */;
-				else if (!get_item_okay(owner_ptr, k, tval)) /* Reject */;
-				else
-				{
-					/* Accept that choice */
-					(*cp) = k;
-
-					/* Forget restrictions */
-					tval = 0;
-					item_tester_hook = NULL;
-					command_cmd = 0; /* Hack -- command_cmd is no longer effective */
-
-					/* Success */
-					return TRUE;
-				}
-
-				prev_tag = '\0'; /* prev_tag is no longer effective */
-			}
-
-			/* Verify the item */
-			else if (get_item_okay(owner_ptr, *cp, tval))
-			{
-				/* Forget restrictions */
-				tval = 0;
-				item_tester_hook = NULL;
-				command_cmd = 0; /* Hack -- command_cmd is no longer effective */
-
-				/* Success */
-				return TRUE;
-			}
-		}
-	}
-
-	msg_print(NULL);
-
-	/* Not done */
-	done = FALSE;
-
-	/* No item selected */
-	item = FALSE;
-
-	i1 = 0;
-	i2 = INVEN_PACK - 1;
-
-	if (!inven) i2 = -1;
-	else if (use_menu)
-	{
-		for (j = 0; j < INVEN_PACK; j++)
-			if (item_tester_okay(owner_ptr, &owner_ptr->inventory_list[j], tval) || (mode & USE_FULL)) max_inven++;
-	}
-
-	while ((i1 <= i2) && (!get_item_okay(owner_ptr, i1, tval))) i1++;
-	while ((i1 <= i2) && (!get_item_okay(owner_ptr, i2, tval))) i2--;
-
-
-	/* Full equipment */
-	e1 = INVEN_RARM;
-	e2 = INVEN_TOTAL - 1;
-
-	/* Forbid equipment */
-	if (!equip) e2 = -1;
-	else if (use_menu)
-	{
-		for (j = INVEN_RARM; j < INVEN_TOTAL; j++)
-			if (select_ring_slot ? is_ring_slot(j) : item_tester_okay(owner_ptr, &owner_ptr->inventory_list[j], tval) || (mode & USE_FULL)) max_equip++;
-		if (owner_ptr->two_handed_weapon && !(mode & IGNORE_BOTHHAND_SLOT)) max_equip++;
-	}
-
-	/* Restrict equipment indexes */
-	while ((e1 <= e2) && (!get_item_okay(owner_ptr, e1, tval))) e1++;
-	while ((e1 <= e2) && (!get_item_okay(owner_ptr, e2, tval))) e2--;
-
-	if (equip && owner_ptr->two_handed_weapon && !(mode & IGNORE_BOTHHAND_SLOT))
-	{
-		if (owner_ptr->right_hand_weapon)
-		{
-			if (e2 < INVEN_LARM) e2 = INVEN_LARM;
-		}
-		else if (owner_ptr->left_hand_weapon) e1 = INVEN_RARM;
-	}
-
-	/* Restrict floor usage */
-	if (floor)
-	{
-		/* Scan all objects in the grid */
-		for (this_o_idx = owner_ptr->current_floor_ptr->grid_array[owner_ptr->y][owner_ptr->x].o_idx; this_o_idx; this_o_idx = next_o_idx)
-		{
-			object_type *o_ptr;
-			o_ptr = &owner_ptr->current_floor_ptr->o_list[this_o_idx];
-			next_o_idx = o_ptr->next_o_idx;
-
-			/* Accept the item on the floor if legal */
-			if ((item_tester_okay(owner_ptr, o_ptr, tval) || (mode & USE_FULL)) && (o_ptr->marked & OM_FOUND)) allow_floor = TRUE;
-		}
-	}
-
-	/* Require at least one legal choice */
-	if (!allow_floor && (i1 > i2) && (e1 > e2))
-	{
-		command_see = FALSE;
-		oops = TRUE;
-		done = TRUE;
-
-		if (mode & USE_FORCE) {
-			*cp = INVEN_FORCE;
-			item = TRUE;
-		}
-	}
-
-	/* Analyze choices */
-	else
-	{
-		if (command_see && command_wrk && equip)
-		{
-			command_wrk = TRUE;
-		}
-
-		else if (inven)
-		{
-			command_wrk = FALSE;
-		}
-
-		else if (equip)
-		{
-			command_wrk = TRUE;
-		}
-
-		else
-		{
-			command_wrk = FALSE;
-		}
-	}
-
-
-	/*
-	 * 追加オプション(always_show_list)が設定されている場合は常に一覧を表示する
-	 */
-	if ((always_show_list == TRUE) || use_menu) command_see = TRUE;
-
-	/* Hack -- start out in "display" mode */
-	if (command_see)
-	{
-		screen_save();
-	}
-
-
-	/* Repeat until done */
-	while (!done)
-	{
-		COMMAND_CODE get_item_label = 0;
-
-		/* Show choices */
-		int ni = 0;
-		int ne = 0;
-
-		/* Scan windows */
-		for (j = 0; j < 8; j++)
-		{
-			/* Unused */
-			if (!angband_term[j]) continue;
-
-			/* Count windows displaying inven */
-			if (window_flag[j] & (PW_INVEN)) ni++;
-
-			/* Count windows displaying equip */
-			if (window_flag[j] & (PW_EQUIP)) ne++;
-		}
-
-		if ((command_wrk && ni && !ne) || (!command_wrk && !ni && ne))
-		{
-			toggle_inventory_equipment(owner_ptr);
-			toggle = !toggle;
-		}
-
-		owner_ptr->window |= (PW_INVEN | PW_EQUIP);
-		handle_stuff(owner_ptr);
-
-		/* Inventory screen */
-		if (!command_wrk)
-		{
-			/* Redraw if needed */
-			if (command_see) get_item_label = show_inventory(owner_ptr, menu_line, mode, tval);
-		}
-
-		/* Equipment screen */
-		else
-		{
-			/* Redraw if needed */
-			if (command_see) get_item_label = show_equipment(owner_ptr, menu_line, mode, tval);
-		}
-
-		if (!command_wrk)
-		{
-			/* Begin the prompt */
-			sprintf(out_val, _("持ち物:", "Inven:"));
-
-			/* Some legal items */
-			if ((i1 <= i2) && !use_menu)
-			{
-				/* Build the prompt */
-				sprintf(tmp_val, _("%c-%c,'(',')',", " %c-%c,'(',')',"),
-					index_to_label(i1), index_to_label(i2));
-
-				/* Append */
-				strcat(out_val, tmp_val);
-			}
-
-			/* Indicate ability to "view" */
-			if (!command_see && !use_menu) strcat(out_val, _(" '*'一覧,", " * to see,"));
-
-			/* Append */
-			if (equip) strcat(out_val, format(_(" %s 装備品,", " %s for Equip,"), use_menu ? _("'4'or'6'", "4 or 6") : _("'/'", "/")));
-		}
-
-		/* Viewing equipment */
-		else
-		{
-			/* Begin the prompt */
-			sprintf(out_val, _("装備品:", "Equip:"));
-
-			/* Some legal items */
-			if ((e1 <= e2) && !use_menu)
-			{
-				/* Build the prompt */
-				sprintf(tmp_val, _("%c-%c,'(',')',", " %c-%c,'(',')',"),
-					index_to_label(e1), index_to_label(e2));
-
-				/* Append */
-				strcat(out_val, tmp_val);
-			}
-
-			/* Indicate ability to "view" */
-			if (!command_see && !use_menu) strcat(out_val, _(" '*'一覧,", " * to see,"));
-
-			/* Append */
-			if (inven) strcat(out_val, format(_(" %s 持ち物,", " %s for Inven,"), use_menu ? _("'4'or'6'", "4 or 6") : _("'/'", "'/'")));
-		}
-
-		/* Indicate legality of the "floor" item */
-		if (allow_floor) strcat(out_val, _(" '-'床上,", " - for floor,"));
-		if (mode & USE_FORCE) strcat(out_val, _(" 'w'練気術,", " w for the Force,"));
-
-		/* Finish the prompt */
-		strcat(out_val, " ESC");
-
-		/* Build the prompt */
-		sprintf(tmp_val, "(%s) %s", out_val, pmt);
-
-		/* Show the prompt */
-		prt(tmp_val, 0, 0);
-
-		/* Get a key */
-		which = inkey();
-
-		if (use_menu)
-		{
-			int max_line = (command_wrk ? max_equip : max_inven);
-			switch (which)
-			{
-			case ESCAPE:
-			case 'z':
-			case 'Z':
-			case '0':
-			{
-				done = TRUE;
-				break;
-			}
-
-			case '8':
-			case 'k':
-			case 'K':
-			{
-				menu_line += (max_line - 1);
-				break;
-			}
-
-			case '2':
-			case 'j':
-			case 'J':
-			{
-				menu_line++;
-				break;
-			}
-
-			case '4':
-			case '6':
-			case 'h':
-			case 'H':
-			case 'l':
-			case 'L':
-			{
-				/* Verify legality */
-				if (!inven || !equip)
-				{
-					bell();
-					break;
-				}
-
-				/* Hack -- Fix screen */
-				if (command_see)
-				{
-					screen_load();
-					screen_save();
-				}
-
-				/* Switch inven/equip */
-				command_wrk = !command_wrk;
-				max_line = (command_wrk ? max_equip : max_inven);
-				if (menu_line > max_line) menu_line = max_line;
-
-				/* Need to redraw */
-				break;
-			}
-
-			case 'x':
-			case 'X':
-			case '\r':
-			case '\n':
-			{
-				if (command_wrk == USE_FLOOR)
-				{
-					/* Special index */
-					(*cp) = -get_item_label;
-				}
-				else
-				{
-					/* Validate the item */
-					if (!get_item_okay(owner_ptr, get_item_label, tval))
-					{
-						bell();
-						break;
-					}
-
-					/* Allow player to "refuse" certain actions */
-					if (!get_item_allow(owner_ptr, get_item_label))
-					{
-						done = TRUE;
-						break;
-					}
-
-					/* Accept that choice */
-					(*cp) = get_item_label;
-				}
-
-				item = TRUE;
-				done = TRUE;
-				break;
-			}
-			case 'w':
-			{
-				if (mode & USE_FORCE) {
-					*cp = INVEN_FORCE;
-					item = TRUE;
-					done = TRUE;
-					break;
-				}
-			}
-			}
-			if (menu_line > max_line) menu_line -= max_line;
-			continue;
-		}
-
-		/* Parse it */
-		switch (which)
-		{
-		case ESCAPE:
-		{
-			done = TRUE;
-			break;
-		}
-
-		case '*':
-		case '?':
-		case ' ':
-		{
-			/* Hide the list */
-			if (command_see)
-			{
-				/* Flip flag */
-				command_see = FALSE;
-				screen_load();
-			}
-
-			/* Show the list */
-			else
-			{
-				screen_save();
-
-				/* Flip flag */
-				command_see = TRUE;
-			}
-			break;
-		}
-
-		case '/':
-		{
-			/* Verify legality */
-			if (!inven || !equip)
-			{
-				bell();
-				break;
-			}
-
-			/* Hack -- Fix screen */
-			if (command_see)
-			{
-				screen_load();
-				screen_save();
-			}
-
-			/* Switch inven/equip */
-			command_wrk = !command_wrk;
-
-			/* Need to redraw */
-			break;
-		}
-
-		case '-':
-		{
-			/* Use floor item */
-			if (allow_floor)
-			{
-				/* Scan all objects in the grid */
-				for (this_o_idx = owner_ptr->current_floor_ptr->grid_array[owner_ptr->y][owner_ptr->x].o_idx; this_o_idx; this_o_idx = next_o_idx)
-				{
-					object_type *o_ptr;
-					o_ptr = &owner_ptr->current_floor_ptr->o_list[this_o_idx];
-					next_o_idx = o_ptr->next_o_idx;
-
-					/* Validate the item */
-					if (!item_tester_okay(owner_ptr, o_ptr, tval) && !(mode & USE_FULL)) continue;
-
-					/* Special index */
-					k = 0 - this_o_idx;
-
-					/* Verify the item (if required) */
-					if (other_query_flag && !verify(owner_ptr, _("本当に", "Try"), k)) continue;
-
-					/* Allow player to "refuse" certain actions */
-					if (!get_item_allow(owner_ptr, k)) continue;
-
-					/* Accept that choice */
-					(*cp) = k;
-					item = TRUE;
-					done = TRUE;
-					break;
-				}
-
-				/* Outer break */
-				if (done) break;
-			}
-
-			bell();
-			break;
-		}
-
-		case '0':
-		case '1': case '2': case '3':
-		case '4': case '5': case '6':
-		case '7': case '8': case '9':
-		{
-			/* Look up the tag */
-			if (!get_tag(owner_ptr, &k, which, command_wrk ? USE_EQUIP : USE_INVEN, tval))
-			{
-				bell();
-				break;
-			}
-
-			/* Hack -- Validate the item */
-			if ((k < INVEN_RARM) ? !inven : !equip)
-			{
-				bell();
-				break;
-			}
-
-			/* Validate the item */
-			if (!get_item_okay(owner_ptr, k, tval))
-			{
-				bell();
-				break;
-			}
-
-			/* Allow player to "refuse" certain actions */
-			if (!get_item_allow(owner_ptr, k))
-			{
-				done = TRUE;
-				break;
-			}
-
-			/* Accept that choice */
-			(*cp) = k;
-			item = TRUE;
-			done = TRUE;
-			cur_tag = which;
-			break;
-		}
-
-		case 'w':
-		{
-			if (mode & USE_FORCE) {
-				*cp = INVEN_FORCE;
-				item = TRUE;
-				done = TRUE;
-				break;
-			}
-		}
-			/* Fall through */
-
-		default:
-		{
-			int ver;
-			bool not_found = FALSE;
-
-			/* Look up the alphabetical tag */
-			if (!get_tag(owner_ptr, &k, which, command_wrk ? USE_EQUIP : USE_INVEN, tval))
-			{
-				not_found = TRUE;
-			}
-
-			/* Hack -- Validate the item */
-			else if ((k < INVEN_RARM) ? !inven : !equip)
-			{
-				not_found = TRUE;
-			}
-
-			/* Validate the item */
-			else if (!get_item_okay(owner_ptr, k, tval))
-			{
-				not_found = TRUE;
-			}
-
-			if (!not_found)
-			{
-				/* Accept that choice */
-				(*cp) = k;
-				item = TRUE;
-				done = TRUE;
-				cur_tag = which;
-				break;
-			}
-
-			/* Extract "query" setting */
-			ver = isupper(which);
-			which = (char)tolower(which);
-
-			if (!command_wrk)
-			{
-				if (which == '(') k = i1;
-				else if (which == ')') k = i2;
-				else k = label_to_inventory(owner_ptr, which);
-			}
-
-			/* Convert letter to equipment index */
-			else
-			{
-				if (which == '(') k = e1;
-				else if (which == ')') k = e2;
-				else k = label_to_equipment(owner_ptr, which);
-			}
-
-			/* Validate the item */
-			if (!get_item_okay(owner_ptr, k, tval))
-			{
-				bell();
-				break;
-			}
-
-			/* Verify the item */
-			if (ver && !verify(owner_ptr, _("本当に", "Try"), k))
-			{
-				done = TRUE;
-				break;
-			}
-
-			/* Allow player to "refuse" certain actions */
-			if (!get_item_allow(owner_ptr, k))
-			{
-				done = TRUE;
-				break;
-			}
-
-			/* Accept that choice */
-			(*cp) = k;
-			item = TRUE;
-			done = TRUE;
-			break;
-		}
-		}
-	}
-
-	/* Fix the screen if necessary */
-	if (command_see)
-	{
-		screen_load();
-
-		/* Hack -- Cancel "display" */
-		command_see = FALSE;
-	}
-
-	/* Forget the tval restriction */
-	tval = 0;
-
-	/* Forget the item_tester_hook restriction */
-	item_tester_hook = NULL;
-
-
-	/* Clean up  'show choices' */
-	if (toggle) toggle_inventory_equipment(owner_ptr);
-
-	owner_ptr->window |= (PW_INVEN | PW_EQUIP);
-	handle_stuff(owner_ptr);
-
-	/* Clear the prompt line */
-	prt("", 0, 0);
-
-	/* Warning if needed */
-	if (oops && str) msg_print(str);
-
-	if (item)
-	{
-		repeat_push(*cp);
-		if (command_cmd) prev_tag = cur_tag;
-		command_cmd = 0; /* Hack -- command_cmd is no longer effective */
-	}
-
-	return item;
-}
-
-
-/*
- * Choose an item and get auto-picker entry from it.
- */
-object_type *choose_object(player_type *owner_ptr, OBJECT_IDX *idx, concptr q, concptr s, BIT_FLAGS option, tval_type tval)
-{
-	OBJECT_IDX item;
-	if (!get_item(owner_ptr, &item, q, s, option, tval)) return NULL;
-	if (idx) *idx = item;
-	if (item == INVEN_FORCE) return NULL;
-	return ref_item(owner_ptr, item);
-}
-
-
-/*!
- * todo ここの引数をfloor_typeにするとコンパイルが通らない、要確認
- * @brief 床下に落ちているオブジェクトの数を返す / scan_floor
- * @param items オブジェクトのIDリストを返すための配列参照ポインタ
- * @param y 走査するフロアのY座標
- * @param x 走査するフロアのX座標
- * @param mode オプションフラグ
- * @return 対象のマスに落ちているアイテム数
- * @details
- * Return a list of o_list[] indexes of items at the given floor
- * location. Valid flags are:
- *
- *		mode & 0x01 -- Item tester
- *		mode & 0x02 -- Marked items only
- *		mode & 0x04 -- Stop after first
- */
-ITEM_NUMBER scan_floor(player_type *owner_ptr, OBJECT_IDX *items, POSITION y, POSITION x, BIT_FLAGS mode, tval_type item_tester_tval)
-{
-	/* Sanity */
-	floor_type *floor_ptr = owner_ptr->current_floor_ptr;
-	if (!in_bounds(floor_ptr, y, x)) return 0;
-
-	/* Scan all objects in the grid */
-	OBJECT_IDX this_o_idx, next_o_idx;
-	ITEM_NUMBER num = 0;
-	for (this_o_idx = floor_ptr->grid_array[y][x].o_idx; this_o_idx; this_o_idx = next_o_idx)
-	{
-		object_type *o_ptr;
-		o_ptr = &floor_ptr->o_list[this_o_idx];
-		next_o_idx = o_ptr->next_o_idx;
-
-		/* Item tester */
-		if ((mode & 0x01) && !item_tester_okay(owner_ptr, o_ptr, item_tester_tval)) continue;
-
-		/* Marked */
-		if ((mode & 0x02) && !(o_ptr->marked & OM_FOUND)) continue;
-
-		/* Accept this item */
-		/* XXX Hack -- Enforce limit */
-		if (num < 23)
-			items[num] = this_o_idx;
-
-		num++;
-
-		/* Only one */
-		if (mode & 0x04) break;
-	}
-
-	return num;
-}
-
-
-/*!
- * @brief 床下に落ちているアイテムの一覧を返す / Display a list of the items on the floor at the given location.
- * @param target_item カーソルの初期値
- * @param y 走査するフロアのY座標
- * @param x 走査するフロアのX座標
- * @param min_width 表示の長さ
- * @return 選択したアイテムの添え字
- * @details
- */
-COMMAND_CODE show_floor(player_type *owner_ptr, int target_item, POSITION y, POSITION x, TERM_LEN *min_width, tval_type item_tester_tval)
-{
-	COMMAND_CODE i, m;
-	int j, k, l;
-
-	object_type *o_ptr;
-
-	GAME_TEXT o_name[MAX_NLEN];
-	char tmp_val[80];
-
-	COMMAND_CODE out_index[23];
-	TERM_COLOR out_color[23];
-	char out_desc[23][MAX_NLEN];
-	COMMAND_CODE target_item_label = 0;
-
-	OBJECT_IDX floor_list[23];
-	ITEM_NUMBER floor_num;
-	TERM_LEN wid, hgt;
-	char floor_label[52 + 1];
-
-	bool dont_need_to_show_weights = TRUE;
-
-	Term_get_size(&wid, &hgt);
-
-	/* Default length */
-	int len = MAX((*min_width), 20);
-
-	/* Scan for objects in the grid, using item_tester_okay() */
-	floor_num = scan_floor(owner_ptr, floor_list, y, x, 0x03, item_tester_tval);
-
-	/* Display the floor objects */
-	floor_type *floor_ptr = owner_ptr->current_floor_ptr;
-	for (k = 0, i = 0; i < floor_num && i < 23; i++)
-	{
-		o_ptr = &floor_ptr->o_list[floor_list[i]];
-
-		object_desc(owner_ptr, o_name, o_ptr, 0);
-
-		/* Save the index */
-		out_index[k] = i;
-
-		out_color[k] = tval_to_attr[o_ptr->tval & 0x7F];
-
-		/* Save the object description */
-		strcpy(out_desc[k], o_name);
-
-		/* Find the predicted "line length" */
-		l = strlen(out_desc[k]) + 5;
-
-		/* Be sure to account for the weight */
-		if (show_weights) l += 9;
-
-		if (o_ptr->tval != TV_GOLD) dont_need_to_show_weights = FALSE;
-
-		/* Maintain the maximum length */
-		if (l > len) len = l;
-
-		/* Advance to next "line" */
-		k++;
-	}
-
-	if (show_weights && dont_need_to_show_weights) len -= 9;
-
-	/* Save width */
-	*min_width = len;
-
-	/* Find the column to start in */
-	int col = (len > wid - 4) ? 0 : (wid - len - 1);
-
-	prepare_label_string_floor(floor_ptr, floor_label, floor_list, floor_num);
-
-	/* Output each entry */
-	for (j = 0; j < k; j++)
-	{
-		m = floor_list[out_index[j]];
-		o_ptr = &floor_ptr->o_list[m];
-
-		/* Clear the line */
-		prt("", j + 1, col ? col - 2 : col);
-
-		if (use_menu && target_item)
-		{
-			if (j == (target_item - 1))
-			{
-				strcpy(tmp_val, _("》", "> "));
-				target_item_label = m;
-			}
-			else strcpy(tmp_val, "   ");
-		}
-		else
-		{
-			/* Prepare an index --(-- */
-			sprintf(tmp_val, "%c)", floor_label[j]);
-		}
-
-		/* Clear the line with the (possibly indented) index */
-		put_str(tmp_val, j + 1, col);
-
-		/* Display the entry itself */
-		c_put_str(out_color[j], out_desc[j], j + 1, col + 3);
-
-		/* Display the weight if needed */
-		if (show_weights && (o_ptr->tval != TV_GOLD))
-		{
-			int wgt = o_ptr->weight * o_ptr->number;
-#ifdef JP
-			sprintf(tmp_val, "%3d.%1d kg", lbtokg1(wgt), lbtokg2(wgt));
-#else
-			sprintf(tmp_val, "%3d.%1d lb", wgt / 10, wgt % 10);
-#endif
-
-			prt(tmp_val, j + 1, wid - 9);
-		}
-	}
-
-	/* Make a "shadow" below the list (only if needed) */
-	if (j && (j < 23)) prt("", j + 1, col ? col - 2 : col);
-
-	return target_item_label;
-}
-
-/*!
- * @brief オブジェクト選択の汎用関数(床上アイテム用) /
- * Let the user select an item, save its "index"
- * @param cp 選択したオブジェクトのIDを返す。
- * @param pmt 選択目的のメッセージ
- * @param str 選択できるオブジェクトがない場合のキャンセルメッセージ
- * @param mode オプションフラグ
- * @return プレイヤーによりアイテムが選択されたならTRUEを返す。/
- */
-bool get_item_floor(player_type *owner_ptr, COMMAND_CODE *cp, concptr pmt, concptr str, BIT_FLAGS mode, tval_type tval)
-{
-	char n1 = ' ', n2 = ' ', which = ' ';
-
-	int j;
-	COMMAND_CODE i1, i2;
-	COMMAND_CODE e1, e2;
-	COMMAND_CODE k;
-
-	bool done, item;
-
-	bool oops = FALSE;
-
-	/* Extract args */
-	bool equip = (mode & USE_EQUIP) ? TRUE : FALSE;
-	bool inven = (mode & USE_INVEN) ? TRUE : FALSE;
-	bool floor = (mode & USE_FLOOR) ? TRUE : FALSE;
-	bool force = (mode & USE_FORCE) ? TRUE : FALSE;
-
-	bool allow_equip = FALSE;
-	bool allow_inven = FALSE;
-	bool allow_floor = FALSE;
-
-	bool toggle = FALSE;
-
-	char tmp_val[160];
-	char out_val[160];
-
-	ITEM_NUMBER floor_num;
-	OBJECT_IDX floor_list[23];
-	int floor_top = 0;
-	TERM_LEN min_width = 0;
-
-	int menu_line = (use_menu ? 1 : 0);
-	int max_inven = 0;
-	int max_equip = 0;
-
-	static char prev_tag = '\0';
-	char cur_tag = '\0';
-
-	/* Get the item index */
-	if (repeat_pull(cp))
-	{
-		/* the_force */
-		if (force && (*cp == INVEN_FORCE))
-		{
-			tval = 0;
-			item_tester_hook = NULL;
-			command_cmd = 0; /* Hack -- command_cmd is no longer effective */
-			return TRUE;
-		}
-
-		/* Floor item? */
-		else if (floor && (*cp < 0))
-		{
-			if (prev_tag && command_cmd)
-			{
-				/* Scan all objects in the grid */
-				floor_num = scan_floor(owner_ptr, floor_list, owner_ptr->y, owner_ptr->x, 0x03, tval);
-
-				/* Look up the tag */
-				if (get_tag_floor(owner_ptr->current_floor_ptr, &k, prev_tag, floor_list, floor_num))
-				{
-					/* Accept that choice */
-					(*cp) = 0 - floor_list[k];
-
-					/* Forget restrictions */
-					tval = 0;
-					item_tester_hook = NULL;
-					command_cmd = 0; /* Hack -- command_cmd is no longer effective */
-
-					/* Success */
-					return TRUE;
-				}
-
-				prev_tag = '\0'; /* prev_tag is no longer effective */
-			}
-
-			/* Validate the item */
-			else if (item_tester_okay(owner_ptr, &owner_ptr->current_floor_ptr->o_list[0 - (*cp)], tval) || (mode & USE_FULL))
-			{
-				/* Forget restrictions */
-				tval = 0;
-				item_tester_hook = NULL;
-				command_cmd = 0; /* Hack -- command_cmd is no longer effective */
-
-				/* Success */
-				return TRUE;
-			}
-		}
-
-		else if ((inven && (*cp >= 0) && (*cp < INVEN_PACK)) ||
-			(equip && (*cp >= INVEN_RARM) && (*cp < INVEN_TOTAL)))
-		{
-			if (prev_tag && command_cmd)
-			{
-				/* Look up the tag and validate the item */
-				if (!get_tag(owner_ptr, &k, prev_tag, (*cp >= INVEN_RARM) ? USE_EQUIP : USE_INVEN, tval)) /* Reject */;
-				else if ((k < INVEN_RARM) ? !inven : !equip) /* Reject */;
-				else if (!get_item_okay(owner_ptr, k, tval)) /* Reject */;
-				else
-				{
-					/* Accept that choice */
-					(*cp) = k;
-
-					/* Forget restrictions */
-					tval = 0;
-					item_tester_hook = NULL;
-					command_cmd = 0; /* Hack -- command_cmd is no longer effective */
-
-					/* Success */
-					return TRUE;
-				}
-
-				prev_tag = '\0'; /* prev_tag is no longer effective */
-			}
-
-			/* Verify the item */
-			else if (get_item_okay(owner_ptr, *cp, tval))
-			{
-				/* Forget restrictions */
-				tval = 0;
-				item_tester_hook = NULL;
-				command_cmd = 0; /* Hack -- command_cmd is no longer effective */
-
-				/* Success */
-				return TRUE;
-			}
-		}
-	}
-
-	msg_print(NULL);
-
-
-	/* Not done */
-	done = FALSE;
-
-	/* No item selected */
-	item = FALSE;
-
-	i1 = 0;
-	i2 = INVEN_PACK - 1;
-
-	if (!inven) i2 = -1;
-	else if (use_menu)
-	{
-		for (j = 0; j < INVEN_PACK; j++)
-			if (item_tester_okay(owner_ptr, &owner_ptr->inventory_list[j], tval) || (mode & USE_FULL)) max_inven++;
-	}
-
-	while ((i1 <= i2) && (!get_item_okay(owner_ptr, i1, tval))) i1++;
-	while ((i1 <= i2) && (!get_item_okay(owner_ptr, i2, tval))) i2--;
-
-
-	/* Full equipment */
-	e1 = INVEN_RARM;
-	e2 = INVEN_TOTAL - 1;
-
-	/* Forbid equipment */
-	if (!equip) e2 = -1;
-	else if (use_menu)
-	{
-		for (j = INVEN_RARM; j < INVEN_TOTAL; j++)
-			if (select_ring_slot ? is_ring_slot(j) : item_tester_okay(owner_ptr, &owner_ptr->inventory_list[j], tval) || (mode & USE_FULL)) max_equip++;
-		if (owner_ptr->two_handed_weapon && !(mode & IGNORE_BOTHHAND_SLOT)) max_equip++;
-	}
-
-	/* Restrict equipment indexes */
-	while ((e1 <= e2) && (!get_item_okay(owner_ptr, e1, tval))) e1++;
-	while ((e1 <= e2) && (!get_item_okay(owner_ptr, e2, tval))) e2--;
-
-	if (equip && owner_ptr->two_handed_weapon && !(mode & IGNORE_BOTHHAND_SLOT))
-	{
-		if (owner_ptr->right_hand_weapon)
-		{
-			if (e2 < INVEN_LARM) e2 = INVEN_LARM;
-		}
-		else if (owner_ptr->left_hand_weapon) e1 = INVEN_RARM;
-	}
-
-	/* Count "okay" floor items */
-	floor_num = 0;
-
-	/* Restrict floor usage */
-	if (floor)
-	{
-		/* Scan all objects in the grid */
-		floor_num = scan_floor(owner_ptr, floor_list, owner_ptr->y, owner_ptr->x, 0x03, tval);
-	}
-
-	if (i1 <= i2) allow_inven = TRUE;
-
-	/* Accept equipment */
-	if (e1 <= e2) allow_equip = TRUE;
-
-	/* Accept floor */
-	if (floor_num) allow_floor = TRUE;
-
-	/* Require at least one legal choice */
-	if (!allow_inven && !allow_equip && !allow_floor)
-	{
-		command_see = FALSE;
-		oops = TRUE;
-		done = TRUE;
-
-		if (force) {
-			*cp = INVEN_FORCE;
-			item = TRUE;
-		}
-	}
-
-	/* Analyze choices */
-	else
-	{
-		/* Hack -- Start on equipment if requested */
-		if (command_see && (command_wrk == (USE_EQUIP))
-			&& allow_equip)
-		{
-			command_wrk = (USE_EQUIP);
-		}
-
-		else if (allow_inven)
-		{
-			command_wrk = (USE_INVEN);
-		}
-
-		/* Use equipment if allowed */
-		else if (allow_equip)
-		{
-			command_wrk = (USE_EQUIP);
-		}
-
-		/* Use floor if allowed */
-		else if (allow_floor)
-		{
-			command_wrk = (USE_FLOOR);
-		}
-	}
-
-	/*
-	 * 追加オプション(always_show_list)が設定されている場合は常に一覧を表示する
-	 */
-	if ((always_show_list == TRUE) || use_menu) command_see = TRUE;
-
-	/* Hack -- start out in "display" mode */
-	if (command_see)
-	{
-		screen_save();
-	}
-
-	/* Repeat until done */
-	while (!done)
-	{
-		COMMAND_CODE get_item_label = 0;
-
-		/* Show choices */
-		int ni = 0;
-		int ne = 0;
-
-		/* Scan windows */
-		for (j = 0; j < 8; j++)
-		{
-			/* Unused */
-			if (!angband_term[j]) continue;
-
-			/* Count windows displaying inven */
-			if (window_flag[j] & (PW_INVEN)) ni++;
-
-			/* Count windows displaying equip */
-			if (window_flag[j] & (PW_EQUIP)) ne++;
-		}
-
-		/* Toggle if needed */
-		if ((command_wrk == (USE_EQUIP) && ni && !ne) ||
-			(command_wrk == (USE_INVEN) && !ni && ne))
-		{
-			toggle_inventory_equipment(owner_ptr);
-			toggle = !toggle;
-		}
-
-		owner_ptr->window |= (PW_INVEN | PW_EQUIP);
-		handle_stuff(owner_ptr);
-
-		/* Inventory screen */
-		if (command_wrk == (USE_INVEN))
-		{
-			/* Extract the legal requests */
-			n1 = I2A(i1);
-			n2 = I2A(i2);
-
-			/* Redraw if needed */
-			if (command_see) get_item_label = show_inventory(owner_ptr, menu_line, mode, tval);
-		}
-
-		/* Equipment screen */
-		else if (command_wrk == (USE_EQUIP))
-		{
-			/* Extract the legal requests */
-			n1 = I2A(e1 - INVEN_RARM);
-			n2 = I2A(e2 - INVEN_RARM);
-
-			/* Redraw if needed */
-			if (command_see) get_item_label = show_equipment(owner_ptr, menu_line, mode, tval);
-		}
-
-		/* Floor screen */
-		else if (command_wrk == (USE_FLOOR))
-		{
-			j = floor_top;
-			k = MIN(floor_top + 23, floor_num) - 1;
-
-			/* Extract the legal requests */
-			n1 = I2A(j - floor_top);
-			n2 = I2A(k - floor_top);
-
-			/* Redraw if needed */
-			if (command_see) get_item_label = show_floor(owner_ptr, menu_line, owner_ptr->y, owner_ptr->x, &min_width, tval);
-		}
-
-		if (command_wrk == (USE_INVEN))
-		{
-			/* Begin the prompt */
-			sprintf(out_val, _("持ち物:", "Inven:"));
-
-			if (!use_menu)
-			{
-				/* Build the prompt */
-				sprintf(tmp_val, _("%c-%c,'(',')',", " %c-%c,'(',')',"),
-					index_to_label(i1), index_to_label(i2));
-
-				/* Append */
-				strcat(out_val, tmp_val);
-			}
-
-			/* Indicate ability to "view" */
-			if (!command_see && !use_menu) strcat(out_val, _(" '*'一覧,", " * to see,"));
-
-			/* Append */
-			if (allow_equip)
-			{
-				if (!use_menu)
-					strcat(out_val, _(" '/' 装備品,", " / for Equip,"));
-				else if (allow_floor)
-					strcat(out_val, _(" '6' 装備品,", " 6 for Equip,"));
-				else
-					strcat(out_val, _(" '4'or'6' 装備品,", " 4 or 6 for Equip,"));
-			}
-
-			/* Append */
-			if (allow_floor)
-			{
-				if (!use_menu)
-					strcat(out_val, _(" '-'床上,", " - for floor,"));
-				else if (allow_equip)
-					strcat(out_val, _(" '4' 床上,", " 4 for floor,"));
-				else
-					strcat(out_val, _(" '4'or'6' 床上,", " 4 or 6 for floor,"));
-			}
-		}
-
-		/* Viewing equipment */
-		else if (command_wrk == (USE_EQUIP))
-		{
-			/* Begin the prompt */
-			sprintf(out_val, _("装備品:", "Equip:"));
-
-			if (!use_menu)
-			{
-				/* Build the prompt */
-				sprintf(tmp_val, _("%c-%c,'(',')',", " %c-%c,'(',')',"),
-					index_to_label(e1), index_to_label(e2));
-
-				/* Append */
-				strcat(out_val, tmp_val);
-			}
-
-			/* Indicate ability to "view" */
-			if (!command_see && !use_menu) strcat(out_val, _(" '*'一覧,", " * to see,"));
-
-			/* Append */
-			if (allow_inven)
-			{
-				if (!use_menu)
-					strcat(out_val, _(" '/' 持ち物,", " / for Inven,"));
-				else if (allow_floor)
-					strcat(out_val, _(" '4' 持ち物,", " 4 for Inven,"));
-				else
-					strcat(out_val, _(" '4'or'6' 持ち物,", " 4 or 6 for Inven,"));
-			}
-
-			/* Append */
-			if (allow_floor)
-			{
-				if (!use_menu)
-					strcat(out_val, _(" '-'床上,", " - for floor,"));
-				else if (allow_inven)
-					strcat(out_val, _(" '6' 床上,", " 6 for floor,"));
-				else
-					strcat(out_val, _(" '4'or'6' 床上,", " 4 or 6 for floor,"));
-			}
-		}
-
-		/* Viewing floor */
-		else if (command_wrk == (USE_FLOOR))
-		{
-			/* Begin the prompt */
-			sprintf(out_val, _("床上:", "Floor:"));
-
-			if (!use_menu)
-			{
-				/* Build the prompt */
-				sprintf(tmp_val, _("%c-%c,'(',')',", " %c-%c,'(',')',"), n1, n2);
-
-				/* Append */
-				strcat(out_val, tmp_val);
-			}
-
-			/* Indicate ability to "view" */
-			if (!command_see && !use_menu) strcat(out_val, _(" '*'一覧,", " * to see,"));
-
-			if (use_menu)
-			{
-				if (allow_inven && allow_equip)
-				{
-					strcat(out_val, _(" '4' 装備品, '6' 持ち物,", " 4 for Equip, 6 for Inven,"));
-				}
-				else if (allow_inven)
-				{
-					strcat(out_val, _(" '4'or'6' 持ち物,", " 4 or 6 for Inven,"));
-				}
-				else if (allow_equip)
-				{
-					strcat(out_val, _(" '4'or'6' 装備品,", " 4 or 6 for Equip,"));
-				}
-			}
-			/* Append */
-			else if (allow_inven)
-			{
-				strcat(out_val, _(" '/' 持ち物,", " / for Inven,"));
-			}
-			else if (allow_equip)
-			{
-				strcat(out_val, _(" '/'装備品,", " / for Equip,"));
-			}
-
-			/* Append */
-			if (command_see && !use_menu)
-			{
-				strcat(out_val, _(" Enter 次,", " Enter for scroll down,"));
-			}
-		}
-
-		/* Append */
-		if (force) strcat(out_val, _(" 'w'練気術,", " w for the Force,"));
-
-		/* Finish the prompt */
-		strcat(out_val, " ESC");
-
-		/* Build the prompt */
-		sprintf(tmp_val, "(%s) %s", out_val, pmt);
-
-		/* Show the prompt */
-		prt(tmp_val, 0, 0);
-
-		/* Get a key */
-		which = inkey();
-
-		if (use_menu)
-		{
-			int max_line = 1;
-			if (command_wrk == USE_INVEN) max_line = max_inven;
-			else if (command_wrk == USE_EQUIP) max_line = max_equip;
-			else if (command_wrk == USE_FLOOR) max_line = MIN(23, floor_num);
-			switch (which)
-			{
-			case ESCAPE:
-			case 'z':
-			case 'Z':
-			case '0':
-			{
-				done = TRUE;
-				break;
-			}
-
-			case '8':
-			case 'k':
-			case 'K':
-			{
-				menu_line += (max_line - 1);
-				break;
-			}
-
-			case '2':
-			case 'j':
-			case 'J':
-			{
-				menu_line++;
-				break;
-			}
-
-			case '4':
-			case 'h':
-			case 'H':
-			{
-				/* Verify legality */
-				if (command_wrk == (USE_INVEN))
-				{
-					if (allow_floor) command_wrk = USE_FLOOR;
-					else if (allow_equip) command_wrk = USE_EQUIP;
-					else
-					{
-						bell();
-						break;
-					}
-				}
-				else if (command_wrk == (USE_EQUIP))
-				{
-					if (allow_inven) command_wrk = USE_INVEN;
-					else if (allow_floor) command_wrk = USE_FLOOR;
-					else
-					{
-						bell();
-						break;
-					}
-				}
-				else if (command_wrk == (USE_FLOOR))
-				{
-					if (allow_equip) command_wrk = USE_EQUIP;
-					else if (allow_inven) command_wrk = USE_INVEN;
-					else
-					{
-						bell();
-						break;
-					}
-				}
-				else
-				{
-					bell();
-					break;
-				}
-
-				/* Hack -- Fix screen */
-				if (command_see)
-				{
-					screen_load();
-					screen_save();
-				}
-
-				/* Switch inven/equip */
-				if (command_wrk == USE_INVEN) max_line = max_inven;
-				else if (command_wrk == USE_EQUIP) max_line = max_equip;
-				else if (command_wrk == USE_FLOOR) max_line = MIN(23, floor_num);
-				if (menu_line > max_line) menu_line = max_line;
-
-				/* Need to redraw */
-				break;
-			}
-
-			case '6':
-			case 'l':
-			case 'L':
-			{
-				/* Verify legality */
-				if (command_wrk == (USE_INVEN))
-				{
-					if (allow_equip) command_wrk = USE_EQUIP;
-					else if (allow_floor) command_wrk = USE_FLOOR;
-					else
-					{
-						bell();
-						break;
-					}
-				}
-				else if (command_wrk == (USE_EQUIP))
-				{
-					if (allow_floor) command_wrk = USE_FLOOR;
-					else if (allow_inven) command_wrk = USE_INVEN;
-					else
-					{
-						bell();
-						break;
-					}
-				}
-				else if (command_wrk == (USE_FLOOR))
-				{
-					if (allow_inven) command_wrk = USE_INVEN;
-					else if (allow_equip) command_wrk = USE_EQUIP;
-					else
-					{
-						bell();
-						break;
-					}
-				}
-				else
-				{
-					bell();
-					break;
-				}
-
-				/* Hack -- Fix screen */
-				if (command_see)
-				{
-					screen_load();
-					screen_save();
-				}
-
-				/* Switch inven/equip */
-				if (command_wrk == USE_INVEN) max_line = max_inven;
-				else if (command_wrk == USE_EQUIP) max_line = max_equip;
-				else if (command_wrk == USE_FLOOR) max_line = MIN(23, floor_num);
-				if (menu_line > max_line) menu_line = max_line;
-
-				/* Need to redraw */
-				break;
-			}
-
-			case 'x':
-			case 'X':
-			case '\r':
-			case '\n':
-			{
-				if (command_wrk == USE_FLOOR)
-				{
-					/* Special index */
-					(*cp) = -get_item_label;
-				}
-				else
-				{
-					/* Validate the item */
-					if (!get_item_okay(owner_ptr, get_item_label, tval))
-					{
-						bell();
-						break;
-					}
-
-					/* Allow player to "refuse" certain actions */
-					if (!get_item_allow(owner_ptr, get_item_label))
-					{
-						done = TRUE;
-						break;
-					}
-
-					/* Accept that choice */
-					(*cp) = get_item_label;
-				}
-
-				item = TRUE;
-				done = TRUE;
-				break;
-			}
-			case 'w':
-			{
-				if (force) {
-					*cp = INVEN_FORCE;
-					item = TRUE;
-					done = TRUE;
-					break;
-				}
-			}
-			}
-
-			if (menu_line > max_line) menu_line -= max_line;
-			continue;
-		}
-
-		/* Parse it */
-		switch (which)
-		{
-		case ESCAPE:
-		{
-			done = TRUE;
-			break;
-		}
-
-		case '*':
-		case '?':
-		case ' ':
-		{
-			/* Hide the list */
-			if (command_see)
-			{
-				/* Flip flag */
-				command_see = FALSE;
-				screen_load();
-			}
-
-			/* Show the list */
-			else
-			{
-				screen_save();
-
-				/* Flip flag */
-				command_see = TRUE;
-			}
-			break;
-		}
-
-		case '\n':
-		case '\r':
-		case '+':
-		{
-			int i;
-			OBJECT_IDX o_idx;
-			grid_type *g_ptr = &owner_ptr->current_floor_ptr->grid_array[owner_ptr->y][owner_ptr->x];
-
-			if (command_wrk != (USE_FLOOR)) break;
-
-			/* Get the object being moved. */
-			o_idx = g_ptr->o_idx;
-
-			/* Only rotate a pile of two or more objects. */
-			if (!(o_idx && owner_ptr->current_floor_ptr->o_list[o_idx].next_o_idx)) break;
-
-			/* Remove the first object from the list. */
-			excise_object_idx(owner_ptr->current_floor_ptr, o_idx);
-
-			/* Find end of the list. */
-			i = g_ptr->o_idx;
-			while (owner_ptr->current_floor_ptr->o_list[i].next_o_idx)
-				i = owner_ptr->current_floor_ptr->o_list[i].next_o_idx;
-
-			/* Add after the last object. */
-			owner_ptr->current_floor_ptr->o_list[i].next_o_idx = o_idx;
-
-			/* Re-scan floor list */
-			floor_num = scan_floor(owner_ptr, floor_list, owner_ptr->y, owner_ptr->x, 0x03, tval);
-
-			/* Hack -- Fix screen */
-			if (command_see)
-			{
-				screen_load();
-				screen_save();
-			}
-
-			break;
-		}
-
-		case '/':
-		{
-			if (command_wrk == (USE_INVEN))
-			{
-				if (!allow_equip)
-				{
-					bell();
-					break;
-				}
-				command_wrk = (USE_EQUIP);
-			}
-			else if (command_wrk == (USE_EQUIP))
-			{
-				if (!allow_inven)
-				{
-					bell();
-					break;
-				}
-				command_wrk = (USE_INVEN);
-			}
-			else if (command_wrk == (USE_FLOOR))
-			{
-				if (allow_inven)
-				{
-					command_wrk = (USE_INVEN);
-				}
-				else if (allow_equip)
-				{
-					command_wrk = (USE_EQUIP);
-				}
-				else
-				{
-					bell();
-					break;
-				}
-			}
-
-			/* Hack -- Fix screen */
-			if (command_see)
-			{
-				screen_load();
-				screen_save();
-			}
-
-			/* Need to redraw */
-			break;
-		}
-
-		case '-':
-		{
-			if (!allow_floor)
-			{
-				bell();
-				break;
-			}
-
-			/*
-			 * If we are already examining the floor, and there
-			 * is only one item, we will always select it.
-			 * If we aren't examining the floor and there is only
-			 * one item, we will select it if floor_query_flag
-			 * is FALSE.
-			 */
-			if (floor_num == 1)
-			{
-				if ((command_wrk == (USE_FLOOR)) || (!carry_query_flag))
-				{
-					/* Special index */
-					k = 0 - floor_list[0];
-
-					/* Allow player to "refuse" certain actions */
-					if (!get_item_allow(owner_ptr, k))
-					{
-						done = TRUE;
-						break;
-					}
-
-					/* Accept that choice */
-					(*cp) = k;
-					item = TRUE;
-					done = TRUE;
-
-					break;
-				}
-			}
-
-			/* Hack -- Fix screen */
-			if (command_see)
-			{
-				screen_load();
-				screen_save();
-			}
-
-			command_wrk = (USE_FLOOR);
-
-			break;
-		}
-
-		case '0':
-		case '1': case '2': case '3':
-		case '4': case '5': case '6':
-		case '7': case '8': case '9':
-		{
-			if (command_wrk != USE_FLOOR)
-			{
-				/* Look up the tag */
-				if (!get_tag(owner_ptr, &k, which, command_wrk, tval))
-				{
-					bell();
-					break;
-				}
-
-				/* Hack -- Validate the item */
-				if ((k < INVEN_RARM) ? !inven : !equip)
-				{
-					bell();
-					break;
-				}
-
-				/* Validate the item */
-				if (!get_item_okay(owner_ptr, k, tval))
-				{
-					bell();
-					break;
-				}
-			}
-			else
-			{
-				/* Look up the alphabetical tag */
-				if (get_tag_floor(owner_ptr->current_floor_ptr, &k, which, floor_list, floor_num))
-				{
-					/* Special index */
-					k = 0 - floor_list[k];
-				}
-				else
-				{
-					bell();
-					break;
-				}
-			}
-
-			/* Allow player to "refuse" certain actions */
-			if (!get_item_allow(owner_ptr, k))
-			{
-				done = TRUE;
-				break;
-			}
-
-			/* Accept that choice */
-			(*cp) = k;
-			item = TRUE;
-			done = TRUE;
-			cur_tag = which;
-			break;
-		}
-
-		case 'w':
-		{
-			if (force) {
-				*cp = INVEN_FORCE;
-				item = TRUE;
-				done = TRUE;
-				break;
-			}
-		}
-			/* Fall through */
-
-		default:
-		{
-			int ver;
-
-			if (command_wrk != USE_FLOOR)
-			{
-				bool not_found = FALSE;
-
-				/* Look up the alphabetical tag */
-				if (!get_tag(owner_ptr, &k, which, command_wrk, tval))
-				{
-					not_found = TRUE;
-				}
-
-				/* Hack -- Validate the item */
-				else if ((k < INVEN_RARM) ? !inven : !equip)
-				{
-					not_found = TRUE;
-				}
-
-				/* Validate the item */
-				else if (!get_item_okay(owner_ptr, k, tval))
-				{
-					not_found = TRUE;
-				}
-
-				if (!not_found)
-				{
-					/* Accept that choice */
-					(*cp) = k;
-					item = TRUE;
-					done = TRUE;
-					cur_tag = which;
-					break;
-				}
-			}
-			else
-			{
-				/* Look up the alphabetical tag */
-				if (get_tag_floor(owner_ptr->current_floor_ptr, &k, which, floor_list, floor_num))
-				{
-					/* Special index */
-					k = 0 - floor_list[k];
-
-					/* Accept that choice */
-					(*cp) = k;
-					item = TRUE;
-					done = TRUE;
-					cur_tag = which;
-					break;
-				}
-			}
-
-			/* Extract "query" setting */
-			ver = isupper(which);
-			which = (char)tolower(which);
-
-			if (command_wrk == (USE_INVEN))
-			{
-				if (which == '(') k = i1;
-				else if (which == ')') k = i2;
-				else k = label_to_inventory(owner_ptr, which);
-			}
-
-			/* Convert letter to equipment index */
-			else if (command_wrk == (USE_EQUIP))
-			{
-				if (which == '(') k = e1;
-				else if (which == ')') k = e2;
-				else k = label_to_equipment(owner_ptr, which);
-			}
-
-			/* Convert letter to floor index */
-			else if (command_wrk == USE_FLOOR)
-			{
-				if (which == '(') k = 0;
-				else if (which == ')') k = floor_num - 1;
-				else k = islower(which) ? A2I(which) : -1;
-				if (k < 0 || k >= floor_num || k >= 23)
-				{
-					bell();
-					break;
-				}
-
-				/* Special index */
-				k = 0 - floor_list[k];
-			}
-
-			/* Validate the item */
-			if ((command_wrk != USE_FLOOR) && !get_item_okay(owner_ptr, k, tval))
-			{
-				bell();
-				break;
-			}
-
-			/* Verify the item */
-			if (ver && !verify(owner_ptr, _("本当に", "Try"), k))
-			{
-				done = TRUE;
-				break;
-			}
-
-			/* Allow player to "refuse" certain actions */
-			if (!get_item_allow(owner_ptr, k))
-			{
-				done = TRUE;
-				break;
-			}
-
-			/* Accept that choice */
-			(*cp) = k;
-			item = TRUE;
-			done = TRUE;
-			break;
-		}
-		}
-	}
-
-	/* Fix the screen if necessary */
-	if (command_see)
-	{
-		screen_load();
-
-		/* Hack -- Cancel "display" */
-		command_see = FALSE;
-	}
-
-
-	/* Forget the tval restriction */
-	tval = 0;
-
-	/* Forget the item_tester_hook restriction */
-	item_tester_hook = NULL;
-
-
-	/* Clean up  'show choices' */
-	if (toggle) toggle_inventory_equipment(owner_ptr);
-
-	owner_ptr->window |= (PW_INVEN | PW_EQUIP);
-	handle_stuff(owner_ptr);
-
-	/* Clear the prompt line */
-	prt("", 0, 0);
-
-	/* Warning if needed */
-	if (oops && str) msg_print(str);
-
-	if (item)
-	{
-		repeat_push(*cp);
-		if (command_cmd) prev_tag = cur_tag;
-		command_cmd = 0; /* Hack -- command_cmd is no longer effective */
-	}
-	return (item);
-}
-
-/*!
- * @brief 床上のアイテムを拾う選択用サブルーチン
- * @return プレイヤーによりアイテムが選択されたならTRUEを返す。
- */
-static bool py_pickup_floor_aux(player_type *owner_ptr)
-{
-	OBJECT_IDX this_o_idx;
-	concptr q, s;
-	OBJECT_IDX item;
-
-	/* Restrict the choices */
-	item_tester_hook = check_store_item_to_inventory;
-
-	/* Get an object */
-	q = _("どれを拾いますか？", "Get which item? ");
-	s = _("もうザックには床にあるどのアイテムも入らない。", "You no longer have any room for the objects on the floor.");
-
-	if (choose_object(owner_ptr, &item, q, s, (USE_FLOOR), 0))
-	{
-		this_o_idx = 0 - item;
-	}
-	else
-	{
-		return FALSE;
-	}
-
-	/* Pick up the object */
-	py_pickup_aux(owner_ptr, this_o_idx);
-
-	return TRUE;
-}
-
-/*!
- * @brief 床上のアイテムを拾うメイン処理
- * @param pickup FALSEなら金銭の自動拾いのみを行う/ FALSE then only gold will be picked up
- * @return なし
- * @details
- * This is called by py_pickup() when easy_floor is TRUE.
- */
-void py_pickup_floor(player_type *owner_ptr, bool pickup)
-{
-	OBJECT_IDX this_o_idx, next_o_idx = 0;
-
-	GAME_TEXT o_name[MAX_NLEN];
-	object_type *o_ptr;
-
-	int floor_num = 0;
-	OBJECT_IDX floor_o_idx = 0;
-
-	int can_pickup = 0;
-
-	/* Scan the pile of objects */
-	for (this_o_idx = owner_ptr->current_floor_ptr->grid_array[owner_ptr->y][owner_ptr->x].o_idx; this_o_idx; this_o_idx = next_o_idx)
-	{
-		/* Access the object */
-		o_ptr = &owner_ptr->current_floor_ptr->o_list[this_o_idx];
-
-		object_desc(owner_ptr, o_name, o_ptr, 0);
-
-		/* Access the next object */
-		next_o_idx = o_ptr->next_o_idx;
-
-		disturb(owner_ptr, FALSE, FALSE);
-
-		/* Pick up gold */
-		if (o_ptr->tval == TV_GOLD)
-		{
-#ifdef JP
-			msg_format(" $%ld の価値がある%sを見つけた。",
-				(long)o_ptr->pval, o_name);
-#else
-			msg_format("You have found %ld gold pieces worth of %s.",
-				(long)o_ptr->pval, o_name);
-#endif
-
-			/* Collect the gold */
-			owner_ptr->au += o_ptr->pval;
-
-			/* Redraw gold */
-			owner_ptr->redraw |= (PR_GOLD);
-
-			owner_ptr->window |= (PW_PLAYER);
-
-			/* Delete the gold */
-			delete_object_idx(owner_ptr, this_o_idx);
-
-			/* Check the next object */
-			continue;
-		}
-		else if (o_ptr->marked & OM_NOMSG)
-		{
-			/* If 0 or 1 non-NOMSG items are in the pile, the NOMSG ones are
-			 * ignored. Otherwise, they are included in the prompt. */
-			o_ptr->marked &= ~(OM_NOMSG);
-			continue;
-		}
-
-		/* Count non-gold objects that can be picked up. */
-		if (check_store_item_to_inventory(o_ptr))
-		{
-			can_pickup++;
-		}
-
-		/* Count non-gold objects */
-		floor_num++;
-
-		/* Remember this index */
-		floor_o_idx = this_o_idx;
-	}
-
-	/* There are no non-gold objects */
-	if (!floor_num)
-		return;
-
-	/* Mention the number of objects */
-	if (!pickup)
-	{
-		/* One object */
-		if (floor_num == 1)
-		{
-			/* Access the object */
-			o_ptr = &owner_ptr->current_floor_ptr->o_list[floor_o_idx];
-			object_desc(owner_ptr, o_name, o_ptr, 0);
-
-			msg_format(_("%sがある。", "You see %s."), o_name);
-		}
-
-		/* Multiple objects */
-		else
-		{
-			msg_format(_("%d 個のアイテムの山がある。", "You see a pile of %d items."), floor_num);
-		}
-
-		return;
-	}
-
-	/* The player has no room for anything on the floor. */
-	if (!can_pickup)
-	{
-		/* One object */
-		if (floor_num == 1)
-		{
-			/* Access the object */
-			o_ptr = &owner_ptr->current_floor_ptr->o_list[floor_o_idx];
-			object_desc(owner_ptr, o_name, o_ptr, 0);
-
-			msg_format(_("ザックには%sを入れる隙間がない。", "You have no room for %s."), o_name);
-		}
-
-		/* Multiple objects */
-		else
-		{
-			msg_print(_("ザックには床にあるどのアイテムも入らない。", "You have no room for any of the objects on the floor."));
-
-		}
-
-		return;
-	}
-
-	if (floor_num != 1)
-	{
-		while (can_pickup--)
-		{
-			if (!py_pickup_floor_aux(owner_ptr)) break;
-		}
-
-		return;
-	}
-
-	/* Hack -- query every object */
-	if (carry_query_flag)
-	{
-		char out_val[MAX_NLEN + 20];
-
-		/* Access the object */
-		o_ptr = &owner_ptr->current_floor_ptr->o_list[floor_o_idx];
-		object_desc(owner_ptr, o_name, o_ptr, 0);
-
-		(void)sprintf(out_val, _("%sを拾いますか? ", "Pick up %s? "), o_name);
-
-		/* Ask the user to confirm */
-		if (!get_check(out_val))
-		{
-			return;
-		}
-	}
-
-	/* Access the object */
-	o_ptr = &owner_ptr->current_floor_ptr->o_list[floor_o_idx];
-
-	/* Pick up the object */
-	py_pickup_aux(owner_ptr, floor_o_idx);
-}
-
-
-/*!
- * @brief 所持アイテム一覧を表示する /
- * Choice window "shadow" of the "show_inven()" function
- * @return なし
- */
-void display_inventory(player_type *owner_ptr, tval_type tval)
-{
-	register int i, n, z = 0;
-	object_type *o_ptr;
-	TERM_COLOR attr = TERM_WHITE;
-	char tmp_val[80];
-	GAME_TEXT o_name[MAX_NLEN];
-	TERM_LEN wid, hgt;
-
-	if (!owner_ptr || !owner_ptr->inventory_list) return;
-
-	Term_get_size(&wid, &hgt);
-
-	for (i = 0; i < INVEN_PACK; i++)
-	{
-		o_ptr = &owner_ptr->inventory_list[i];
-		if (!o_ptr->k_idx) continue;
-		z = i + 1;
-	}
-
-	for (i = 0; i < z; i++)
-	{
-		o_ptr = &owner_ptr->inventory_list[i];
-		tmp_val[0] = tmp_val[1] = tmp_val[2] = ' ';
-		if (item_tester_okay(owner_ptr, o_ptr, tval))
-		{
-			tmp_val[0] = index_to_label(i);
-			tmp_val[1] = ')';
-		}
-
-		Term_putstr(0, i, 3, TERM_WHITE, tmp_val);
-		object_desc(owner_ptr, o_name, o_ptr, 0);
-		n = strlen(o_name);
-		attr = tval_to_attr[o_ptr->tval % 128];
-		if (o_ptr->timeout)
-		{
-			attr = TERM_L_DARK;
-		}
-
-		Term_putstr(3, i, n, attr, o_name);
-		Term_erase(3 + n, i, 255);
-
-		if (show_weights)
-		{
-			int wgt = o_ptr->weight * o_ptr->number;
-#ifdef JP
-			sprintf(tmp_val, "%3d.%1d kg", lbtokg1(wgt), lbtokg2(wgt));
-#else
-			sprintf(tmp_val, "%3d.%1d lb", wgt / 10, wgt % 10);
-#endif
-			prt(tmp_val, i, wid - 9);
-		}
-	}
-
-	for (i = z; i < hgt; i++)
-	{
-		Term_erase(0, i, 255);
-	}
-}
-
-
-/*!
- * @brief 装備アイテムの表示を行う /
- * Display the equipment.
- * @param target_item アイテムの選択処理を行うか否か。
- * @return 選択したアイテムのタグ
- */
-COMMAND_CODE show_equipment(player_type *owner_ptr, int target_item, BIT_FLAGS mode, tval_type tval)
-{
-	COMMAND_CODE i;
-	int j, k, l;
-	object_type *o_ptr;
-	char tmp_val[80];
-	GAME_TEXT o_name[MAX_NLEN];
-	COMMAND_CODE out_index[23];
-	TERM_COLOR out_color[23];
-	char out_desc[23][MAX_NLEN];
-	COMMAND_CODE target_item_label = 0;
-	TERM_LEN wid, hgt;
-	char equip_label[52 + 1];
-
-	/* Starting column */
-	int col = command_gap;
-
-	Term_get_size(&wid, &hgt);
-
-	/* Maximal length */
-	int len = wid - col - 1;
-
-	/* Scan the equipment list */
-	for (k = 0, i = INVEN_RARM; i < INVEN_TOTAL; i++)
-	{
-		o_ptr = &owner_ptr->inventory_list[i];
-
-		/* Is this item acceptable? */
-		if (!(select_ring_slot ? is_ring_slot(i) : item_tester_okay(owner_ptr, o_ptr, tval) || (mode & USE_FULL)) &&
-			(!((((i == INVEN_RARM) && owner_ptr->left_hand_weapon) || ((i == INVEN_LARM) && owner_ptr->right_hand_weapon)) && owner_ptr->two_handed_weapon) ||
-			(mode & IGNORE_BOTHHAND_SLOT))) continue;
-
-		object_desc(owner_ptr, o_name, o_ptr, 0);
-
-		if ((((i == INVEN_RARM) && owner_ptr->left_hand_weapon) || ((i == INVEN_LARM) && owner_ptr->right_hand_weapon)) && owner_ptr->two_handed_weapon)
-		{
-			(void)strcpy(out_desc[k], _("(武器を両手持ち)", "(wielding with two-hands)"));
-			out_color[k] = TERM_WHITE;
-		}
-		else
-		{
-			(void)strcpy(out_desc[k], o_name);
-			out_color[k] = tval_to_attr[o_ptr->tval % 128];
-		}
-
-		out_index[k] = i;
-		/* Grey out charging items */
-		if (o_ptr->timeout)
-		{
-			out_color[k] = TERM_L_DARK;
-		}
-
-		/* Extract the maximal length (see below) */
-#ifdef JP
-		l = strlen(out_desc[k]) + (2 + 1);
-#else
-		l = strlen(out_desc[k]) + (2 + 3);
-#endif
-
-
-		/* Increase length for labels (if needed) */
-#ifdef JP
-		if (show_labels) l += (7 + 2);
-#else
-		if (show_labels) l += (14 + 2);
-#endif
-
-
-		/* Increase length for weight (if needed) */
-		if (show_weights) l += 9;
-
-		if (show_item_graph) l += 2;
-
-		/* Maintain the max-length */
-		if (l > len) len = l;
-
-		/* Advance the entry */
-		k++;
-	}
-
-	/* Hack -- Find a column to start in */
-#ifdef JP
-	col = (len > wid - 6) ? 0 : (wid - len - 1);
-#else
-	col = (len > wid - 4) ? 0 : (wid - len - 1);
-#endif
-
-	prepare_label_string(owner_ptr, equip_label, USE_EQUIP, tval);
-
-	/* Output each entry */
-	for (j = 0; j < k; j++)
-	{
-		i = out_index[j];
-		o_ptr = &owner_ptr->inventory_list[i];
-
-		/* Clear the line */
-		prt("", j + 1, col ? col - 2 : col);
-
-		if (use_menu && target_item)
-		{
-			if (j == (target_item - 1))
-			{
-				strcpy(tmp_val, _("》", "> "));
-				target_item_label = i;
-			}
-			else strcpy(tmp_val, "  ");
-		}
-		else if (i >= INVEN_RARM)
-		{
-			/* Prepare an index --(-- */
-			sprintf(tmp_val, "%c)", equip_label[i - INVEN_RARM]);
-		}
-		else
-		{
-			/* Prepare an index --(-- */
-			sprintf(tmp_val, "%c)", index_to_label(i));
-		}
-
-		/* Clear the line with the (possibly indented) index */
-		put_str(tmp_val, j + 1, col);
-
-		int cur_col = col + 3;
-
-		/* Display graphics for object, if desired */
-		if (show_item_graph)
-		{
-			TERM_COLOR a = object_attr(o_ptr);
-			SYMBOL_CODE c = object_char(o_ptr);
-			Term_queue_bigchar(cur_col, j + 1, a, c, 0, 0);
-			if (use_bigtile) cur_col++;
-
-			cur_col += 2;
-		}
-
-		/* Use labels */
-		if (show_labels)
-		{
-			/* Mention the use */
-			(void)sprintf(tmp_val, _("%-7s: ", "%-14s: "), mention_use(owner_ptr, i));
-
-			put_str(tmp_val, j + 1, cur_col);
-
-			/* Display the entry itself */
-			c_put_str(out_color[j], out_desc[j], j + 1, _(cur_col + 9, cur_col + 16));
-		}
-
-		/* No labels */
-		else
-		{
-			/* Display the entry itself */
-			c_put_str(out_color[j], out_desc[j], j + 1, cur_col);
-		}
-
-		/* Display the weight if needed */
-		if (!show_weights) continue;
-
-		int wgt = o_ptr->weight * o_ptr->number;
-#ifdef JP
-		(void)sprintf(tmp_val, "%3d.%1d kg", lbtokg1(wgt), lbtokg2(wgt));
-#else
-		(void)sprintf(tmp_val, "%3d.%d lb", wgt / 10, wgt % 10);
-#endif
-
-		prt(tmp_val, j + 1, wid - 9);
-	}
-
-	/* Make a "shadow" below the list (only if needed) */
-	if (j && (j < 23)) prt("", j + 1, col ? col - 2 : col);
-
-	/* Save the new column */
-	command_gap = col;
-
-	return target_item_label;
-}
-
-
-/*!
- * @brief 所持/装備オブジェクトIDの現在の扱い方の状態表現を返す /
- * Return a string describing how a given item is being worn.
- * @param i 状態表現を求めるプレイヤーの所持/装備オブジェクトID
- * @return 状態表現内容の文字列ポインタ
- * @details
- * Currently, only used for items in the equipment, inventory.
- */
-concptr describe_use(player_type *owner_ptr, int i)
-{
-	concptr p;
-	switch (i)
-	{
-#ifdef JP
-	case INVEN_RARM:  p = owner_ptr->heavy_wield[0] ? "運搬中の" : ((owner_ptr->two_handed_weapon && owner_ptr->right_hand_weapon) ? "両手に装備している" : (left_hander ? "左手に装備している" : "右手に装備している")); break;
-#else
-	case INVEN_RARM:  p = owner_ptr->heavy_wield[0] ? "just lifting" : (owner_ptr->right_hand_weapon ? "attacking monsters with" : "wearing on your arm"); break;
-#endif
-
-#ifdef JP
-	case INVEN_LARM:  p = owner_ptr->heavy_wield[1] ? "運搬中の" : ((owner_ptr->two_handed_weapon && owner_ptr->left_hand_weapon) ? "両手に装備している" : (left_hander ? "右手に装備している" : "左手に装備している")); break;
-#else
-	case INVEN_LARM:  p = owner_ptr->heavy_wield[1] ? "just lifting" : (owner_ptr->left_hand_weapon ? "attacking monsters with" : "wearing on your arm"); break;
-#endif
-
-	case INVEN_BOW:   p = (adj_str_hold[owner_ptr->stat_ind[A_STR]] < owner_ptr->inventory_list[i].weight / 10) ? _("持つだけで精一杯の", "just holding") : _("射撃用に装備している", "shooting missiles with"); break;
-	case INVEN_RIGHT: p = (left_hander ? _("左手の指にはめている", "wearing on your left hand") : _("右手の指にはめている", "wearing on your right hand")); break;
-	case INVEN_LEFT:  p = (left_hander ? _("右手の指にはめている", "wearing on your right hand") : _("左手の指にはめている", "wearing on your left hand")); break;
-	case INVEN_NECK:  p = _("首にかけている", "wearing around your neck"); break;
-	case INVEN_LITE:  p = _("光源にしている", "using to light the way"); break;
-	case INVEN_BODY:  p = _("体に着ている", "wearing on your body"); break;
-	case INVEN_OUTER: p = _("身にまとっている", "wearing on your back"); break;
-	case INVEN_HEAD:  p = _("頭にかぶっている", "wearing on your head"); break;
-	case INVEN_HANDS: p = _("手につけている", "wearing on your hands"); break;
-	case INVEN_FEET:  p = _("足にはいている", "wearing on your feet"); break;
-	default:          p = _("ザックに入っている", "carrying in your pack"); break;
-	}
-
-	/* Return the result */
-	return p;
-=======
     verify_panel(creature_ptr);
     creature_ptr->update |= PU_MONSTERS;
     creature_ptr->redraw |= PR_MAP;
@@ -2908,5 +295,4 @@
             describe_pickup_item(creature_ptr, this_o_idx);
         }
     }
->>>>>>> 10d90a8e
 }