--- conflicted
+++ resolved
@@ -1581,12 +1581,7 @@
 			break;
 
 		default:
-<<<<<<< HEAD
-		{
 			do_cmd_activate_aux(p_ptr, item);
-=======
-			do_cmd_activate_aux(item);
->>>>>>> f3cddd15
 			break;
 	}
 }
