--- conflicted
+++ resolved
@@ -1145,17 +1145,10 @@
 	p_ptr->pet_extra_flags &= ~(PF_RYOUTE);
 	p_ptr->riding_ryoute = p_ptr->old_riding_ryoute = FALSE;
 
-<<<<<<< HEAD
 	p_ptr->update |= (PU_BONUS | PU_VIEW | PU_LITE | PU_FLOW | PU_MON_LITE | PU_MONSTERS);
 	handle_stuff();
 
 
-=======
-	calc_bonuses();
-
-	p_ptr->update |= (PU_BONUS);
-	p_ptr->update |= (PU_VIEW | PU_LITE | PU_FLOW | PU_MON_LITE | PU_MONSTERS);
->>>>>>> de9eaeda
 	p_ptr->window |= (PW_OVERHEAD | PW_DUNGEON);
 	p_ptr->redraw |= (PR_EXTRA);
 
