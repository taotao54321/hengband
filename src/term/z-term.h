﻿/* File: z-term.h */

/*
 * Copyright (c) 1997 Ben Harrison
 *
 * This software may be copied and distributed for educational, research,
 * and not for profit purposes provided that this copyright and statement
 * are included in all such copies.
 */

#ifndef INCLUDED_Z_TERM_H
#define INCLUDED_Z_TERM_H

#include "system/angband.h"
#include "system/h-basic.h"

/*!
 * @brief A term_win is a "window" for a Term
 */
typedef struct term_win {
    bool cu, cv; //!< Cursor Useless / Visible codes
    TERM_LEN cx, cy; //!< Cursor Location (see "Useless")

    TERM_COLOR **a; //!< Array[h*w] -- Attribute array
    char **c; //!< Array[h*w] -- Character array

    TERM_COLOR *va; //!< Array[h] -- Access to the attribute array
    char *vc; //!< Array[h] -- Access to the character array

    TERM_COLOR **ta; //!< Note that the attr pair at(x, y) is a[y][x]
    char **tc; //!< Note that the char pair at(x, y) is c[y][x]

    TERM_COLOR *vta; //!< Note that the row of attr at(0, y) is a[y]
    char *vtc; //!< Note that the row of chars at(0, y) is c[y]
} term_win;

/*!
 * @brief term実装構造体 / An actual "term" structure
 */
typedef struct term_type term_type;
typedef struct term_type {
    vptr user; //!< Extra "user" info (used by application)
    vptr data; //!< Extra "data" info (used by implementation)

    bool user_flag; //!< Flag "user_flag" An extra "user" flag (used by application)
    bool data_flag; //!< Flag "data_flag" An extra "data" flag (used by implementation)

    bool active_flag; //!< Flag "active_flag" This "term" is "active"
    bool mapped_flag; //!< Flag "mapped_flag" This "term" is "mapped"
    bool total_erase; //!< Flag "total_erase" This "term" should be fully erased
    bool fixed_shape; //!< Flag "fixed_shape" This "term" is not allowed to resize
    bool icky_corner; //!< Flag "icky_corner" This "term" has an "icky" corner grid
    bool soft_cursor; //!< Flag "soft_cursor" This "term" uses a "software" cursor
    bool always_pict; //!< Flag "always_pict" Use the "Term_pict()" routine for all text
    bool higher_pict; //!< Flag "higher_pict" Use the "Term_pict()" routine for special text
    bool always_text; //!< Flag "always_text" Use the "Term_text()" routine for invisible text
    bool unused_flag; //!< Flag "unused_flag" Reserved for future use
    bool never_bored; //!< Flag "never_bored" Never call the "TERM_XTRA_BORED" action
    bool never_frosh; //!< Flag "never_frosh" Never call the "TERM_XTRA_FROSH" action

    byte attr_blank; //!< Value "attr_blank" Use this "attr" value for "blank" grids
    char char_blank; //!< Value "char_blank" Use this "char" value for "blank" grids

    char *key_queue; //!< Keypress Queue -- various data / Keypress Queue -- pending keys
    u16b key_head;
    u16b key_tail;
    u16b key_xtra;
    u16b key_size;

    TERM_LEN wid; //!< Window Width(max 255)
    TERM_LEN hgt; //!< Window Height(max 255)

    TERM_LEN y1; //!< Minimum modified row
    TERM_LEN y2; //!< Maximum modified row

    TERM_LEN *x1; //!< Minimum modified column(per row)
    TERM_LEN *x2; //!< Maximum modified column(per row)

    term_win *old; //!< Displayed screen image
    term_win *scr; //!< Requested screen image

    term_win *tmp; //!< Temporary screen image
    term_win *mem; //!< Memorized screen image

    void (*init_hook)(term_type *t); //!< Hook for init - ing the term
    void (*nuke_hook)(term_type *t); //!< Hook for nuke - ing the term

    errr (*user_hook)(int n); //!< ユーザ設定項目実装部 / Hook for user actions
    errr (*xtra_hook)(int n, int v); //!< 拡張機能実装部 / Hook for extra actions
    errr (*curs_hook)(TERM_LEN x, TERM_LEN y); //!< カーソル描画実装部 / Hook for placing the cursor
    errr (*bigcurs_hook)(TERM_LEN x, TERM_LEN y); //!< 大型タイル時カーソル描画実装部 / Hook for placing the cursor on bigtile mode
    errr (*wipe_hook)(TERM_LEN x, TERM_LEN y, int n); //!< 指定座標テキスト消去実装部 / Hook for drawing some blank spaces
    errr (*text_hook)(TERM_LEN x, TERM_LEN y, int n, TERM_COLOR a, concptr s); //!< テキスト描画実装部 / Hook for drawing a string of chars using an attr
    void (*resize_hook)(void); //!< 画面リサイズ実装部
    errr (*pict_hook)(TERM_LEN x, TERM_LEN y, int n, const TERM_COLOR *ap, concptr cp, const TERM_COLOR *tap,
        concptr tcp); //!< タイル描画実装部 / Hook for drawing a sequence of special attr / char pairs
} term_type;

typedef struct player_type player_type;

/**** Available Constants ****/

/*
 * Definitions for the "actions" of "term_xtra()"
 *
 * These values may be used as the first parameter of "term_xtra()",
 * with the second parameter depending on the "action" itself.  Many
 * of the actions shown below are optional on at least one platform.
 *
 * The "TERM_XTRA_EVENT" action uses "v" to "wait" for an event
 * The "TERM_XTRA_SHAPE" action uses "v" to "show" the cursor
 * The "TERM_XTRA_FROSH" action uses "v" for the index of the row
 * The "TERM_XTRA_SOUND" action uses "v" for the index of a sound
 * The "TERM_XTRA_ALIVE" action uses "v" to "activate" (or "close")
 * The "TERM_XTRA_LEVEL" action uses "v" to "resume" (or "suspend")
 * The "TERM_XTRA_DELAY" action uses "v" as a "millisecond" value
 *
 * The other actions do not need a "v" code, so "zero" is used.
 */
#define TERM_XTRA_EVENT 1 /* Process some pending events */
#define TERM_XTRA_FLUSH 2 /* Flush all pending events */
#define TERM_XTRA_CLEAR 3 /* Clear the entire window */
#define TERM_XTRA_SHAPE 4 /* Set cursor shape (optional) */
#define TERM_XTRA_FROSH 5 /* Flush one row (optional) */
#define TERM_XTRA_FRESH 6 /* Flush all rows (optional) */
#define TERM_XTRA_NOISE 7 /* Make a noise (optional) */
#define TERM_XTRA_SOUND 8 /* Make a sound (optional) */
#define TERM_XTRA_BORED 9 /* Handle stuff when bored (optional) */
#define TERM_XTRA_REACT 10 /* React to global changes (optional) */
#define TERM_XTRA_ALIVE 11 /* Change the "hard" level (optional) */
#define TERM_XTRA_LEVEL 12 /* Change the "soft" level (optional) */
#define TERM_XTRA_DELAY 13 /* Delay some milliseconds (optional) */
#define TERM_XTRA_MUSIC_BASIC 14 /* Play a music(basic)   (optional) */
#define TERM_XTRA_MUSIC_DUNGEON 15 /* Play a music(dungeon) (optional) */
#define TERM_XTRA_MUSIC_QUEST 16 /* Play a music(quest)   (optional) */
#define TERM_XTRA_MUSIC_TOWN 17 /* Play a music(floor)   (optional) */
#define TERM_XTRA_MUSIC_MUTE 18

/**** Available Variables ****/
extern term_type *Term;

errr term_win_nuke(term_win *s, TERM_LEN w, TERM_LEN h);
errr term_user(int n);
errr term_xtra(int n, int v);

void term_queue_char(TERM_LEN x, TERM_LEN y, TERM_COLOR a, char c, TERM_COLOR ta, char tc);
void term_queue_bigchar(TERM_LEN x, TERM_LEN y, TERM_COLOR a, char c, TERM_COLOR ta, char tc);

void term_queue_line(TERM_LEN x, TERM_LEN y, int n, TERM_COLOR *a, char *c, TERM_COLOR *ta, char *tc);
<<<<<<< HEAD

bool need_term_fresh(player_type *player_ptr);
=======
bool macro_running(void);
bool need_term_fresh(void);
>>>>>>> 996ea00b

errr term_fresh(void);
errr term_set_cursor(int v);
errr term_gotoxy(TERM_LEN x, TERM_LEN y);
errr term_draw(TERM_LEN x, TERM_LEN y, TERM_COLOR a, char c);
errr term_addch(TERM_COLOR a, char c);
errr term_add_bigch(TERM_COLOR a, char c);
errr term_addstr(int n, TERM_COLOR a, concptr s);
errr term_putch(TERM_LEN x, TERM_LEN y, TERM_COLOR a, char c);
errr term_putstr(TERM_LEN x, TERM_LEN y, int n, TERM_COLOR a, concptr s);
errr term_erase(TERM_LEN x, TERM_LEN y, int n);
errr term_clear(void);
errr term_redraw(void);
errr term_redraw_section(TERM_LEN x1, TERM_LEN y1, TERM_LEN x2, TERM_LEN y2);

errr term_get_cursor(int *v);
errr term_get_size(TERM_LEN *w, TERM_LEN *h);
errr term_locate(TERM_LEN *x, TERM_LEN *y);
errr term_what(TERM_LEN x, TERM_LEN y, TERM_COLOR *a, char *c);

errr term_flush(void);
errr term_key_push(int k);
errr term_inkey(char *ch, bool wait, bool take);

errr term_save(void);
errr term_load(void);

errr term_exchange(void);

errr term_resize(TERM_LEN w, TERM_LEN h);

errr term_activate(term_type *t);

errr term_init(term_type *t, TERM_LEN w, TERM_LEN h, int k);

#ifdef JP
errr term_putstr_v(TERM_LEN x, TERM_LEN y, int n, byte a, concptr s);
#endif

#ifndef WINDOWS
errr term_nuke(term_type *t);
#endif

#endif<|MERGE_RESOLUTION|>--- conflicted
+++ resolved
@@ -147,13 +147,9 @@
 void term_queue_bigchar(TERM_LEN x, TERM_LEN y, TERM_COLOR a, char c, TERM_COLOR ta, char tc);
 
 void term_queue_line(TERM_LEN x, TERM_LEN y, int n, TERM_COLOR *a, char *c, TERM_COLOR *ta, char *tc);
-<<<<<<< HEAD
 
 bool need_term_fresh(player_type *player_ptr);
-=======
 bool macro_running(void);
-bool need_term_fresh(void);
->>>>>>> 996ea00b
 
 errr term_fresh(void);
 errr term_set_cursor(int v);
