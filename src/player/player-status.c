--- conflicted
+++ resolved
@@ -1,10 +1,6 @@
-<<<<<<< HEAD
-﻿#include "player/player-status.h"
-=======
 ﻿#include "system/angband.h"
 #include "player/player-status.h"
 #include "art-definition/art-bow-types.h"
->>>>>>> 10d90a8e
 #include "art-definition/art-sword-types.h"
 #include "art-definition/art-weapon-types.h"
 #include "autopick/autopick-reader-writer.h"
@@ -36,10 +32,7 @@
 #include "main/sound-of-music.h"
 #include "market/arena-info-table.h"
 #include "mind/mind-force-trainer.h"
-<<<<<<< HEAD
-=======
 #include "mind/mind-ninja.h"
->>>>>>> 10d90a8e
 #include "monster-floor/monster-remover.h"
 #include "monster-race/monster-race-hook.h"
 #include "monster-race/monster-race.h"
@@ -61,13 +54,7 @@
 #include "object-hook/hook-checker.h"
 #include "object-hook/hook-weapon.h"
 #include "object/object-flags.h"
-<<<<<<< HEAD
-#include "object/object-hook.h"
 #include "object/object-info.h"
-#include "object/object-kind.h"
-=======
-#include "object/object-info.h"
->>>>>>> 10d90a8e
 #include "object/object-mark-types.h"
 #include "perception/object-perception.h"
 #include "pet/pet-util.h"
@@ -99,11 +86,7 @@
 #include "status/base-status.h"
 #include "sv-definition/sv-lite-types.h"
 #include "sv-definition/sv-weapon-types.h"
-<<<<<<< HEAD
-#include "system/angband.h"
-=======
 #include "system/floor-type-definition.h"
->>>>>>> 10d90a8e
 #include "term/screen-processor.h"
 #include "util/bit-flags-calculator.h"
 #include "util/quarks.h"
@@ -160,7 +143,10 @@
 static void calc_to_weapon_dice_num(player_type *creature_ptr, INVENTORY_IDX slot);
 static void calc_to_weapon_dice_side(player_type *creature_ptr, INVENTORY_IDX slot);
 
-/*!
+static void calc_timelimit_status(player_type *creature_ptr);
+static void calc_equipment_status(player_type *creature_ptr);
+
+    /*!
  * @brief 能力値テーブル / Abbreviations of healthy stats
  */
 const concptr stat_names[6] = {
@@ -537,45 +523,40 @@
         return EXP_LEVEL_MASTER;
 }
 
+/*
+ * Delayed visual update
+ * Only used if update_view(), update_lite() or update_mon_lite() was called
+ */
+static void delayed_visual_update(player_type *player_ptr)
+{
+    floor_type *floor_ptr = player_ptr->current_floor_ptr;
+    for (int i = 0; i < floor_ptr->redraw_n; i++) {
+        POSITION y = floor_ptr->redraw_y[i];
+        POSITION x = floor_ptr->redraw_x[i];
+        grid_type *g_ptr;
+        g_ptr = &floor_ptr->grid_array[y][x];
+        if (!(g_ptr->info & CAVE_REDRAW))
+            continue;
+
+        if (g_ptr->info & CAVE_NOTE)
+            note_spot(player_ptr, y, x);
+
+        lite_spot(player_ptr, y, x);
+        if (g_ptr->m_idx)
+            update_monster(player_ptr, g_ptr->m_idx, FALSE);
+
+        g_ptr->info &= ~(CAVE_NOTE | CAVE_REDRAW);
+    }
+
+    floor_ptr->redraw_n = 0;
+}
+
 /*!
  * @brief プレイヤー構造体の全ステータスを初期化する
  */
 static void clear_creature_bonuses(player_type *creature_ptr)
 {
-<<<<<<< HEAD
     creature_ptr->extra_blows[0] = creature_ptr->extra_blows[1] = 0;
-=======
-    for (int i = 0; i < A_MAX; i++)
-        creature_ptr->stat_add[i] = 0;
-
-    creature_ptr->see_infra = 0;
-    creature_ptr->skill_dis = 0;
-    creature_ptr->skill_dev = 0;
-    creature_ptr->skill_sav = 0;
-    creature_ptr->skill_stl = 0;
-    creature_ptr->skill_srh = 0;
-    creature_ptr->skill_fos = 0;
-    creature_ptr->skill_thn = 0;
-    creature_ptr->skill_thb = 0;
-    creature_ptr->skill_tht = 0;
-    creature_ptr->skill_dig = 0;
-
-    creature_ptr->dis_ac = creature_ptr->ac = 0;
-    creature_ptr->dis_to_h[0] = creature_ptr->to_h[0] = 0;
-    creature_ptr->dis_to_h[1] = creature_ptr->to_h[1] = 0;
-    creature_ptr->dis_to_d[0] = creature_ptr->to_d[0] = 0;
-    creature_ptr->dis_to_d[1] = creature_ptr->to_d[1] = 0;
-    creature_ptr->dis_to_h_b = creature_ptr->to_h_b = 0;
-    creature_ptr->dis_to_a = creature_ptr->to_a = 0;
-    creature_ptr->to_h_m = 0;
-    creature_ptr->to_d_m = 0;
-    creature_ptr->to_m_chance = 0;
-    creature_ptr->to_dd[0] = creature_ptr->to_ds[0] = 0;
-    creature_ptr->to_dd[1] = creature_ptr->to_ds[1] = 0;
-
-    creature_ptr->num_blow[0] = 1;
-    creature_ptr->num_blow[1] = 1;
->>>>>>> 10d90a8e
     creature_ptr->num_fire = 100;
     creature_ptr->tval_xtra = 0;
     creature_ptr->tval_ammo = 0;
@@ -693,7 +674,6 @@
  */
 void calc_bonuses(player_type *creature_ptr)
 {
-<<<<<<< HEAD
     creature_ptr->hold = 0;
     int default_hand = 0;
     int empty_hands_status = empty_hands(creature_ptr, TRUE);
@@ -703,21 +683,6 @@
     floor_type *floor_ptr = creature_ptr->current_floor_ptr;
 
     bool have_sw = FALSE, have_kabe = FALSE;
-=======
-    int hold;
-    int default_hand = 0;
-    int empty_hands_status = empty_hands(creature_ptr, TRUE);
-    int extra_blows[2];
-    object_type *o_ptr;
-    BIT_FLAGS flgs[TR_FLAG_SIZE];
-    bool omoi = FALSE;
-    bool yoiyami = FALSE;
-    bool down_saving = FALSE;
-
-    bool have_sw = FALSE, have_wall = FALSE;
-    bool easy_2weapon = FALSE;
-    bool riding_levitation = FALSE;
->>>>>>> 10d90a8e
     OBJECT_IDX this_o_idx, next_o_idx = 0;
 
     /* Save the old vision stuff */
@@ -738,7 +703,6 @@
     bool old_mighty_throw = creature_ptr->mighty_throw;
     s16b old_speed = creature_ptr->pspeed;
 
-<<<<<<< HEAD
     ARMOUR_CLASS old_dis_ac = creature_ptr->dis_ac;
     ARMOUR_CLASS old_dis_to_a = creature_ptr->dis_to_a;
 
@@ -750,85 +714,27 @@
     if (has_melee_weapon(creature_ptr, INVEN_LARM)) {
         creature_ptr->left_hand_weapon = TRUE;
         if (!creature_ptr->right_hand_weapon)
-=======
-    floor_type *floor_ptr = creature_ptr->current_floor_ptr;
-    feature_type *f_ptr = &f_info[floor_ptr->grid_array[creature_ptr->y][creature_ptr->x].feat];
-
-    ARMOUR_CLASS old_dis_ac = creature_ptr->dis_ac;
-    ARMOUR_CLASS old_dis_to_a = creature_ptr->dis_to_a;
-
-    extra_blows[0] = extra_blows[1] = 0;
-
-    clear_creature_bonuses(creature_ptr);
-    calc_race_status(creature_ptr);
-
-    creature_ptr->skill_dis = cp_ptr->c_dis + ap_ptr->a_dis;
-    creature_ptr->skill_dev = cp_ptr->c_dev + ap_ptr->a_dev;
-    creature_ptr->skill_sav = cp_ptr->c_sav + ap_ptr->a_sav;
-    creature_ptr->skill_stl = cp_ptr->c_stl + ap_ptr->a_stl;
-    creature_ptr->skill_srh = cp_ptr->c_srh + ap_ptr->a_srh;
-    creature_ptr->skill_fos = cp_ptr->c_fos + ap_ptr->a_fos;
-    creature_ptr->skill_thn = cp_ptr->c_thn + ap_ptr->a_thn;
-    creature_ptr->skill_thb = cp_ptr->c_thb + ap_ptr->a_thb;
-    creature_ptr->skill_tht = cp_ptr->c_thb + ap_ptr->a_thb;
-
-    if (has_melee_weapon(creature_ptr, INVEN_RARM))
-        creature_ptr->migite = TRUE;
-    if (has_melee_weapon(creature_ptr, INVEN_LARM)) {
-        creature_ptr->hidarite = TRUE;
-        if (!creature_ptr->migite)
->>>>>>> 10d90a8e
             default_hand = 1;
     }
 
     if (can_two_hands_wielding(creature_ptr)) {
-<<<<<<< HEAD
         if (creature_ptr->right_hand_weapon && (empty_hands(creature_ptr, FALSE) == EMPTY_HAND_LARM)
             && object_allow_two_hands_wielding(&creature_ptr->inventory_list[INVEN_RARM])) {
             creature_ptr->two_handed_weapon = TRUE;
         } else if (creature_ptr->left_hand_weapon && (empty_hands(creature_ptr, FALSE) == EMPTY_HAND_RARM)
             && object_allow_two_hands_wielding(&creature_ptr->inventory_list[INVEN_LARM])) {
             creature_ptr->two_handed_weapon = TRUE;
-=======
-        if (creature_ptr->migite && (empty_hands(creature_ptr, FALSE) == EMPTY_HAND_LARM)
-            && object_allow_two_hands_wielding(&creature_ptr->inventory_list[INVEN_RARM])) {
-            creature_ptr->ryoute = TRUE;
-        } else if (creature_ptr->hidarite && (empty_hands(creature_ptr, FALSE) == EMPTY_HAND_RARM)
-            && object_allow_two_hands_wielding(&creature_ptr->inventory_list[INVEN_LARM])) {
-            creature_ptr->ryoute = TRUE;
->>>>>>> 10d90a8e
         } else {
             switch (creature_ptr->pclass) {
             case CLASS_MONK:
             case CLASS_FORCETRAINER:
             case CLASS_BERSERKER:
                 if (empty_hands(creature_ptr, FALSE) == (EMPTY_HAND_RARM | EMPTY_HAND_LARM)) {
-<<<<<<< HEAD
                     creature_ptr->right_hand_weapon = TRUE;
                     creature_ptr->two_handed_weapon = TRUE;
-=======
-                    creature_ptr->migite = TRUE;
-                    creature_ptr->ryoute = TRUE;
->>>>>>> 10d90a8e
                 }
-                break;
             }
-        }
-    }
-
-<<<<<<< HEAD
-    if (!creature_ptr->right_hand_weapon && !creature_ptr->left_hand_weapon) {
-        if (empty_hands_status & EMPTY_HAND_RARM)
-            creature_ptr->right_hand_weapon = TRUE;
-        else if (empty_hands_status == EMPTY_HAND_LARM) {
-            creature_ptr->left_hand_weapon = TRUE;
-=======
-    if (!creature_ptr->migite && !creature_ptr->hidarite) {
-        if (empty_hands_status & EMPTY_HAND_RARM)
-            creature_ptr->migite = TRUE;
-        else if (empty_hands_status == EMPTY_HAND_LARM) {
-            creature_ptr->hidarite = TRUE;
->>>>>>> 10d90a8e
+
             default_hand = 1;
         }
     }
@@ -840,11 +746,3861 @@
     }
 
     calc_class_status(creature_ptr);
-<<<<<<< HEAD
     calc_timelimit_status(creature_ptr);
     set_personality_flags(creature_ptr);
-=======
-
+
+    if (music_singing(creature_ptr, MUSIC_WALL)) {
+        creature_ptr->kill_wall = TRUE;
+    }
+
+    set_mutation_flags(creature_ptr);
+
+    calc_equipment_status(creature_ptr);
+
+    if (old_mighty_throw != creature_ptr->mighty_throw) {
+        creature_ptr->window |= PW_INVEN;
+    }
+
+    if (creature_ptr->cursed & TRC_TELEPORT)
+        creature_ptr->cursed &= ~(TRC_TELEPORT_SELF);
+
+    if (creature_ptr->sh_fire)
+        creature_ptr->lite = TRUE;
+
+    if (creature_ptr->realm1 == REALM_HEX) {
+        if (hex_spelling(creature_ptr, HEX_DETECT_EVIL))
+            creature_ptr->esp_evil = TRUE;
+
+        if (hex_spelling(creature_ptr, HEX_DEMON_AURA)) {
+            creature_ptr->sh_fire = TRUE;
+            creature_ptr->regenerate = TRUE;
+        }
+
+        if (hex_spelling(creature_ptr, HEX_ICE_ARMOR)) {
+            creature_ptr->sh_cold = TRUE;
+        }
+
+        if (hex_spelling(creature_ptr, HEX_SHOCK_CLOAK)) {
+            creature_ptr->sh_elec = TRUE;
+        }
+    }
+
+    calc_strength_addition(creature_ptr);
+    calc_intelligence_addition(creature_ptr);
+    calc_wisdom_addition(creature_ptr);
+    calc_dexterity_addition(creature_ptr);
+    calc_constitution_addition(creature_ptr);
+    calc_charisma_addition(creature_ptr);
+    calc_to_magic_chance(creature_ptr);
+    calc_base_ac(creature_ptr);
+    calc_to_ac(creature_ptr);
+    calc_base_ac_display(creature_ptr);
+    calc_to_ac_display(creature_ptr);
+
+    for (int i = 0; i < A_MAX; i++) {
+        calc_top_status(creature_ptr, i);
+        calc_use_status(creature_ptr, i);
+        calc_ind_status(creature_ptr, i);
+    }
+
+    if (creature_ptr->telepathy != old_telepathy) {
+        creature_ptr->update |= (PU_MONSTERS);
+    }
+
+    if ((creature_ptr->esp_animal != old_esp_animal) || (creature_ptr->esp_undead != old_esp_undead) || (creature_ptr->esp_demon != old_esp_demon)
+        || (creature_ptr->esp_orc != old_esp_orc) || (creature_ptr->esp_troll != old_esp_troll) || (creature_ptr->esp_giant != old_esp_giant)
+        || (creature_ptr->esp_dragon != old_esp_dragon) || (creature_ptr->esp_human != old_esp_human) || (creature_ptr->esp_evil != old_esp_evil)
+        || (creature_ptr->esp_good != old_esp_good) || (creature_ptr->esp_nonliving != old_esp_nonliving) || (creature_ptr->esp_unique != old_esp_unique)) {
+        creature_ptr->update |= (PU_MONSTERS);
+    }
+
+    if (creature_ptr->see_inv != old_see_inv) {
+        creature_ptr->update |= (PU_MONSTERS);
+    }
+
+    if ((creature_ptr->right_hand_weapon && (empty_hands_status & EMPTY_HAND_RARM))
+        || (creature_ptr->left_hand_weapon && (empty_hands_status & EMPTY_HAND_LARM))) {
+        creature_ptr->to_h[default_hand] += (creature_ptr->skill_exp[GINOU_SUDE] - WEAPON_EXP_BEGINNER) / 200;
+        creature_ptr->dis_to_h[default_hand] += (creature_ptr->skill_exp[GINOU_SUDE] - WEAPON_EXP_BEGINNER) / 200;
+    }
+
+    calc_weapon_penalty(creature_ptr, INVEN_RARM);
+    calc_weapon_penalty(creature_ptr, INVEN_LARM);
+
+    if (creature_ptr->riding) {
+        monster_type *riding_m_ptr = &floor_ptr->m_list[creature_ptr->riding];
+        monster_race *riding_r_ptr = &r_info[riding_m_ptr->r_idx];
+        if (riding_r_ptr->flags7 & (RF7_CAN_SWIM | RF7_AQUATIC))
+            creature_ptr->can_swim = TRUE;
+
+        if (!(riding_r_ptr->flags2 & RF2_PASS_WALL))
+            creature_ptr->pass_wall = FALSE;
+        if (riding_r_ptr->flags2 & RF2_KILL_WALL)
+            creature_ptr->kill_wall = TRUE;
+
+        creature_ptr->levitation = (riding_r_ptr->flags7 & RF7_CAN_FLY) ? TRUE : FALSE;	
+	}
+
+    creature_ptr->hold = adj_str_hold[creature_ptr->stat_ind[A_STR]];
+    o_ptr = &creature_ptr->inventory_list[INVEN_BOW];
+    creature_ptr->heavy_shoot = is_heavy_shoot(creature_ptr, o_ptr);
+
+    if (o_ptr->k_idx) {
+        creature_ptr->tval_ammo = (byte)bow_tval_ammo(o_ptr);
+        if (o_ptr->k_idx && !creature_ptr->heavy_shoot) {
+            creature_ptr->num_fire = calc_num_fire(creature_ptr, o_ptr);
+        }
+    }
+
+    if (creature_ptr->two_handed_weapon)
+        creature_ptr->hold *= 2;
+
+    for (int i = 0; i < 2; i++) {
+        o_ptr = &creature_ptr->inventory_list[INVEN_RARM + i];
+        object_flags(creature_ptr, o_ptr, flgs);
+
+        calc_num_blow(creature_ptr, i);
+
+        if ((creature_ptr->pclass == CLASS_PRIEST) && (!(have_flag(flgs, TR_BLESSED))) && ((o_ptr->tval == TV_SWORD) || (o_ptr->tval == TV_POLEARM))) {
+            creature_ptr->icky_wield[i] = TRUE;
+        } else if (creature_ptr->pclass == CLASS_SORCERER) {
+            if (!((o_ptr->tval == TV_HAFTED) && ((o_ptr->sval == SV_WIZSTAFF) || (o_ptr->sval == SV_NAMAKE_HAMMER)))) {
+                creature_ptr->icky_wield[i] = TRUE;
+            }
+        }
+
+        calc_to_weapon_dice_num(creature_ptr, INVEN_RARM + i);
+        calc_to_weapon_dice_side(creature_ptr, INVEN_RARM + i);
+
+        if (creature_ptr->riding != 0 && !(o_ptr->tval == TV_POLEARM) && ((o_ptr->sval == SV_LANCE) || (o_ptr->sval == SV_HEAVY_LANCE))
+            && !have_flag(flgs, TR_RIDING)) {
+            creature_ptr->riding_wield[i] = TRUE;
+        }
+
+        if (is_not_monk_weapon(creature_ptr, i) || is_not_ninja_weapon(creature_ptr, i)) {
+            creature_ptr->icky_wield[i] = TRUE;
+        }
+
+	}
+
+    calc_riding_weapon_penalty(creature_ptr);
+
+
+    creature_ptr->monk_armour_aux = heavy_armor(creature_ptr);
+
+    calc_speed(creature_ptr);
+
+    if (creature_ptr->pspeed != old_speed) {
+        creature_ptr->redraw |= (PR_SPEED);
+    }
+
+    if ((creature_ptr->dis_ac != old_dis_ac) || (creature_ptr->dis_to_a != old_dis_to_a)) {
+        creature_ptr->redraw |= (PR_ARMOR);
+        creature_ptr->window |= (PW_PLAYER);
+    }
+
+    if (creature_ptr->two_handed_weapon && !omoi) {
+        int bonus_to_h = 0, bonus_to_d = 0;
+        bonus_to_d = ((int)(adj_str_td[creature_ptr->stat_ind[A_STR]]) - 128) / 2;
+        bonus_to_h = ((int)(adj_str_th[creature_ptr->stat_ind[A_STR]]) - 128) + ((int)(adj_dex_th[creature_ptr->stat_ind[A_DEX]]) - 128);
+
+        creature_ptr->to_h[default_hand] += MAX(bonus_to_h, 1);
+        creature_ptr->to_d[default_hand] += MAX(bonus_to_d, 1);
+    }
+    bool is_special_class = creature_ptr->pclass == CLASS_MONK;
+    is_special_class |= creature_ptr->pclass == CLASS_FORCETRAINER;
+    is_special_class |= creature_ptr->pclass == CLASS_BERSERKER;
+    if (is_special_class && (empty_hands(creature_ptr, FALSE) == (EMPTY_HAND_RARM | EMPTY_HAND_LARM)))
+        creature_ptr->two_handed_weapon = FALSE;
+
+    if (creature_ptr->immune_acid)
+        creature_ptr->resist_acid = TRUE;
+    if (creature_ptr->immune_elec)
+        creature_ptr->resist_elec = TRUE;
+    if (creature_ptr->immune_fire)
+        creature_ptr->resist_fire = TRUE;
+    if (creature_ptr->immune_cold)
+        creature_ptr->resist_cold = TRUE;
+
+    calc_intra_vision(creature_ptr);
+    calc_stealth(creature_ptr);
+    calc_disarming(creature_ptr);
+    calc_device_ability(creature_ptr);
+    calc_saving_throw(creature_ptr);
+    calc_search(creature_ptr);
+    calc_search_freq(creature_ptr);
+    calc_to_hit_melee(creature_ptr);
+    calc_to_hit_shoot(creature_ptr);
+    calc_to_hit_throw(creature_ptr);
+    calc_to_damage(creature_ptr, INVEN_RARM);
+    calc_to_damage(creature_ptr, INVEN_LARM);
+    calc_to_damage_display(creature_ptr, INVEN_RARM);
+    calc_to_damage_display(creature_ptr, INVEN_LARM);
+    calc_to_hit(creature_ptr, INVEN_RARM);
+    calc_to_hit(creature_ptr, INVEN_LARM);
+    calc_to_hit_display(creature_ptr, INVEN_RARM);
+    calc_to_hit_display(creature_ptr, INVEN_LARM);
+    calc_to_hit_bow(creature_ptr);
+    calc_to_hit_bow_display(creature_ptr);
+    calc_to_damage_misc(creature_ptr);
+    calc_to_hit_misc(creature_ptr);
+    calc_dig(creature_ptr);
+
+    if (current_world_ptr->character_xtra)
+        return;
+
+    put_equipment_warning(creature_ptr);
+
+    for (int i = 0; i < INVEN_PACK; i++) {
+        if ((creature_ptr->inventory_list[i].tval == TV_NATURE_BOOK) && (creature_ptr->inventory_list[i].sval == 2))
+            have_sw = TRUE;
+        if ((creature_ptr->inventory_list[i].tval == TV_CRAFT_BOOK) && (creature_ptr->inventory_list[i].sval == 2))
+            have_kabe = TRUE;
+    }
+
+    for (this_o_idx = floor_ptr->grid_array[creature_ptr->y][creature_ptr->x].o_idx; this_o_idx; this_o_idx = next_o_idx) {
+        o_ptr = &floor_ptr->o_list[this_o_idx];
+        next_o_idx = o_ptr->next_o_idx;
+
+        if ((o_ptr->tval == TV_NATURE_BOOK) && (o_ptr->sval == 2))
+            have_sw = TRUE;
+        if ((o_ptr->tval == TV_CRAFT_BOOK) && (o_ptr->sval == 2))
+            have_kabe = TRUE;
+    }
+
+    if (creature_ptr->pass_wall && !creature_ptr->kill_wall)
+        creature_ptr->no_flowed = TRUE;
+
+    if (have_sw && ((creature_ptr->realm1 == REALM_NATURE) || (creature_ptr->realm2 == REALM_NATURE) || (creature_ptr->pclass == CLASS_SORCERER))) {
+        const magic_type *s_ptr = &mp_ptr->info[REALM_NATURE - 1][SPELL_SW];
+        if (creature_ptr->lev >= s_ptr->slevel)
+            creature_ptr->no_flowed = TRUE;
+    }
+
+    if (have_kabe && ((creature_ptr->realm1 == REALM_CRAFT) || (creature_ptr->realm2 == REALM_CRAFT) || (creature_ptr->pclass == CLASS_SORCERER))) {
+        const magic_type *s_ptr = &mp_ptr->info[REALM_CRAFT - 1][SPELL_WALL];
+        if (creature_ptr->lev >= s_ptr->slevel)
+            creature_ptr->no_flowed = TRUE;
+    }
+}
+
+
+static void calc_alignment(player_type *creature_ptr)
+{
+    creature_ptr->align = 0;
+    floor_type *floor_ptr = creature_ptr->current_floor_ptr;
+    for (MONSTER_IDX m_idx = floor_ptr->m_max - 1; m_idx >= 1; m_idx--) {
+        monster_type *m_ptr;
+        monster_race *r_ptr;
+        m_ptr = &floor_ptr->m_list[m_idx];
+        if (!monster_is_valid(m_ptr))
+            continue;
+        r_ptr = &r_info[m_ptr->r_idx];
+
+        if (!is_pet(m_ptr))
+            continue;
+
+        if (r_ptr->flags3 & RF3_GOOD)
+            creature_ptr->align += r_ptr->level;
+        if (r_ptr->flags3 & RF3_EVIL)
+            creature_ptr->align -= r_ptr->level;
+    }
+
+    if (creature_ptr->mimic_form) {
+        switch (creature_ptr->mimic_form) {
+        case MIMIC_DEMON:
+            creature_ptr->align -= 200;
+            break;
+        case MIMIC_DEMON_LORD:
+            creature_ptr->align -= 200;
+            break;
+        }
+    } else {
+        switch (creature_ptr->prace) {
+        case RACE_ARCHON:
+            creature_ptr->align += 200;
+            break;
+        case RACE_BALROG:
+            creature_ptr->align -= 200;
+            break;
+        }
+    }
+
+    for (int i = 0; i < 2; i++) {
+        if (!has_melee_weapon(creature_ptr, INVEN_RARM + i))
+            continue;
+        if (creature_ptr->inventory_list[INVEN_RARM + i].name1 != ART_IRON_BALL)
+            continue;
+        creature_ptr->align -= 1000;
+    }
+
+    int j = 0;
+    int neutral[2];
+    for (int i = 0; i < 8; i++) {
+        switch (creature_ptr->vir_types[i]) {
+        case V_JUSTICE:
+            creature_ptr->align += creature_ptr->virtues[i] * 2;
+            break;
+        case V_CHANCE:
+            break;
+        case V_NATURE:
+        case V_HARMONY:
+            neutral[j++] = i;
+            break;
+        case V_UNLIFE:
+            creature_ptr->align -= creature_ptr->virtues[i];
+            break;
+        default:
+            creature_ptr->align += creature_ptr->virtues[i];
+            break;
+        }
+    }
+
+    for (int i = 0; i < j; i++) {
+        if (creature_ptr->align > 0) {
+            creature_ptr->align -= creature_ptr->virtues[neutral[i]] / 2;
+            if (creature_ptr->align < 0)
+                creature_ptr->align = 0;
+        } else if (creature_ptr->align < 0) {
+            creature_ptr->align += creature_ptr->virtues[neutral[i]] / 2;
+            if (creature_ptr->align > 0)
+                creature_ptr->align = 0;
+        }
+    }
+}
+
+/*!
+ * @brief プレイヤーの最大HPを計算する /
+ * Calculate the players (maximal) hit points
+ * Adjust current hitpoints if necessary
+ * @return なし
+ * @details
+ */
+static void calc_hitpoints(player_type *creature_ptr)
+{
+    int bonus = ((int)(adj_con_mhp[creature_ptr->stat_ind[A_CON]]) - 128) * creature_ptr->lev / 4;
+    int mhp = creature_ptr->player_hp[creature_ptr->lev - 1];
+
+    byte tmp_hitdie;
+    if (creature_ptr->mimic_form) {
+        if (creature_ptr->pclass == CLASS_SORCERER)
+            tmp_hitdie = mimic_info[creature_ptr->mimic_form].r_mhp / 2 + cp_ptr->c_mhp + ap_ptr->a_mhp;
+        else
+            tmp_hitdie = mimic_info[creature_ptr->mimic_form].r_mhp + cp_ptr->c_mhp + ap_ptr->a_mhp;
+        mhp = mhp * tmp_hitdie / creature_ptr->hitdie;
+    }
+
+    if (creature_ptr->pclass == CLASS_SORCERER) {
+        if (creature_ptr->lev < 30)
+            mhp = (mhp * (45 + creature_ptr->lev) / 100);
+        else
+            mhp = (mhp * 75 / 100);
+        bonus = (bonus * 65 / 100);
+    }
+
+    mhp += bonus;
+
+    if (creature_ptr->pclass == CLASS_BERSERKER) {
+        mhp = mhp * (110 + (((creature_ptr->lev + 40) * (creature_ptr->lev + 40) - 1550) / 110)) / 100;
+    }
+
+    if (mhp < creature_ptr->lev + 1)
+        mhp = creature_ptr->lev + 1;
+    if (is_hero(creature_ptr))
+        mhp += 10;
+    if (creature_ptr->shero && (creature_ptr->pclass != CLASS_BERSERKER))
+        mhp += 30;
+    if (creature_ptr->tsuyoshi)
+        mhp += 50;
+    if (hex_spelling(creature_ptr, HEX_XTRA_MIGHT))
+        mhp += 15;
+    if (hex_spelling(creature_ptr, HEX_BUILDING))
+        mhp += 60;
+    if (creature_ptr->mhp == mhp)
+        return;
+
+    if (creature_ptr->chp >= mhp) {
+        creature_ptr->chp = mhp;
+        creature_ptr->chp_frac = 0;
+    }
+
+#ifdef JP
+    if (creature_ptr->level_up_message && (mhp > creature_ptr->mhp)) {
+        msg_format("最大ヒット・ポイントが %d 増加した！", (mhp - creature_ptr->mhp));
+    }
+#endif
+    creature_ptr->mhp = mhp;
+
+    creature_ptr->redraw |= PR_HP;
+    creature_ptr->window |= PW_PLAYER;
+}
+
+/*!
+ * @brief プレイヤーの光源半径を計算する / Extract and set the current "lite radius"
+ * @return なし
+ * @details
+ * SWD: Experimental modification: multiple light sources have additive effect.
+ */
+static void calc_torch(player_type *creature_ptr)
+{
+    creature_ptr->cur_lite = 0;
+    for (int i = INVEN_RARM; i < INVEN_TOTAL; i++) {
+        object_type *o_ptr;
+        o_ptr = &creature_ptr->inventory_list[i];
+        if (!o_ptr->k_idx)
+            continue;
+
+        if (o_ptr->name2 == EGO_LITE_SHINE)
+            creature_ptr->cur_lite++;
+        if (o_ptr->name2 != EGO_LITE_DARKNESS) {
+            if (o_ptr->tval == TV_LITE) {
+                if ((o_ptr->sval == SV_LITE_TORCH) && !(o_ptr->xtra4 > 0))
+                    continue;
+                if ((o_ptr->sval == SV_LITE_LANTERN) && !(o_ptr->xtra4 > 0))
+                    continue;
+            }
+        }
+
+        BIT_FLAGS flgs[TR_FLAG_SIZE];
+        object_flags(creature_ptr, o_ptr, flgs);
+
+        POSITION rad = 0;
+        if (have_flag(flgs, TR_LITE_1) && o_ptr->name2 != EGO_LITE_DARKNESS)
+            rad += 1;
+        if (have_flag(flgs, TR_LITE_2) && o_ptr->name2 != EGO_LITE_DARKNESS)
+            rad += 2;
+        if (have_flag(flgs, TR_LITE_3) && o_ptr->name2 != EGO_LITE_DARKNESS)
+            rad += 3;
+        if (have_flag(flgs, TR_LITE_M1))
+            rad -= 1;
+        if (have_flag(flgs, TR_LITE_M2))
+            rad -= 2;
+        if (have_flag(flgs, TR_LITE_M3))
+            rad -= 3;
+        creature_ptr->cur_lite += rad;
+    }
+
+    if (d_info[creature_ptr->dungeon_idx].flags1 & DF1_DARKNESS && creature_ptr->cur_lite > 1)
+        creature_ptr->cur_lite = 1;
+
+    if (creature_ptr->cur_lite <= 0 && creature_ptr->lite)
+        creature_ptr->cur_lite++;
+
+    if (creature_ptr->cur_lite > 14)
+        creature_ptr->cur_lite = 14;
+
+    if (creature_ptr->cur_lite < 0)
+        creature_ptr->cur_lite = 0;
+
+    if (creature_ptr->old_lite == creature_ptr->cur_lite)
+        return;
+
+    creature_ptr->update |= (PU_LITE | PU_MON_LITE | PU_MONSTERS);
+    creature_ptr->old_lite = creature_ptr->cur_lite;
+
+    if ((creature_ptr->cur_lite > 0) && (creature_ptr->special_defense & NINJA_S_STEALTH))
+        set_superstealth(creature_ptr, FALSE);
+}
+
+/*!
+ * @brief プレイヤーの現在学習可能な魔法数を計算し、増減に応じて魔法の忘却、再学習を処置する。 /
+ * Calculate number of spells player should have, and forget,
+ * or remember, spells until that number is properly reflected.
+ * @return なし
+ * @details
+ * Note that this function induces various "status" messages,
+ * which must be bypasses until the character is created.
+ */
+static void calc_spells(player_type *creature_ptr)
+{
+    if (!mp_ptr->spell_book)
+        return;
+    if (!current_world_ptr->character_generated)
+        return;
+    if (current_world_ptr->character_xtra)
+        return;
+    if ((creature_ptr->pclass == CLASS_SORCERER) || (creature_ptr->pclass == CLASS_RED_MAGE)) {
+        creature_ptr->new_spells = 0;
+        return;
+    }
+
+    concptr p = spell_category_name(mp_ptr->spell_book);
+    int levels = creature_ptr->lev - mp_ptr->spell_first + 1;
+    if (levels < 0)
+        levels = 0;
+
+    int num_allowed = (adj_mag_study[creature_ptr->stat_ind[mp_ptr->spell_stat]] * levels / 2);
+    int bonus = 0;
+    if ((creature_ptr->pclass != CLASS_SAMURAI) && (mp_ptr->spell_book != TV_LIFE_BOOK)) {
+        bonus = 4;
+    }
+
+    if (creature_ptr->pclass == CLASS_SAMURAI) {
+        num_allowed = 32;
+    } else if (creature_ptr->realm2 == REALM_NONE) {
+        num_allowed = (num_allowed + 1) / 2;
+        if (num_allowed > (32 + bonus))
+            num_allowed = 32 + bonus;
+    } else if ((creature_ptr->pclass == CLASS_MAGE) || (creature_ptr->pclass == CLASS_PRIEST)) {
+        if (num_allowed > (96 + bonus))
+            num_allowed = 96 + bonus;
+    } else {
+        if (num_allowed > (80 + bonus))
+            num_allowed = 80 + bonus;
+    }
+
+    int num_boukyaku = 0;
+    for (int j = 0; j < 64; j++) {
+        if ((j < 32) ? (creature_ptr->spell_forgotten1 & (1L << j)) : (creature_ptr->spell_forgotten2 & (1L << (j - 32)))) {
+            num_boukyaku++;
+        }
+    }
+
+    creature_ptr->new_spells = num_allowed + creature_ptr->add_spells + num_boukyaku - creature_ptr->learned_spells;
+    for (int i = 63; i >= 0; i--) {
+        if (!creature_ptr->spell_learned1 && !creature_ptr->spell_learned2)
+            break;
+
+        int j = creature_ptr->spell_order[i];
+        if (j >= 99)
+            continue;
+
+        const magic_type *s_ptr;
+        if (!is_magic((j < 32) ? creature_ptr->realm1 : creature_ptr->realm2)) {
+            if (j < 32)
+                s_ptr = &technic_info[creature_ptr->realm1 - MIN_TECHNIC][j];
+            else
+                s_ptr = &technic_info[creature_ptr->realm2 - MIN_TECHNIC][j % 32];
+        } else if (j < 32)
+            s_ptr = &mp_ptr->info[creature_ptr->realm1 - 1][j];
+        else
+            s_ptr = &mp_ptr->info[creature_ptr->realm2 - 1][j % 32];
+
+        if (s_ptr->slevel <= creature_ptr->lev)
+            continue;
+
+        bool is_spell_learned = (j < 32) ? (creature_ptr->spell_learned1 & (1L << j)) : (creature_ptr->spell_learned2 & (1L << (j - 32)));
+        if (!is_spell_learned)
+            continue;
+
+        REALM_IDX which;
+        if (j < 32) {
+            creature_ptr->spell_forgotten1 |= (1L << j);
+            which = creature_ptr->realm1;
+        } else {
+            creature_ptr->spell_forgotten2 |= (1L << (j - 32));
+            which = creature_ptr->realm2;
+        }
+
+        if (j < 32) {
+            creature_ptr->spell_learned1 &= ~(1L << j);
+            which = creature_ptr->realm1;
+        } else {
+            creature_ptr->spell_learned2 &= ~(1L << (j - 32));
+            which = creature_ptr->realm2;
+        }
+
+#ifdef JP
+        msg_format("%sの%sを忘れてしまった。", exe_spell(creature_ptr, which, j % 32, SPELL_NAME), p);
+#else
+        msg_format("You have forgotten the %s of %s.", p, exe_spell(creature_ptr, which, j % 32, SPELL_NAME));
+#endif
+        creature_ptr->new_spells++;
+    }
+
+    /* Forget spells if we know too many spells */
+    for (int i = 63; i >= 0; i--) {
+        if (creature_ptr->new_spells >= 0)
+            break;
+        if (!creature_ptr->spell_learned1 && !creature_ptr->spell_learned2)
+            break;
+
+        int j = creature_ptr->spell_order[i];
+        if (j >= 99)
+            continue;
+
+        bool is_spell_learned = (j < 32) ? (creature_ptr->spell_learned1 & (1L << j)) : (creature_ptr->spell_learned2 & (1L << (j - 32)));
+        if (!is_spell_learned)
+            continue;
+
+        REALM_IDX which;
+        if (j < 32) {
+            creature_ptr->spell_forgotten1 |= (1L << j);
+            which = creature_ptr->realm1;
+        } else {
+            creature_ptr->spell_forgotten2 |= (1L << (j - 32));
+            which = creature_ptr->realm2;
+        }
+
+        if (j < 32) {
+            creature_ptr->spell_learned1 &= ~(1L << j);
+            which = creature_ptr->realm1;
+        } else {
+            creature_ptr->spell_learned2 &= ~(1L << (j - 32));
+            which = creature_ptr->realm2;
+        }
+
+#ifdef JP
+        msg_format("%sの%sを忘れてしまった。", exe_spell(creature_ptr, which, j % 32, SPELL_NAME), p);
+#else
+        msg_format("You have forgotten the %s of %s.", p, exe_spell(creature_ptr, which, j % 32, SPELL_NAME));
+#endif
+        creature_ptr->new_spells++;
+    }
+
+    /* Check for spells to remember */
+    for (int i = 0; i < 64; i++) {
+        if (creature_ptr->new_spells <= 0)
+            break;
+        if (!creature_ptr->spell_forgotten1 && !creature_ptr->spell_forgotten2)
+            break;
+        int j = creature_ptr->spell_order[i];
+        if (j >= 99)
+            break;
+
+        const magic_type *s_ptr;
+        if (!is_magic((j < 32) ? creature_ptr->realm1 : creature_ptr->realm2)) {
+            if (j < 32)
+                s_ptr = &technic_info[creature_ptr->realm1 - MIN_TECHNIC][j];
+            else
+                s_ptr = &technic_info[creature_ptr->realm2 - MIN_TECHNIC][j % 32];
+        } else if (j < 32)
+            s_ptr = &mp_ptr->info[creature_ptr->realm1 - 1][j];
+        else
+            s_ptr = &mp_ptr->info[creature_ptr->realm2 - 1][j % 32];
+
+        if (s_ptr->slevel > creature_ptr->lev)
+            continue;
+
+        bool is_spell_learned = (j < 32) ? (creature_ptr->spell_forgotten1 & (1L << j)) : (creature_ptr->spell_forgotten2 & (1L << (j - 32)));
+        if (!is_spell_learned)
+            continue;
+
+        REALM_IDX which;
+        if (j < 32) {
+            creature_ptr->spell_forgotten1 &= ~(1L << j);
+            which = creature_ptr->realm1;
+        } else {
+            creature_ptr->spell_forgotten2 &= ~(1L << (j - 32));
+            which = creature_ptr->realm2;
+        }
+
+        if (j < 32) {
+            creature_ptr->spell_learned1 |= (1L << j);
+            which = creature_ptr->realm1;
+        } else {
+            creature_ptr->spell_learned2 |= (1L << (j - 32));
+            which = creature_ptr->realm2;
+        }
+
+#ifdef JP
+        msg_format("%sの%sを思い出した。", exe_spell(creature_ptr, which, j % 32, SPELL_NAME), p);
+#else
+        msg_format("You have remembered the %s of %s.", p, exe_spell(creature_ptr, which, j % 32, SPELL_NAME));
+#endif
+        creature_ptr->new_spells--;
+    }
+
+    if (creature_ptr->realm2 == REALM_NONE) {
+        int k = 0;
+        for (int j = 0; j < 32; j++) {
+            const magic_type *s_ptr;
+            if (!is_magic(creature_ptr->realm1))
+                s_ptr = &technic_info[creature_ptr->realm1 - MIN_TECHNIC][j];
+            else
+                s_ptr = &mp_ptr->info[creature_ptr->realm1 - 1][j];
+
+            if (s_ptr->slevel > creature_ptr->lev)
+                continue;
+
+            if (creature_ptr->spell_learned1 & (1L << j)) {
+                continue;
+            }
+
+            k++;
+        }
+
+        if (k > 32)
+            k = 32;
+        if ((creature_ptr->new_spells > k) && ((mp_ptr->spell_book == TV_LIFE_BOOK) || (mp_ptr->spell_book == TV_HISSATSU_BOOK))) {
+            creature_ptr->new_spells = (s16b)k;
+        }
+    }
+
+    if (creature_ptr->new_spells < 0)
+        creature_ptr->new_spells = 0;
+
+    if (creature_ptr->old_spells == creature_ptr->new_spells)
+        return;
+
+    if (creature_ptr->new_spells) {
+#ifdef JP
+        if (creature_ptr->new_spells < 10) {
+            msg_format("あと %d つの%sを学べる。", creature_ptr->new_spells, p);
+        } else {
+            msg_format("あと %d 個の%sを学べる。", creature_ptr->new_spells, p);
+        }
+#else
+        msg_format("You can learn %d more %s%s.", creature_ptr->new_spells, p, (creature_ptr->new_spells != 1) ? "s" : "");
+#endif
+    }
+
+    creature_ptr->old_spells = creature_ptr->new_spells;
+    creature_ptr->redraw |= PR_STUDY;
+    creature_ptr->window |= PW_OBJECT;
+}
+
+/*!
+ * @brief プレイヤーの最大MPを計算する /
+ * Calculate maximum mana.  You do not need to know any spells.
+ * Note that mana is lowered by heavy (or inappropriate) armor.
+ * @return なし
+ * @details
+ * This function induces status messages.
+ */
+static void calc_mana(player_type *creature_ptr)
+{
+    if (!mp_ptr->spell_book)
+        return;
+
+    int levels;
+    if ((creature_ptr->pclass == CLASS_MINDCRAFTER) || (creature_ptr->pclass == CLASS_MIRROR_MASTER) || (creature_ptr->pclass == CLASS_BLUE_MAGE)) {
+        levels = creature_ptr->lev;
+    } else {
+        if (mp_ptr->spell_first > creature_ptr->lev) {
+            creature_ptr->msp = 0;
+            creature_ptr->redraw |= (PR_MANA);
+            return;
+        }
+
+        levels = (creature_ptr->lev - mp_ptr->spell_first) + 1;
+    }
+
+    int msp;
+    if (creature_ptr->pclass == CLASS_SAMURAI) {
+        msp = (adj_mag_mana[creature_ptr->stat_ind[mp_ptr->spell_stat]] + 10) * 2;
+        if (msp)
+            msp += (msp * rp_ptr->r_adj[mp_ptr->spell_stat] / 20);
+    } else {
+        msp = adj_mag_mana[creature_ptr->stat_ind[mp_ptr->spell_stat]] * (levels + 3) / 4;
+        if (msp)
+            msp++;
+        if (msp)
+            msp += (msp * rp_ptr->r_adj[mp_ptr->spell_stat] / 20);
+        if (msp && (creature_ptr->pseikaku == PERSONALITY_MUNCHKIN))
+            msp += msp / 2;
+        if (msp && (creature_ptr->pclass == CLASS_HIGH_MAGE))
+            msp += msp / 4;
+        if (msp && (creature_ptr->pclass == CLASS_SORCERER))
+            msp += msp * (25 + creature_ptr->lev) / 100;
+    }
+
+    if (mp_ptr->spell_xtra & MAGIC_GLOVE_REDUCE_MANA) {
+        BIT_FLAGS flgs[TR_FLAG_SIZE];
+        creature_ptr->cumber_glove = FALSE;
+        object_type *o_ptr;
+        o_ptr = &creature_ptr->inventory_list[INVEN_HANDS];
+        object_flags(creature_ptr, o_ptr, flgs);
+        if (o_ptr->k_idx && !(have_flag(flgs, TR_FREE_ACT)) && !(have_flag(flgs, TR_DEC_MANA)) && !(have_flag(flgs, TR_EASY_SPELL))
+            && !((have_flag(flgs, TR_MAGIC_MASTERY)) && (o_ptr->pval > 0)) && !((have_flag(flgs, TR_DEX)) && (o_ptr->pval > 0))) {
+            creature_ptr->cumber_glove = TRUE;
+            msp = (3 * msp) / 4;
+        }
+    }
+
+    creature_ptr->cumber_armor = FALSE;
+
+    int cur_wgt = 0;
+    if (creature_ptr->inventory_list[INVEN_RARM].tval > TV_SWORD)
+        cur_wgt += creature_ptr->inventory_list[INVEN_RARM].weight;
+    if (creature_ptr->inventory_list[INVEN_LARM].tval > TV_SWORD)
+        cur_wgt += creature_ptr->inventory_list[INVEN_LARM].weight;
+    cur_wgt += creature_ptr->inventory_list[INVEN_BODY].weight;
+    cur_wgt += creature_ptr->inventory_list[INVEN_HEAD].weight;
+    cur_wgt += creature_ptr->inventory_list[INVEN_OUTER].weight;
+    cur_wgt += creature_ptr->inventory_list[INVEN_HANDS].weight;
+    cur_wgt += creature_ptr->inventory_list[INVEN_FEET].weight;
+
+    switch (creature_ptr->pclass) {
+    case CLASS_MAGE:
+    case CLASS_HIGH_MAGE:
+    case CLASS_BLUE_MAGE:
+    case CLASS_MONK:
+    case CLASS_FORCETRAINER:
+    case CLASS_SORCERER: {
+        if (creature_ptr->inventory_list[INVEN_RARM].tval <= TV_SWORD)
+            cur_wgt += creature_ptr->inventory_list[INVEN_RARM].weight;
+        if (creature_ptr->inventory_list[INVEN_LARM].tval <= TV_SWORD)
+            cur_wgt += creature_ptr->inventory_list[INVEN_LARM].weight;
+        break;
+    }
+    case CLASS_PRIEST:
+    case CLASS_BARD:
+    case CLASS_TOURIST: {
+        if (creature_ptr->inventory_list[INVEN_RARM].tval <= TV_SWORD)
+            cur_wgt += creature_ptr->inventory_list[INVEN_RARM].weight * 2 / 3;
+        if (creature_ptr->inventory_list[INVEN_LARM].tval <= TV_SWORD)
+            cur_wgt += creature_ptr->inventory_list[INVEN_LARM].weight * 2 / 3;
+        break;
+    }
+    case CLASS_MINDCRAFTER:
+    case CLASS_BEASTMASTER:
+    case CLASS_MIRROR_MASTER: {
+        if (creature_ptr->inventory_list[INVEN_RARM].tval <= TV_SWORD)
+            cur_wgt += creature_ptr->inventory_list[INVEN_RARM].weight / 2;
+        if (creature_ptr->inventory_list[INVEN_LARM].tval <= TV_SWORD)
+            cur_wgt += creature_ptr->inventory_list[INVEN_LARM].weight / 2;
+        break;
+    }
+    case CLASS_ROGUE:
+    case CLASS_RANGER:
+    case CLASS_RED_MAGE:
+    case CLASS_WARRIOR_MAGE: {
+        if (creature_ptr->inventory_list[INVEN_RARM].tval <= TV_SWORD)
+            cur_wgt += creature_ptr->inventory_list[INVEN_RARM].weight / 3;
+        if (creature_ptr->inventory_list[INVEN_LARM].tval <= TV_SWORD)
+            cur_wgt += creature_ptr->inventory_list[INVEN_LARM].weight / 3;
+        break;
+    }
+    case CLASS_PALADIN:
+    case CLASS_CHAOS_WARRIOR: {
+        if (creature_ptr->inventory_list[INVEN_RARM].tval <= TV_SWORD)
+            cur_wgt += creature_ptr->inventory_list[INVEN_RARM].weight / 5;
+        if (creature_ptr->inventory_list[INVEN_LARM].tval <= TV_SWORD)
+            cur_wgt += creature_ptr->inventory_list[INVEN_LARM].weight / 5;
+        break;
+    }
+    default: {
+        break;
+    }
+    }
+
+    int max_wgt = mp_ptr->spell_weight;
+    if ((cur_wgt - max_wgt) > 0) {
+        creature_ptr->cumber_armor = TRUE;
+        switch (creature_ptr->pclass) {
+        case CLASS_MAGE:
+        case CLASS_HIGH_MAGE:
+        case CLASS_BLUE_MAGE: {
+            msp -= msp * (cur_wgt - max_wgt) / 600;
+            break;
+        }
+        case CLASS_PRIEST:
+        case CLASS_MINDCRAFTER:
+        case CLASS_BEASTMASTER:
+        case CLASS_BARD:
+        case CLASS_FORCETRAINER:
+        case CLASS_TOURIST:
+        case CLASS_MIRROR_MASTER: {
+            msp -= msp * (cur_wgt - max_wgt) / 800;
+            break;
+        }
+        case CLASS_SORCERER: {
+            msp -= msp * (cur_wgt - max_wgt) / 900;
+            break;
+        }
+        case CLASS_ROGUE:
+        case CLASS_RANGER:
+        case CLASS_MONK:
+        case CLASS_RED_MAGE: {
+            msp -= msp * (cur_wgt - max_wgt) / 1000;
+            break;
+        }
+        case CLASS_PALADIN:
+        case CLASS_CHAOS_WARRIOR:
+        case CLASS_WARRIOR_MAGE: {
+            msp -= msp * (cur_wgt - max_wgt) / 1200;
+            break;
+        }
+        case CLASS_SAMURAI: {
+            creature_ptr->cumber_armor = FALSE;
+            break;
+        }
+        default: {
+            msp -= msp * (cur_wgt - max_wgt) / 800;
+            break;
+        }
+        }
+    }
+
+    if (msp < 0)
+        msp = 0;
+
+    if (creature_ptr->msp != msp) {
+        if ((creature_ptr->csp >= msp) && (creature_ptr->pclass != CLASS_SAMURAI)) {
+            creature_ptr->csp = msp;
+            creature_ptr->csp_frac = 0;
+        }
+
+#ifdef JP
+        if (creature_ptr->level_up_message && (msp > creature_ptr->msp)) {
+            msg_format("最大マジック・ポイントが %d 増加した！", (msp - creature_ptr->msp));
+        }
+#endif
+        creature_ptr->msp = msp;
+        creature_ptr->redraw |= (PR_MANA);
+        creature_ptr->window |= (PW_PLAYER | PW_SPELL);
+    }
+
+    if (current_world_ptr->character_xtra)
+        return;
+
+    if (creature_ptr->old_cumber_glove != creature_ptr->cumber_glove) {
+        if (creature_ptr->cumber_glove)
+            msg_print(_("手が覆われて呪文が唱えにくい感じがする。", "Your covered hands feel unsuitable for spellcasting."));
+        else
+            msg_print(_("この手の状態なら、ぐっと呪文が唱えやすい感じだ。", "Your hands feel more suitable for spellcasting."));
+
+        creature_ptr->old_cumber_glove = creature_ptr->cumber_glove;
+    }
+
+    if (creature_ptr->old_cumber_armor == creature_ptr->cumber_armor)
+        return;
+
+    if (creature_ptr->cumber_armor)
+        msg_print(_("装備の重さで動きが鈍くなってしまっている。", "The weight of your equipment encumbers your movement."));
+    else
+        msg_print(_("ぐっと楽に体を動かせるようになった。", "You feel able to move more freely."));
+
+    creature_ptr->old_cumber_armor = creature_ptr->cumber_armor;
+}
+
+/*!
+ * @brief 装備中の射撃武器の威力倍率を返す /
+ * calcurate the fire rate of target object
+ * @param o_ptr 計算する射撃武器のアイテム情報参照ポインタ
+ * @return 射撃倍率の値(100で1.00倍)
+ */
+s16b calc_num_fire(player_type *creature_ptr, object_type *o_ptr)
+{
+    int extra_shots = 0;
+    BIT_FLAGS flgs[TR_FLAG_SIZE];
+    for (int i = INVEN_RARM; i < INVEN_TOTAL; i++) {
+        object_type *q_ptr;
+        q_ptr = &creature_ptr->inventory_list[i];
+        if (!q_ptr->k_idx)
+            continue;
+
+        if (i == INVEN_BOW)
+            continue;
+
+        object_flags(creature_ptr, q_ptr, flgs);
+        if (have_flag(flgs, TR_XTRA_SHOTS))
+            extra_shots++;
+    }
+
+    object_flags(creature_ptr, o_ptr, flgs);
+    if (have_flag(flgs, TR_XTRA_SHOTS))
+        extra_shots++;
+
+    int num = 0;
+    if (o_ptr->k_idx == 0 || is_heavy_shoot(creature_ptr, o_ptr))
+        return (s16b)num;
+
+    num = 100;
+    num += (extra_shots * 100);
+
+    tval_type tval_ammo = bow_tval_ammo(o_ptr);
+    if ((creature_ptr->pclass == CLASS_RANGER) && (tval_ammo == TV_ARROW)) {
+        num += (creature_ptr->lev * 4);
+    }
+
+    if ((creature_ptr->pclass == CLASS_CAVALRY) && (tval_ammo == TV_ARROW)) {
+        num += (creature_ptr->lev * 3);
+    }
+
+    if (creature_ptr->pclass == CLASS_ARCHER) {
+        if (tval_ammo == TV_ARROW)
+            num += ((creature_ptr->lev * 5) + 50);
+        else if ((tval_ammo == TV_BOLT) || (tval_ammo == TV_SHOT))
+            num += (creature_ptr->lev * 4);
+    }
+
+    if (creature_ptr->pclass == CLASS_WARRIOR && (tval_ammo <= TV_BOLT) && (tval_ammo >= TV_SHOT)) {
+        num += (creature_ptr->lev * 2);
+    }
+
+    if ((creature_ptr->pclass == CLASS_ROGUE) && (tval_ammo == TV_SHOT)) {
+        num += (creature_ptr->lev * 4);
+    }
+
+    return (s16b)num;
+}
+
+/*!
+ * @brief プレイヤーの赤外線視力値を計算する
+ * @return なし
+ * @details
+ * This function induces status messages.
+ */
+static void calc_intra_vision(player_type *creature_ptr)
+{
+
+    const player_race *tmp_rp_ptr;
+
+    if (creature_ptr->mimic_form)
+        tmp_rp_ptr = &mimic_info[creature_ptr->mimic_form];
+    else
+        tmp_rp_ptr = &race_info[creature_ptr->prace];
+
+    creature_ptr->see_infra = tmp_rp_ptr->infra;
+
+    if (creature_ptr->muta3 & MUT3_INFRAVIS) {
+        creature_ptr->see_infra += 3;
+    }
+
+    if (creature_ptr->tim_infra) {
+        creature_ptr->see_infra += 3;
+    }
+}
+
+/*!
+ * @brief プレイヤーの隠密値を計算する
+ * @return なし
+ * @details
+ * This function induces status messages.
+ */
+static void calc_stealth(player_type *creature_ptr)
+{
+    const player_race *tmp_rp_ptr;
+
+    if (creature_ptr->mimic_form)
+        tmp_rp_ptr = &mimic_info[creature_ptr->mimic_form];
+    else
+        tmp_rp_ptr = &race_info[creature_ptr->prace];
+    const player_class *c_ptr = &class_info[creature_ptr->pclass];
+    const player_personality *a_ptr = &personality_info[creature_ptr->pseikaku];
+
+    creature_ptr->skill_stl = tmp_rp_ptr->r_stl + c_ptr->c_stl + a_ptr->a_stl;
+
+    for (int i = INVEN_RARM; i < INVEN_TOTAL; i++) {
+        object_type *o_ptr;
+        BIT_FLAGS flgs[TR_FLAG_SIZE];
+        o_ptr = &creature_ptr->inventory_list[i];
+        if (!o_ptr->k_idx)
+            continue;
+        object_flags(creature_ptr, o_ptr, flgs);
+        if (have_flag(flgs, TR_STEALTH))
+            creature_ptr->skill_stl += o_ptr->pval;
+    }
+
+    if (creature_ptr->muta3 & MUT3_XTRA_NOIS) {
+        creature_ptr->skill_stl -= 3;
+    }
+    if (creature_ptr->muta3 & MUT3_MOTION) {
+        creature_ptr->skill_stl += 1;
+    }
+    if (creature_ptr->realm1 == REALM_HEX) {
+        if (hex_spelling_any(creature_ptr))
+            creature_ptr->skill_stl -= (1 + casting_hex_num(creature_ptr));
+    }
+    creature_ptr->skill_stl += 1;
+    creature_ptr->skill_stl += (c_ptr->x_stl * creature_ptr->lev / 10);
+    if ((is_specific_player_race(creature_ptr, RACE_S_FAIRY)) && (creature_ptr->pseikaku != PERSONALITY_SEXY) && (creature_ptr->cursed & TRC_AGGRAVATE)) {
+        creature_ptr->cursed &= ~(TRC_AGGRAVATE);
+        creature_ptr->skill_stl = MIN(creature_ptr->skill_stl - 3, (creature_ptr->skill_stl + 2) / 2);
+    }
+
+    if (creature_ptr->shero) {
+        creature_ptr->skill_stl -= 7;
+    }
+
+    if (is_time_limit_stealth(creature_ptr))
+        creature_ptr->skill_stl += 99;
+
+    if (creature_ptr->skill_stl > 30)
+        creature_ptr->skill_stl = 30;
+    if (creature_ptr->skill_stl < 0)
+        creature_ptr->skill_stl = 0;
+}
+
+/*!
+ * @brief プレイヤーの解除能力値を計算する
+ * @return なし
+ * @details
+ * This function induces status messages.
+ */
+static void calc_disarming(player_type *creature_ptr)
+{
+    const player_race *tmp_rp_ptr;
+
+    if (creature_ptr->mimic_form)
+        tmp_rp_ptr = &mimic_info[creature_ptr->mimic_form];
+    else
+        tmp_rp_ptr = &race_info[creature_ptr->prace];
+    const player_class *c_ptr = &class_info[creature_ptr->pclass];
+    const player_personality *a_ptr = &personality_info[creature_ptr->pseikaku];
+
+    creature_ptr->skill_dis = tmp_rp_ptr->r_dis + c_ptr->c_dis + a_ptr->a_dis;
+    creature_ptr->skill_dis += adj_dex_dis[creature_ptr->stat_ind[A_DEX]];
+    creature_ptr->skill_dis += adj_int_dis[creature_ptr->stat_ind[A_INT]];
+    creature_ptr->skill_dis += ((cp_ptr->x_dis * creature_ptr->lev / 10) + (ap_ptr->a_dis * creature_ptr->lev / 50));
+}
+
+/*!
+ * @brief プレイヤーの魔道具使用能力値を計算する
+ * @return なし
+ * @details
+ * This function induces status messages.
+ */
+static void calc_device_ability(player_type *creature_ptr)
+{
+    const player_race *tmp_rp_ptr;
+
+    if (creature_ptr->mimic_form)
+        tmp_rp_ptr = &mimic_info[creature_ptr->mimic_form];
+    else
+        tmp_rp_ptr = &race_info[creature_ptr->prace];
+    const player_class *c_ptr = &class_info[creature_ptr->pclass];
+    const player_personality *a_ptr = &personality_info[creature_ptr->pseikaku];
+
+    creature_ptr->skill_dev = tmp_rp_ptr->r_dev + c_ptr->c_dev + a_ptr->a_dev;
+
+    for (int i = INVEN_RARM; i < INVEN_TOTAL; i++) {
+        object_type *o_ptr;
+        BIT_FLAGS flgs[TR_FLAG_SIZE];
+        o_ptr = &creature_ptr->inventory_list[i];
+        if (!o_ptr->k_idx)
+            continue;
+        object_flags(creature_ptr, o_ptr, flgs);
+        if (have_flag(flgs, TR_MAGIC_MASTERY))
+            creature_ptr->skill_dev += 8 * o_ptr->pval;
+    }
+
+    creature_ptr->skill_dev += adj_int_dev[creature_ptr->stat_ind[A_INT]];
+    creature_ptr->skill_dev += ((cp_ptr->x_dev * creature_ptr->lev / 10) + (ap_ptr->a_dev * creature_ptr->lev / 50));
+
+    if (creature_ptr->shero) {
+        creature_ptr->skill_dev -= 20;
+    }
+}
+
+static void calc_saving_throw(player_type *creature_ptr)
+{
+    const player_race *tmp_rp_ptr;
+
+    if (creature_ptr->mimic_form)
+        tmp_rp_ptr = &mimic_info[creature_ptr->mimic_form];
+    else
+        tmp_rp_ptr = &race_info[creature_ptr->prace];
+    const player_class *c_ptr = &class_info[creature_ptr->pclass];
+    const player_personality *a_ptr = &personality_info[creature_ptr->pseikaku];
+
+    creature_ptr->skill_sav = tmp_rp_ptr->r_sav + c_ptr->c_sav + a_ptr->a_sav;
+    if (creature_ptr->shero)
+        creature_ptr->skill_sav -= 30;
+    if (creature_ptr->muta3 & MUT3_MAGIC_RES)
+        creature_ptr->skill_sav += (15 + (creature_ptr->lev / 5));
+    creature_ptr->skill_sav += adj_wis_sav[creature_ptr->stat_ind[A_WIS]];
+    creature_ptr->skill_sav += ((cp_ptr->x_sav * creature_ptr->lev / 10) + (ap_ptr->a_sav * creature_ptr->lev / 50));
+    if (creature_ptr->anti_magic && (creature_ptr->skill_sav < (90 + creature_ptr->lev)))
+        creature_ptr->skill_sav = 90 + creature_ptr->lev;
+
+    if (creature_ptr->tsubureru)
+        creature_ptr->skill_sav = 10;
+
+    if ((creature_ptr->ult_res || creature_ptr->resist_magic || creature_ptr->magicdef) && (creature_ptr->skill_sav < (95 + creature_ptr->lev)))
+        creature_ptr->skill_sav = 95 + creature_ptr->lev;
+
+    if (creature_ptr->down_saving)
+        creature_ptr->skill_sav /= 2;
+}
+
+static void calc_search(player_type *creature_ptr)
+{
+    const player_race *tmp_rp_ptr;
+
+    if (creature_ptr->mimic_form)
+        tmp_rp_ptr = &mimic_info[creature_ptr->mimic_form];
+    else
+        tmp_rp_ptr = &race_info[creature_ptr->prace];
+    const player_class *c_ptr = &class_info[creature_ptr->pclass];
+    const player_personality *a_ptr = &personality_info[creature_ptr->pseikaku];
+
+    creature_ptr->skill_srh = tmp_rp_ptr->r_srh + c_ptr->c_srh + a_ptr->a_srh;
+
+    for (int i = INVEN_RARM; i < INVEN_TOTAL; i++) {
+        object_type *o_ptr;
+        BIT_FLAGS flgs[TR_FLAG_SIZE];
+        o_ptr = &creature_ptr->inventory_list[i];
+        if (!o_ptr->k_idx)
+            continue;
+        object_flags(creature_ptr, o_ptr, flgs);
+        if (have_flag(flgs, TR_SEARCH))
+            creature_ptr->skill_srh += (o_ptr->pval * 5);
+    }
+
+    if (creature_ptr->muta3 & MUT3_XTRA_EYES) {
+        creature_ptr->skill_srh += 15;
+    }
+    creature_ptr->skill_srh += (cp_ptr->x_srh * creature_ptr->lev / 10);
+
+    if (creature_ptr->shero) {
+        creature_ptr->skill_srh -= 15;
+    }
+}
+
+static void calc_search_freq(player_type *creature_ptr)
+{
+    const player_race *tmp_rp_ptr;
+
+    if (creature_ptr->mimic_form)
+        tmp_rp_ptr = &mimic_info[creature_ptr->mimic_form];
+    else
+        tmp_rp_ptr = &race_info[creature_ptr->prace];
+    const player_class *c_ptr = &class_info[creature_ptr->pclass];
+    const player_personality *a_ptr = &personality_info[creature_ptr->pseikaku];
+
+    creature_ptr->skill_fos = tmp_rp_ptr->r_fos + c_ptr->c_fos + a_ptr->a_fos;
+
+    for (int i = INVEN_RARM; i < INVEN_TOTAL; i++) {
+        object_type *o_ptr;
+        BIT_FLAGS flgs[TR_FLAG_SIZE];
+        o_ptr = &creature_ptr->inventory_list[i];
+        if (!o_ptr->k_idx)
+            continue;
+        object_flags(creature_ptr, o_ptr, flgs);
+        if (have_flag(flgs, TR_SEARCH))
+            creature_ptr->skill_fos += (o_ptr->pval * 5);
+    }
+
+    if (creature_ptr->shero) {
+        creature_ptr->skill_fos -= 15;
+    }
+
+    if (creature_ptr->muta3 & MUT3_XTRA_EYES) {
+        creature_ptr->skill_fos += 15;
+    }
+
+    creature_ptr->skill_fos += (cp_ptr->x_fos * creature_ptr->lev / 10);
+}
+
+static void calc_to_hit_melee(player_type *creature_ptr)
+{
+    const player_race *tmp_rp_ptr;
+    const player_class *c_ptr = &class_info[creature_ptr->pclass];
+    const player_personality *a_ptr = &personality_info[creature_ptr->pseikaku];
+
+    if (creature_ptr->mimic_form)
+        tmp_rp_ptr = &mimic_info[creature_ptr->mimic_form];
+    else
+        tmp_rp_ptr = &race_info[creature_ptr->prace];
+
+    creature_ptr->skill_thn = tmp_rp_ptr->r_thn + c_ptr->c_thn + a_ptr->a_thn;
+    creature_ptr->skill_thn += ((c_ptr->x_thn * creature_ptr->lev / 10) + (a_ptr->a_thn * creature_ptr->lev / 50));
+}
+
+static void calc_to_hit_shoot(player_type *creature_ptr)
+{
+    const player_race *tmp_rp_ptr;
+    const player_class *c_ptr = &class_info[creature_ptr->pclass];
+    const player_personality *a_ptr = &personality_info[creature_ptr->pseikaku];
+
+    if (creature_ptr->mimic_form)
+        tmp_rp_ptr = &mimic_info[creature_ptr->mimic_form];
+    else
+        tmp_rp_ptr = &race_info[creature_ptr->prace];
+
+    creature_ptr->skill_thb = tmp_rp_ptr->r_thb + c_ptr->c_thb + a_ptr->a_thb;
+    creature_ptr->skill_thb += ((c_ptr->x_thb * creature_ptr->lev / 10) + (a_ptr->a_thb * creature_ptr->lev / 50));
+}
+
+static void calc_to_hit_throw(player_type *creature_ptr)
+{
+    const player_race *tmp_rp_ptr;
+    const player_class *c_ptr = &class_info[creature_ptr->pclass];
+    const player_personality *a_ptr = &personality_info[creature_ptr->pseikaku];
+
+    if (creature_ptr->mimic_form)
+        tmp_rp_ptr = &mimic_info[creature_ptr->mimic_form];
+    else
+        tmp_rp_ptr = &race_info[creature_ptr->prace];
+
+    if (creature_ptr->shero) {
+        creature_ptr->skill_tht -= 20;
+    }
+
+    creature_ptr->skill_tht = tmp_rp_ptr->r_thb + c_ptr->c_thb + a_ptr->a_thb;
+    creature_ptr->skill_tht += ((c_ptr->x_thb * creature_ptr->lev / 10) + (a_ptr->a_thb * creature_ptr->lev / 50));
+}
+
+static void calc_dig(player_type *creature_ptr)
+{
+    object_type *o_ptr;
+    BIT_FLAGS flgs[TR_FLAG_SIZE];
+
+    creature_ptr->skill_dig = 0;
+
+    if (!creature_ptr->mimic_form && creature_ptr->prace == RACE_ENT && !creature_ptr->inventory_list[INVEN_RARM].k_idx) {
+        creature_ptr->skill_dig += creature_ptr->lev * 10;
+    }
+
+    if (creature_ptr->shero)
+        creature_ptr->skill_dig += 30;
+
+    creature_ptr->skill_dig += adj_str_dig[creature_ptr->stat_ind[A_STR]];
+
+    if (creature_ptr->pclass == CLASS_BERSERKER)
+        creature_ptr->skill_dig += (100 + creature_ptr->lev * 8);
+
+    for (int i = INVEN_RARM; i < INVEN_TOTAL; i++) {
+        o_ptr = &creature_ptr->inventory_list[i];
+        if (!o_ptr->k_idx)
+            continue;
+        object_flags(creature_ptr, o_ptr, flgs);
+        if (have_flag(flgs, TR_TUNNEL))
+            creature_ptr->skill_dig += (o_ptr->pval * 20);
+    }
+
+    for (int i = 0; i < 2; i++) {
+        o_ptr = &creature_ptr->inventory_list[INVEN_RARM + i];
+
+        if (has_melee_weapon(creature_ptr, INVEN_RARM + i) && !creature_ptr->heavy_wield[i]) {
+            creature_ptr->skill_dig += (o_ptr->weight / 10);
+        }
+    }
+
+    if (creature_ptr->shero) {
+        creature_ptr->skill_dig += 30;
+    }
+
+    if (creature_ptr->skill_dig < 1)
+        creature_ptr->skill_dig = 1;
+}
+
+static bool is_martial_arts_mode(player_type *creature_ptr)
+{
+    return ((creature_ptr->pclass == CLASS_MONK) || (creature_ptr->pclass == CLASS_FORCETRAINER) || (creature_ptr->pclass == CLASS_BERSERKER))
+        && (empty_hands(creature_ptr, TRUE) & EMPTY_HAND_RARM) && !creature_ptr->left_hand_weapon;
+}
+
+static bool is_not_ninja_weapon(player_type *creature_ptr, int i)
+{
+    tval_type tval = creature_ptr->inventory_list[INVEN_RARM + i].tval - TV_WEAPON_BEGIN;
+    OBJECT_SUBTYPE_VALUE sval = creature_ptr->inventory_list[INVEN_RARM + i].sval;
+    return creature_ptr->pclass == CLASS_NINJA
+        && !((s_info[CLASS_NINJA].w_max[tval][sval] > WEAPON_EXP_BEGINNER) && (creature_ptr->inventory_list[INVEN_LARM - i].tval != TV_SHIELD));
+}
+
+static bool is_not_monk_weapon(player_type *creature_ptr, int i)
+{
+    tval_type tval = creature_ptr->inventory_list[INVEN_RARM + i].tval - TV_WEAPON_BEGIN;
+    OBJECT_SUBTYPE_VALUE sval = creature_ptr->inventory_list[INVEN_RARM + i].sval;
+    return (creature_ptr->pclass == CLASS_MONK) || (creature_ptr->pclass == CLASS_FORCETRAINER) && (!s_info[creature_ptr->pclass].w_max[tval][sval]);
+}
+
+static void calc_num_blow(player_type *creature_ptr, int i)
+{
+    creature_ptr->hold = adj_str_hold[creature_ptr->stat_ind[A_STR]];
+    object_type *o_ptr;
+    BIT_FLAGS flgs[TR_FLAG_SIZE];
+    bool omoi = FALSE;
+    if (creature_ptr->two_handed_weapon)
+        creature_ptr->hold *= 2;
+
+    o_ptr = &creature_ptr->inventory_list[INVEN_RARM + i];
+    object_flags(creature_ptr, o_ptr, flgs);
+    creature_ptr->heavy_wield[i] = FALSE;
+    creature_ptr->icky_wield[i] = FALSE;
+    creature_ptr->riding_wield[i] = FALSE;
+    if (!has_melee_weapon(creature_ptr, INVEN_RARM + i)) {
+        creature_ptr->num_blow[i] = 1;
+    } else {
+        if (creature_ptr->hold < o_ptr->weight / 10) {
+            creature_ptr->heavy_wield[i] = TRUE;
+        } else if (creature_ptr->two_handed_weapon && (creature_ptr->hold < o_ptr->weight / 5))
+            omoi = TRUE;
+
+        if ((i == 1) && (o_ptr->tval == TV_SWORD) && ((o_ptr->sval == SV_MAIN_GAUCHE) || (o_ptr->sval == SV_WAKIZASHI))) {
+            creature_ptr->to_a += 5;
+            creature_ptr->dis_to_a += 5;
+        }
+
+        if (o_ptr->k_idx && !creature_ptr->heavy_wield[i]) {
+            int str_index, dex_index;
+            int num = 0, wgt = 0, mul = 0, div = 0;
+
+            num = class_info[creature_ptr->pclass].num;
+            wgt = class_info[creature_ptr->pclass].wgt;
+            mul = class_info[creature_ptr->pclass].mul;
+
+            if (creature_ptr->pclass == CLASS_CAVALRY && (creature_ptr->riding) && (have_flag(flgs, TR_RIDING))) {
+                num = 5;
+                wgt = 70;
+                mul = 4;
+            }
+
+            if (hex_spelling(creature_ptr, HEX_XTRA_MIGHT) || hex_spelling(creature_ptr, HEX_BUILDING)) {
+                num++;
+                wgt /= 2;
+                mul += 2;
+            }
+
+            div = ((o_ptr->weight < wgt) ? wgt : o_ptr->weight);
+            str_index = (adj_str_blow[creature_ptr->stat_ind[A_STR]] * mul / div);
+
+            if (creature_ptr->two_handed_weapon && !omoi)
+                str_index++;
+            if (creature_ptr->pclass == CLASS_NINJA)
+                str_index = MAX(0, str_index - 1);
+            if (str_index > 11)
+                str_index = 11;
+
+            dex_index = (adj_dex_blow[creature_ptr->stat_ind[A_DEX]]);
+            if (dex_index > 11)
+                dex_index = 11;
+
+            creature_ptr->num_blow[i] = blows_table[str_index][dex_index];
+            if (creature_ptr->num_blow[i] > num)
+                creature_ptr->num_blow[i] = (s16b)num;
+
+            creature_ptr->num_blow[i] += (s16b)creature_ptr->extra_blows[i];
+            if (creature_ptr->pclass == CLASS_WARRIOR)
+                creature_ptr->num_blow[i] += (creature_ptr->lev / 40);
+            else if (creature_ptr->pclass == CLASS_BERSERKER)
+                creature_ptr->num_blow[i] += (creature_ptr->lev / 23);
+            else if ((creature_ptr->pclass == CLASS_ROGUE) && (o_ptr->weight < 50) && (creature_ptr->stat_ind[A_DEX] >= 30))
+                creature_ptr->num_blow[i]++;
+
+            if (creature_ptr->special_defense & KATA_FUUJIN)
+                creature_ptr->num_blow[i] -= 1;
+
+            if ((o_ptr->tval == TV_SWORD) && (o_ptr->sval == SV_POISON_NEEDLE))
+                creature_ptr->num_blow[i] = 1;
+
+            if (creature_ptr->num_blow[i] < 1)
+                creature_ptr->num_blow[i] = 1;
+        }
+    }
+
+    if (i != 0)
+        return;
+    /* Different calculation for monks with empty hands */
+    if (is_martial_arts_mode(creature_ptr)) {
+        int blow_base = creature_ptr->lev + adj_dex_blow[creature_ptr->stat_ind[A_DEX]];
+        creature_ptr->num_blow[i] = 0;
+
+        if (creature_ptr->pclass == CLASS_FORCETRAINER) {
+            if (blow_base > 18)
+                creature_ptr->num_blow[i]++;
+            if (blow_base > 31)
+                creature_ptr->num_blow[i]++;
+            if (blow_base > 44)
+                creature_ptr->num_blow[i]++;
+            if (blow_base > 58)
+                creature_ptr->num_blow[i]++;
+
+            MAGIC_NUM1 current_ki = get_current_ki(creature_ptr);
+            if (current_ki != i) {
+                creature_ptr->to_d[i] += current_ki / 5;
+                creature_ptr->dis_to_d[i] += current_ki / 5;
+            }
+        } else {
+            if (blow_base > 12)
+                creature_ptr->num_blow[i]++;
+            if (blow_base > 22)
+                creature_ptr->num_blow[i]++;
+            if (blow_base > 31)
+                creature_ptr->num_blow[i]++;
+            if (blow_base > 39)
+                creature_ptr->num_blow[i]++;
+            if (blow_base > 46)
+                creature_ptr->num_blow[i]++;
+            if (blow_base > 53)
+                creature_ptr->num_blow[i]++;
+            if (blow_base > 59)
+                creature_ptr->num_blow[i]++;
+        }
+
+        if (heavy_armor(creature_ptr) && (creature_ptr->pclass != CLASS_BERSERKER))
+            creature_ptr->num_blow[i] /= 2;
+        else {
+            creature_ptr->to_h[i] += (creature_ptr->lev / 3);
+            creature_ptr->dis_to_h[i] += (creature_ptr->lev / 3);
+
+            creature_ptr->to_d[i] += (creature_ptr->lev / 6);
+            creature_ptr->dis_to_d[i] += (creature_ptr->lev / 6);
+        }
+
+        if (creature_ptr->special_defense & KAMAE_SEIRYU) {
+            creature_ptr->resist_acid = TRUE;
+            creature_ptr->resist_fire = TRUE;
+            creature_ptr->resist_elec = TRUE;
+            creature_ptr->resist_cold = TRUE;
+            creature_ptr->resist_pois = TRUE;
+            creature_ptr->sh_fire = TRUE;
+            creature_ptr->sh_elec = TRUE;
+            creature_ptr->sh_cold = TRUE;
+            creature_ptr->levitation = TRUE;
+        } else if (creature_ptr->special_defense & KAMAE_GENBU) {
+            creature_ptr->to_a += (creature_ptr->lev * creature_ptr->lev) / 50;
+            creature_ptr->dis_to_a += (creature_ptr->lev * creature_ptr->lev) / 50;
+            creature_ptr->reflect = TRUE;
+            creature_ptr->num_blow[i] -= 2;
+            if ((creature_ptr->pclass == CLASS_MONK) && (creature_ptr->lev > 42))
+                creature_ptr->num_blow[i]--;
+            if (creature_ptr->num_blow[i] < 0)
+                creature_ptr->num_blow[i] = 0;
+        } else if (creature_ptr->special_defense & KAMAE_SUZAKU) {
+            creature_ptr->to_h[i] -= (creature_ptr->lev / 3);
+            creature_ptr->to_d[i] -= (creature_ptr->lev / 6);
+
+            creature_ptr->dis_to_h[i] -= (creature_ptr->lev / 3);
+            creature_ptr->dis_to_d[i] -= (creature_ptr->lev / 6);
+            creature_ptr->num_blow[i] /= 2;
+            creature_ptr->levitation = TRUE;
+        }
+
+        creature_ptr->num_blow[i] += 1 + creature_ptr->extra_blows[0];
+    }
+
+    if (is_not_ninja_weapon(creature_ptr, i)) {
+        creature_ptr->num_blow[i] /= 2;
+        if (creature_ptr->num_blow[i] < 1)
+            creature_ptr->num_blow[i] = 1;
+    }
+}
+
+static void calc_strength_addition(player_type *creature_ptr)
+{
+    const player_race *tmp_rp_ptr;
+    if (creature_ptr->mimic_form)
+        tmp_rp_ptr = &mimic_info[creature_ptr->mimic_form];
+    else
+        tmp_rp_ptr = &race_info[creature_ptr->prace];
+    const player_class *c_ptr = &class_info[creature_ptr->pclass];
+    const player_personality *a_ptr = &personality_info[creature_ptr->pseikaku];
+    creature_ptr->stat_add[A_STR] = tmp_rp_ptr->r_adj[A_STR] + c_ptr->c_adj[A_STR] + a_ptr->a_adj[A_STR];
+
+    if (!creature_ptr->mimic_form && creature_ptr->prace == RACE_ENT) {
+        if (creature_ptr->lev > 25)
+            creature_ptr->stat_add[A_STR]++;
+        if (creature_ptr->lev > 40)
+            creature_ptr->stat_add[A_STR]++;
+        if (creature_ptr->lev > 45)
+            creature_ptr->stat_add[A_STR]++;
+    }
+
+    for (int i = INVEN_RARM; i < INVEN_TOTAL; i++) {
+        object_type *o_ptr;
+        BIT_FLAGS flgs[TR_FLAG_SIZE];
+        o_ptr = &creature_ptr->inventory_list[i];
+        if (!o_ptr->k_idx)
+            continue;
+        object_flags(creature_ptr, o_ptr, flgs);
+        if (have_flag(flgs, TR_STR)) {
+            creature_ptr->stat_add[A_STR] += o_ptr->pval;
+        }
+    }
+
+    if (creature_ptr->realm1 == REALM_HEX) {
+        if (hex_spelling(creature_ptr, HEX_XTRA_MIGHT)) {
+            creature_ptr->stat_add[A_STR] += 4;
+        }
+        if (hex_spelling(creature_ptr, HEX_BUILDING)) {
+            creature_ptr->stat_add[A_STR] += 4;
+        }
+    }
+
+    if (creature_ptr->special_defense & KATA_KOUKIJIN) {
+        creature_ptr->stat_add[A_STR] += 5;
+    }
+
+    if (creature_ptr->special_defense & KAMAE_BYAKKO) {
+        creature_ptr->stat_add[A_STR] += 2;
+    } else if (creature_ptr->special_defense & KAMAE_SUZAKU) {
+        creature_ptr->stat_add[A_STR] -= 2;
+    }
+
+    if (creature_ptr->muta3) {
+
+        if (creature_ptr->muta3 & MUT3_HYPER_STR) {
+            creature_ptr->stat_add[A_STR] += 4;
+        }
+
+        if (creature_ptr->muta3 & MUT3_PUNY) {
+            creature_ptr->stat_add[A_STR] -= 4;
+        }
+    }
+
+    if (creature_ptr->tsuyoshi) {
+        creature_ptr->stat_add[A_STR] += 4;
+    }
+}
+
+void calc_intelligence_addition(player_type *creature_ptr)
+{
+    const player_race *tmp_rp_ptr;
+    if (creature_ptr->mimic_form)
+        tmp_rp_ptr = &mimic_info[creature_ptr->mimic_form];
+    else
+        tmp_rp_ptr = &race_info[creature_ptr->prace];
+    const player_class *c_ptr = &class_info[creature_ptr->pclass];
+    const player_personality *a_ptr = &personality_info[creature_ptr->pseikaku];
+    creature_ptr->stat_add[A_INT] = tmp_rp_ptr->r_adj[A_INT] + c_ptr->c_adj[A_INT] + a_ptr->a_adj[A_INT];
+
+    for (int i = INVEN_RARM; i < INVEN_TOTAL; i++) {
+        object_type *o_ptr;
+        BIT_FLAGS flgs[TR_FLAG_SIZE];
+        o_ptr = &creature_ptr->inventory_list[i];
+        if (!o_ptr->k_idx)
+            continue;
+        object_flags(creature_ptr, o_ptr, flgs);
+        if (have_flag(flgs, TR_INT)) {
+            creature_ptr->stat_add[A_INT] += o_ptr->pval;
+        }
+    }
+
+    if (creature_ptr->special_defense & KAMAE_GENBU) {
+        creature_ptr->stat_add[A_INT] -= 1;
+    } else if (creature_ptr->special_defense & KAMAE_SUZAKU) {
+        creature_ptr->stat_add[A_INT] += 1;
+    }
+
+    if (creature_ptr->special_defense & KATA_KOUKIJIN) {
+        creature_ptr->stat_add[A_INT] += 5;
+    }
+
+    if (creature_ptr->muta3) {
+        if (creature_ptr->muta3 & MUT3_HYPER_INT) {
+            creature_ptr->stat_add[A_INT] += 4;
+        }
+
+        if (creature_ptr->muta3 & MUT3_MORONIC) {
+            creature_ptr->stat_add[A_INT] -= 4;
+        }
+    }
+}
+
+static void calc_wisdom_addition(player_type *creature_ptr)
+{
+    const player_race *tmp_rp_ptr;
+    if (creature_ptr->mimic_form)
+        tmp_rp_ptr = &mimic_info[creature_ptr->mimic_form];
+    else
+        tmp_rp_ptr = &race_info[creature_ptr->prace];
+    const player_class *c_ptr = &class_info[creature_ptr->pclass];
+    const player_personality *a_ptr = &personality_info[creature_ptr->pseikaku];
+    creature_ptr->stat_add[A_WIS] = tmp_rp_ptr->r_adj[A_WIS] + c_ptr->c_adj[A_WIS] + a_ptr->a_adj[A_WIS];
+
+    for (int i = INVEN_RARM; i < INVEN_TOTAL; i++) {
+        object_type *o_ptr;
+        BIT_FLAGS flgs[TR_FLAG_SIZE];
+        o_ptr = &creature_ptr->inventory_list[i];
+        if (!o_ptr->k_idx)
+            continue;
+        object_flags(creature_ptr, o_ptr, flgs);
+        if (have_flag(flgs, TR_WIS)) {
+            creature_ptr->stat_add[A_WIS] += o_ptr->pval;
+        }
+    }
+
+    if (creature_ptr->muta3) {
+
+        if (creature_ptr->muta3 & MUT3_HYPER_INT) {
+            creature_ptr->stat_add[A_WIS] += 4;
+        }
+
+        if (creature_ptr->muta3 & MUT3_MORONIC) {
+            creature_ptr->stat_add[A_WIS] -= 4;
+        }
+    }
+
+    if (creature_ptr->special_defense & KATA_KOUKIJIN) {
+        creature_ptr->stat_add[A_WIS] += 5;
+    }
+
+    if (creature_ptr->special_defense & KAMAE_GENBU) {
+        creature_ptr->stat_add[A_WIS] -= 1;
+    } else if (creature_ptr->special_defense & KAMAE_SUZAKU) {
+        creature_ptr->stat_add[A_WIS] += 1;
+    }
+}
+
+static void calc_dexterity_addition(player_type *creature_ptr)
+{
+
+    const player_race *tmp_rp_ptr;
+    if (creature_ptr->mimic_form)
+        tmp_rp_ptr = &mimic_info[creature_ptr->mimic_form];
+    else
+        tmp_rp_ptr = &race_info[creature_ptr->prace];
+    const player_class *c_ptr = &class_info[creature_ptr->pclass];
+    const player_personality *a_ptr = &personality_info[creature_ptr->pseikaku];
+    creature_ptr->stat_add[A_DEX] = tmp_rp_ptr->r_adj[A_DEX] + c_ptr->c_adj[A_DEX] + a_ptr->a_adj[A_DEX];
+
+    if (!creature_ptr->mimic_form && creature_ptr->prace == RACE_ENT) {
+        if (creature_ptr->lev > 25)
+            creature_ptr->stat_add[A_DEX]--;
+        if (creature_ptr->lev > 40)
+            creature_ptr->stat_add[A_DEX]--;
+        if (creature_ptr->lev > 45)
+            creature_ptr->stat_add[A_DEX]--;
+    }
+
+    for (int i = INVEN_RARM; i < INVEN_TOTAL; i++) {
+        object_type *o_ptr;
+        BIT_FLAGS flgs[TR_FLAG_SIZE];
+        o_ptr = &creature_ptr->inventory_list[i];
+        if (!o_ptr->k_idx)
+            continue;
+        object_flags(creature_ptr, o_ptr, flgs);
+        if (have_flag(flgs, TR_DEX)) {
+            creature_ptr->stat_add[A_DEX] += o_ptr->pval;
+        }
+    }
+
+    if (creature_ptr->special_defense & KATA_KOUKIJIN) {
+        creature_ptr->stat_add[A_DEX] += 5;
+    }
+
+    if (creature_ptr->muta3 & MUT3_IRON_SKIN) {
+        creature_ptr->stat_add[A_DEX] -= 1;
+    }
+
+    if (creature_ptr->muta3 & MUT3_LIMBER) {
+        creature_ptr->stat_add[A_DEX] += 3;
+    }
+
+    if (creature_ptr->muta3 & MUT3_ARTHRITIS) {
+        creature_ptr->stat_add[A_DEX] -= 3;
+    }
+
+    if (creature_ptr->realm1 == REALM_HEX) {
+        if (hex_spelling(creature_ptr, HEX_BUILDING)) {
+            creature_ptr->stat_add[A_DEX] += 4;
+        }
+    }
+
+    if (creature_ptr->special_defense & KAMAE_BYAKKO) {
+        creature_ptr->stat_add[A_DEX] += 2;
+    } else if (creature_ptr->special_defense & KAMAE_GENBU) {
+        creature_ptr->stat_add[A_DEX] -= 2;
+    } else if (creature_ptr->special_defense & KAMAE_SUZAKU) {
+        creature_ptr->stat_add[A_DEX] += 2;
+    }
+}
+
+static void calc_constitution_addition(player_type *creature_ptr)
+{
+    const player_race *tmp_rp_ptr;
+    if (creature_ptr->mimic_form)
+        tmp_rp_ptr = &mimic_info[creature_ptr->mimic_form];
+    else
+        tmp_rp_ptr = &race_info[creature_ptr->prace];
+    const player_class *c_ptr = &class_info[creature_ptr->pclass];
+    const player_personality *a_ptr = &personality_info[creature_ptr->pseikaku];
+    creature_ptr->stat_add[A_CON] = tmp_rp_ptr->r_adj[A_CON] + c_ptr->c_adj[A_CON] + a_ptr->a_adj[A_CON];
+
+    if (!creature_ptr->mimic_form && creature_ptr->prace == RACE_ENT) {
+        if (creature_ptr->lev > 25)
+            creature_ptr->stat_add[A_CON]++;
+        if (creature_ptr->lev > 40)
+            creature_ptr->stat_add[A_CON]++;
+        if (creature_ptr->lev > 45)
+            creature_ptr->stat_add[A_CON]++;
+    }
+
+    for (int i = INVEN_RARM; i < INVEN_TOTAL; i++) {
+        object_type *o_ptr;
+        BIT_FLAGS flgs[TR_FLAG_SIZE];
+        o_ptr = &creature_ptr->inventory_list[i];
+        if (!o_ptr->k_idx)
+            continue;
+        object_flags(creature_ptr, o_ptr, flgs);
+        if (have_flag(flgs, TR_CON))
+            creature_ptr->stat_add[A_CON] += o_ptr->pval;
+    }
+
+    if (creature_ptr->special_defense & KATA_KOUKIJIN) {
+        creature_ptr->stat_add[A_CON] += 5;
+    }
+
+    if (creature_ptr->muta3) {
+        if (creature_ptr->muta3 & MUT3_RESILIENT) {
+            creature_ptr->stat_add[A_CON] += 4;
+        }
+
+        if (creature_ptr->muta3 & MUT3_ALBINO) {
+            creature_ptr->stat_add[A_CON] -= 4;
+        }
+
+        if (creature_ptr->muta3 & MUT3_XTRA_FAT) {
+            creature_ptr->stat_add[A_CON] += 2;
+        }
+
+        if (creature_ptr->muta3 & MUT3_FLESH_ROT) {
+            creature_ptr->stat_add[A_CON] -= 2;
+        }
+    }
+
+    if (creature_ptr->realm1 == REALM_HEX) {
+        if (hex_spelling(creature_ptr, HEX_BUILDING)) {
+            creature_ptr->stat_add[A_CON] += 4;
+        }
+    }
+
+    if (creature_ptr->tsuyoshi) {
+        creature_ptr->stat_add[A_CON] += 4;
+    }
+
+    if (creature_ptr->special_defense & KAMAE_BYAKKO) {
+        creature_ptr->stat_add[A_CON] -= 3;
+    } else if (creature_ptr->special_defense & KAMAE_GENBU) {
+        creature_ptr->stat_add[A_CON] += 3;
+    } else if (creature_ptr->special_defense & KAMAE_SUZAKU) {
+        creature_ptr->stat_add[A_CON] -= 2;
+    }
+}
+
+static void calc_charisma_addition(player_type *creature_ptr)
+{
+    const player_race *tmp_rp_ptr;
+    if (creature_ptr->mimic_form)
+        tmp_rp_ptr = &mimic_info[creature_ptr->mimic_form];
+    else
+        tmp_rp_ptr = &race_info[creature_ptr->prace];
+    const player_class *c_ptr = &class_info[creature_ptr->pclass];
+    const player_personality *a_ptr = &personality_info[creature_ptr->pseikaku];
+    creature_ptr->stat_add[A_CHR] = tmp_rp_ptr->r_adj[A_CHR] + c_ptr->c_adj[A_CHR] + a_ptr->a_adj[A_CHR];
+
+    for (int i = INVEN_RARM; i < INVEN_TOTAL; i++) {
+        object_type *o_ptr;
+        BIT_FLAGS flgs[TR_FLAG_SIZE];
+        o_ptr = &creature_ptr->inventory_list[i];
+        if (!o_ptr->k_idx)
+            continue;
+        object_flags(creature_ptr, o_ptr, flgs);
+        if (have_flag(flgs, TR_CHR))
+            creature_ptr->stat_add[A_CHR] += o_ptr->pval;
+    }
+
+    if (creature_ptr->special_defense & KATA_KOUKIJIN) {
+        creature_ptr->stat_add[A_CHR] += 5;
+    }
+
+    if (creature_ptr->muta3) {
+        if (creature_ptr->muta3 & MUT3_FLESH_ROT) {
+            creature_ptr->stat_add[A_CHR] -= 1;
+        }
+        if (creature_ptr->muta3 & MUT3_SILLY_VOI) {
+            creature_ptr->stat_add[A_CHR] -= 4;
+        }
+        if (creature_ptr->muta3 & MUT3_BLANK_FAC) {
+            creature_ptr->stat_add[A_CHR] -= 1;
+        }
+        if (creature_ptr->muta3 & MUT3_WART_SKIN) {
+            creature_ptr->stat_add[A_CHR] -= 2;
+        }
+        if (creature_ptr->muta3 & MUT3_SCALES) {
+            creature_ptr->stat_add[A_CHR] -= 1;
+        }
+        if (creature_ptr->muta3 & MUT3_ILL_NORM) {
+            creature_ptr->stat_add[A_CHR] = 0;
+        }
+    }
+}
+
+static void calc_to_magic_chance(player_type *creature_ptr)
+{
+    creature_ptr->to_m_chance = 0;
+
+    if (creature_ptr->pseikaku == PERSONALITY_LAZY)
+        creature_ptr->to_m_chance += 10;
+    if (creature_ptr->pseikaku == PERSONALITY_SHREWD)
+        creature_ptr->to_m_chance -= 3;
+    if ((creature_ptr->pseikaku == PERSONALITY_PATIENT) || (creature_ptr->pseikaku == PERSONALITY_MIGHTY))
+        creature_ptr->to_m_chance++;
+    if (creature_ptr->pseikaku == PERSONALITY_CHARGEMAN)
+        creature_ptr->to_m_chance += 5;
+
+    for (int i = INVEN_RARM; i < INVEN_TOTAL; i++) {
+        object_type *o_ptr;
+        BIT_FLAGS flgs[TR_FLAG_SIZE];
+        o_ptr = &creature_ptr->inventory_list[i];
+        if (!o_ptr->k_idx)
+            continue;
+        object_flags(creature_ptr, o_ptr, flgs);
+        if (o_ptr->curse_flags & TRC_LOW_MAGIC) {
+            if (o_ptr->curse_flags & TRC_HEAVY_CURSE) {
+                creature_ptr->to_m_chance += 10;
+            } else {
+                creature_ptr->to_m_chance += 3;
+            }
+        }
+    }
+}
+
+static void calc_base_ac(player_type *creature_ptr)
+{
+    creature_ptr->ac = 0;
+    if (creature_ptr->yoiyami)
+        return;
+
+    for (int i = INVEN_RARM; i < INVEN_TOTAL; i++) {
+        object_type *o_ptr;
+        o_ptr = &creature_ptr->inventory_list[i];
+        if (!o_ptr->k_idx)
+            continue;
+        creature_ptr->ac += o_ptr->ac;
+    }
+    if (object_is_armour(creature_ptr, &creature_ptr->inventory_list[INVEN_RARM])
+        || object_is_armour(creature_ptr, &creature_ptr->inventory_list[INVEN_LARM])) {
+        creature_ptr->ac += creature_ptr->skill_exp[GINOU_SHIELD] * (1 + creature_ptr->lev / 22) / 2000;
+    }
+}
+
+static void calc_to_ac(player_type *creature_ptr)
+{
+    creature_ptr->to_a = 0;
+    if (creature_ptr->yoiyami)
+        return;
+
+    creature_ptr->to_a += ((int)(adj_dex_ta[creature_ptr->stat_ind[A_DEX]]) - 128);
+
+    if (creature_ptr->mimic_form) {
+        switch (creature_ptr->mimic_form) {
+        case MIMIC_DEMON:
+            creature_ptr->to_a += 10;
+            break;
+        case MIMIC_DEMON_LORD:
+            creature_ptr->to_a += 20;
+            break;
+        case MIMIC_VAMPIRE:
+            creature_ptr->to_a += 10;
+        }
+    }
+
+    if (creature_ptr->pclass == CLASS_BERSERKER) {
+        creature_ptr->to_a += 10 + creature_ptr->lev / 2;
+    }
+    if (creature_ptr->pclass == CLASS_SORCERER) {
+        creature_ptr->to_a -= 50;
+    }
+
+    for (int i = INVEN_RARM; i < INVEN_TOTAL; i++) {
+        object_type *o_ptr;
+        o_ptr = &creature_ptr->inventory_list[i];
+        if (!o_ptr->k_idx)
+            continue;
+        creature_ptr->to_a += o_ptr->to_a;
+
+        if (o_ptr->curse_flags & TRC_LOW_AC) {
+            if (o_ptr->curse_flags & TRC_HEAVY_CURSE) {
+                creature_ptr->to_a -= 30;
+            } else {
+                creature_ptr->to_a -= 10;
+            }
+        }
+    }
+
+    if (is_specific_player_race(creature_ptr, RACE_GOLEM) || is_specific_player_race(creature_ptr, RACE_ANDROID)) {
+        creature_ptr->to_a += 10 + (creature_ptr->lev * 2 / 5);
+    }
+
+    if ((creature_ptr->inventory_list[INVEN_RARM].name1 == ART_QUICKTHORN) && (creature_ptr->inventory_list[INVEN_LARM].name1 == ART_TINYTHORN)) {
+        creature_ptr->to_a += 10;
+    }
+
+    if ((creature_ptr->inventory_list[INVEN_RARM].name1 == ART_MUSASI_KATANA) && (creature_ptr->inventory_list[INVEN_LARM].name1 == ART_MUSASI_WAKIZASI)) {
+        creature_ptr->to_a += 10;
+    }
+
+    if (creature_ptr->muta3 & MUT3_WART_SKIN) {
+        creature_ptr->to_a += 5;
+    }
+
+    if (creature_ptr->muta3 & MUT3_SCALES) {
+        creature_ptr->to_a += 10;
+    }
+
+    if (creature_ptr->muta3 & MUT3_IRON_SKIN) {
+        creature_ptr->to_a += 25;
+    }
+
+    if (((creature_ptr->pclass == CLASS_MONK) || (creature_ptr->pclass == CLASS_FORCETRAINER)) && !heavy_armor(creature_ptr)) {
+        if (!(creature_ptr->inventory_list[INVEN_BODY].k_idx)) {
+            creature_ptr->to_a += (creature_ptr->lev * 3) / 2;
+        }
+        if (!(creature_ptr->inventory_list[INVEN_OUTER].k_idx) && (creature_ptr->lev > 15)) {
+            creature_ptr->to_a += ((creature_ptr->lev - 13) / 3);
+        }
+        if (!(creature_ptr->inventory_list[INVEN_LARM].k_idx) && (creature_ptr->lev > 10)) {
+            creature_ptr->to_a += ((creature_ptr->lev - 8) / 3);
+        }
+        if (!(creature_ptr->inventory_list[INVEN_HEAD].k_idx) && (creature_ptr->lev > 4)) {
+            creature_ptr->to_a += (creature_ptr->lev - 2) / 3;
+        }
+        if (!(creature_ptr->inventory_list[INVEN_HANDS].k_idx)) {
+            creature_ptr->to_a += (creature_ptr->lev / 2);
+        }
+        if (!(creature_ptr->inventory_list[INVEN_FEET].k_idx)) {
+            creature_ptr->to_a += (creature_ptr->lev / 3);
+        }
+    }
+
+    if (creature_ptr->realm1 == REALM_HEX) {
+        if (hex_spelling(creature_ptr, HEX_ICE_ARMOR)) {
+            creature_ptr->to_a += 30;
+        }
+
+        for (int i = INVEN_RARM; i <= INVEN_FEET; i++) {
+            ARMOUR_CLASS ac = 0;
+            object_type *o_ptr = &creature_ptr->inventory_list[i];
+            if (!o_ptr->k_idx)
+                continue;
+            if (!object_is_armour(creature_ptr, o_ptr))
+                continue;
+            if (!object_is_cursed(o_ptr))
+                continue;
+            ac += 5;
+            if (o_ptr->curse_flags & TRC_HEAVY_CURSE)
+                ac += 7;
+            if (o_ptr->curse_flags & TRC_PERMA_CURSE)
+                ac += 13;
+            creature_ptr->to_a += ac;
+        }
+    }
+
+    if (creature_ptr->special_defense & KAMAE_BYAKKO) {
+        creature_ptr->to_a -= 40;
+    } else if (creature_ptr->special_defense & KAMAE_SEIRYU) {
+        creature_ptr->to_a -= 50;
+    } else if (creature_ptr->special_defense & KATA_KOUKIJIN) {
+        creature_ptr->to_a -= 50;
+    }
+
+    if (creature_ptr->ult_res || (creature_ptr->special_defense & KATA_MUSOU)) {
+        creature_ptr->to_a += 100;
+    } else if (creature_ptr->tsubureru || creature_ptr->shield || creature_ptr->magicdef) {
+        creature_ptr->to_a += 50;
+    }
+
+    if (is_blessed(creature_ptr)) {
+        creature_ptr->to_a += 5;
+    }
+
+    if (creature_ptr->shero) {
+        creature_ptr->to_a -= 10;
+    }
+}
+
+static void calc_base_ac_display(player_type *creature_ptr)
+{
+    creature_ptr->dis_ac = 0;
+    if (creature_ptr->yoiyami)
+        return;
+
+    for (int i = INVEN_RARM; i < INVEN_TOTAL; i++) {
+        object_type *o_ptr;
+        o_ptr = &creature_ptr->inventory_list[i];
+        if (!o_ptr->k_idx)
+            continue;
+        creature_ptr->dis_ac += o_ptr->ac;
+    }
+    if (object_is_armour(creature_ptr, &creature_ptr->inventory_list[INVEN_RARM])
+        || object_is_armour(creature_ptr, &creature_ptr->inventory_list[INVEN_LARM])) {
+        creature_ptr->dis_ac += creature_ptr->skill_exp[GINOU_SHIELD] * (1 + creature_ptr->lev / 22) / 2000;
+    }
+}
+
+static void calc_to_ac_display(player_type *creature_ptr)
+{
+    creature_ptr->dis_to_a = 0;
+    if (creature_ptr->yoiyami)
+        return;
+
+    creature_ptr->dis_to_a += ((int)(adj_dex_ta[creature_ptr->stat_ind[A_DEX]]) - 128);
+
+    if (creature_ptr->mimic_form) {
+        switch (creature_ptr->mimic_form) {
+        case MIMIC_DEMON:
+            creature_ptr->dis_to_a += 10;
+            break;
+        case MIMIC_DEMON_LORD:
+            creature_ptr->dis_to_a += 20;
+            break;
+        case MIMIC_VAMPIRE:
+            creature_ptr->dis_to_a += 10;
+        }
+    }
+
+    if (creature_ptr->pclass == CLASS_BERSERKER) {
+        creature_ptr->dis_to_a += 10 + creature_ptr->lev / 2;
+    }
+
+    if (creature_ptr->pclass == CLASS_SORCERER) {
+        creature_ptr->dis_to_a -= 50;
+    }
+
+    for (int i = INVEN_RARM; i < INVEN_TOTAL; i++) {
+        object_type *o_ptr;
+        o_ptr = &creature_ptr->inventory_list[i];
+        if (!o_ptr->k_idx)
+            continue;
+        if (object_is_known(o_ptr))
+            creature_ptr->dis_to_a += o_ptr->to_a;
+
+        if (o_ptr->curse_flags & TRC_LOW_AC) {
+            if (o_ptr->curse_flags & TRC_HEAVY_CURSE) {
+                if (object_is_fully_known(o_ptr))
+                    creature_ptr->dis_to_a -= 30;
+            } else {
+                if (object_is_fully_known(o_ptr))
+                    creature_ptr->dis_to_a -= 10;
+            }
+        }
+    }
+
+    if (is_specific_player_race(creature_ptr, RACE_GOLEM) || is_specific_player_race(creature_ptr, RACE_ANDROID)) {
+        creature_ptr->dis_to_a += 10 + (creature_ptr->lev * 2 / 5);
+    }
+
+    if ((creature_ptr->inventory_list[INVEN_RARM].name1 == ART_QUICKTHORN) && (creature_ptr->inventory_list[INVEN_LARM].name1 == ART_TINYTHORN)) {
+        creature_ptr->dis_to_a += 10;
+    }
+    if ((creature_ptr->inventory_list[INVEN_RARM].name1 == ART_MUSASI_KATANA) && (creature_ptr->inventory_list[INVEN_LARM].name1 == ART_MUSASI_WAKIZASI)) {
+        creature_ptr->dis_to_a += 10;
+    }
+
+    if (((creature_ptr->pclass == CLASS_MONK) || (creature_ptr->pclass == CLASS_FORCETRAINER)) && !heavy_armor(creature_ptr)) {
+        if (!(creature_ptr->inventory_list[INVEN_BODY].k_idx)) {
+            creature_ptr->dis_to_a += (creature_ptr->lev * 3) / 2;
+        }
+        if (!(creature_ptr->inventory_list[INVEN_OUTER].k_idx) && (creature_ptr->lev > 15)) {
+            creature_ptr->dis_to_a += ((creature_ptr->lev - 13) / 3);
+        }
+        if (!(creature_ptr->inventory_list[INVEN_LARM].k_idx) && (creature_ptr->lev > 10)) {
+            creature_ptr->dis_to_a += ((creature_ptr->lev - 8) / 3);
+        }
+        if (!(creature_ptr->inventory_list[INVEN_HEAD].k_idx) && (creature_ptr->lev > 4)) {
+            creature_ptr->dis_to_a += (creature_ptr->lev - 2) / 3;
+        }
+        if (!(creature_ptr->inventory_list[INVEN_HANDS].k_idx)) {
+            creature_ptr->dis_to_a += (creature_ptr->lev / 2);
+        }
+        if (!(creature_ptr->inventory_list[INVEN_FEET].k_idx)) {
+            creature_ptr->dis_to_a += (creature_ptr->lev / 3);
+        }
+    }
+
+    if (creature_ptr->realm1 == REALM_HEX) {
+        if (hex_spelling(creature_ptr, HEX_ICE_ARMOR)) {
+            creature_ptr->dis_to_a += 30;
+        }
+
+        for (int i = INVEN_RARM; i <= INVEN_FEET; i++) {
+            ARMOUR_CLASS ac = 0;
+            object_type *o_ptr = &creature_ptr->inventory_list[i];
+            if (!o_ptr->k_idx)
+                continue;
+            if (!object_is_armour(creature_ptr, o_ptr))
+                continue;
+            if (!object_is_cursed(o_ptr))
+                continue;
+            ac += 5;
+            if (o_ptr->curse_flags & TRC_HEAVY_CURSE)
+                ac += 7;
+            if (o_ptr->curse_flags & TRC_PERMA_CURSE)
+                ac += 13;
+            creature_ptr->dis_to_a += ac;
+        }
+    }
+
+    if (creature_ptr->muta3) {
+        if (creature_ptr->muta3 & MUT3_WART_SKIN) {
+            creature_ptr->dis_to_a += 5;
+        }
+
+        if (creature_ptr->muta3 & MUT3_SCALES) {
+            creature_ptr->dis_to_a += 10;
+        }
+
+        if (creature_ptr->muta3 & MUT3_IRON_SKIN) {
+            creature_ptr->dis_to_a += 25;
+        }
+    }
+
+    if (creature_ptr->special_defense & KAMAE_BYAKKO) {
+        creature_ptr->dis_to_a -= 40;
+    } else if (creature_ptr->special_defense & KAMAE_SEIRYU) {
+        creature_ptr->dis_to_a -= 50;
+    } else if (creature_ptr->special_defense & KATA_KOUKIJIN) {
+        creature_ptr->dis_to_a -= 50;
+    }
+
+    if (creature_ptr->ult_res || (creature_ptr->special_defense & KATA_MUSOU)) {
+        creature_ptr->dis_to_a += 100;
+    } else if (creature_ptr->tsubureru || creature_ptr->shield || creature_ptr->magicdef) {
+        creature_ptr->dis_to_a += 50;
+    }
+
+    if (is_blessed(creature_ptr)) {
+        creature_ptr->dis_to_a += 5;
+    }
+
+    if (creature_ptr->shero) {
+        creature_ptr->dis_to_a -= 10;
+    }
+}
+
+static void calc_speed(player_type *creature_ptr)
+{
+    floor_type *floor_ptr = creature_ptr->current_floor_ptr;
+    feature_type *f_ptr = &f_info[floor_ptr->grid_array[creature_ptr->y][creature_ptr->x].feat];
+
+    creature_ptr->pspeed = 110;
+
+    int j = creature_ptr->total_weight;
+    int count;
+
+    if (!creature_ptr->riding) {
+        count = (int)weight_limit(creature_ptr);
+
+        const player_race *tmp_rp_ptr;
+        if (creature_ptr->mimic_form)
+            tmp_rp_ptr = &mimic_info[creature_ptr->mimic_form];
+        else
+            tmp_rp_ptr = &race_info[creature_ptr->prace];
+
+        if (is_specific_player_race(creature_ptr, RACE_KLACKON) || is_specific_player_race(creature_ptr, RACE_SPRITE))
+            creature_ptr->pspeed += (creature_ptr->lev) / 10;
+
+        for (int i = INVEN_RARM; i < INVEN_TOTAL; i++) {
+            object_type *o_ptr = &creature_ptr->inventory_list[i];
+            BIT_FLAGS flgs[TR_FLAG_SIZE];
+            object_flags(creature_ptr, o_ptr, flgs);
+
+            if (!o_ptr->k_idx)
+                continue;
+            if (have_flag(flgs, TR_SPEED))
+                creature_ptr->pspeed += o_ptr->pval;
+        }
+
+        if (creature_ptr->mimic_form) {
+            switch (creature_ptr->mimic_form) {
+            case MIMIC_DEMON:
+                creature_ptr->pspeed += 3;
+                break;
+            case MIMIC_DEMON_LORD:
+                creature_ptr->pspeed += 5;
+                break;
+            case MIMIC_VAMPIRE:
+                creature_ptr->pspeed += 3;
+                break;
+            }
+        }
+
+        if (creature_ptr->pclass == CLASS_NINJA) {
+            if (heavy_armor(creature_ptr)) {
+                creature_ptr->pspeed -= (creature_ptr->lev) / 10;
+            } else if ((!creature_ptr->inventory_list[INVEN_RARM].k_idx || creature_ptr->right_hand_weapon)
+                && (!creature_ptr->inventory_list[INVEN_LARM].k_idx || creature_ptr->left_hand_weapon)) {
+                creature_ptr->pspeed += 3;
+                if (!(is_specific_player_race(creature_ptr, RACE_KLACKON) || is_specific_player_race(creature_ptr, RACE_SPRITE)
+                        || (creature_ptr->pseikaku == PERSONALITY_MUNCHKIN)))
+                    creature_ptr->pspeed += (creature_ptr->lev) / 10;
+            }
+        }
+
+        if (creature_ptr->pclass == CLASS_FORCETRAINER && !(heavy_armor(creature_ptr))) {
+            if (!(is_specific_player_race(creature_ptr, RACE_KLACKON) || is_specific_player_race(creature_ptr, RACE_SPRITE)
+                    || (creature_ptr->pseikaku == PERSONALITY_MUNCHKIN)))
+                creature_ptr->pspeed += (creature_ptr->lev) / 10;
+        }
+
+        if (creature_ptr->pclass == CLASS_BERSERKER) {
+            creature_ptr->pspeed += 2;
+            if (creature_ptr->lev > 29)
+                creature_ptr->pspeed++;
+            if (creature_ptr->lev > 39)
+                creature_ptr->pspeed++;
+            if (creature_ptr->lev > 44)
+                creature_ptr->pspeed++;
+            if (creature_ptr->lev > 49)
+                creature_ptr->pspeed++;
+        }
+
+        if (creature_ptr->pseikaku == PERSONALITY_MUNCHKIN && creature_ptr->prace != RACE_KLACKON && creature_ptr->prace != RACE_SPRITE) {
+            creature_ptr->pspeed += (creature_ptr->lev) / 10 + 5;
+        }
+
+        if (is_fast(creature_ptr)) {
+            creature_ptr->pspeed += 10;
+        }
+
+        if (creature_ptr->slow) {
+            creature_ptr->pspeed -= 10;
+        }
+
+        if (creature_ptr->realm1 == REALM_HEX) {
+            if (hex_spelling(creature_ptr, HEX_SHOCK_CLOAK)) {
+                creature_ptr->pspeed += 3;
+            }
+        }
+
+        if (creature_ptr->food >= PY_FOOD_MAX)
+            creature_ptr->pspeed -= 10;
+
+        if (creature_ptr->special_defense & KAMAE_SUZAKU)
+            creature_ptr->pspeed += 10;
+
+        if (creature_ptr->muta3) {
+
+            if (creature_ptr->muta3 & MUT3_XTRA_FAT) {
+                creature_ptr->pspeed -= 2;
+            }
+
+            if (creature_ptr->muta3 & MUT3_XTRA_LEGS) {
+                creature_ptr->pspeed += 3;
+            }
+
+            if (creature_ptr->muta3 & MUT3_SHORT_LEG) {
+                creature_ptr->pspeed -= 3;
+            }
+        }
+
+        if (creature_ptr->prace == RACE_MERFOLK) {
+            if (have_flag(f_ptr->flags, FF_WATER)) {
+                creature_ptr->pspeed += (2 + creature_ptr->lev / 10);
+            } else if (!creature_ptr->levitation) {
+                creature_ptr->pspeed -= 2;
+            }
+        }
+
+        if (has_melee_weapon(creature_ptr, INVEN_RARM) && has_melee_weapon(creature_ptr, INVEN_LARM)) {
+            if ((creature_ptr->inventory_list[INVEN_RARM].name1 == ART_QUICKTHORN) && (creature_ptr->inventory_list[INVEN_LARM].name1 == ART_TINYTHORN)) {
+                creature_ptr->pspeed += 7;
+            }
+        }
+
+    } else {
+        monster_type *riding_m_ptr = &creature_ptr->current_floor_ptr->m_list[creature_ptr->riding];
+        monster_race *riding_r_ptr = &r_info[riding_m_ptr->r_idx];
+        SPEED speed = riding_m_ptr->mspeed;
+
+        if (riding_m_ptr->mspeed > 110) {
+            creature_ptr->pspeed = 110 + (s16b)((speed - 110) * (creature_ptr->skill_exp[GINOU_RIDING] * 3 + creature_ptr->lev * 160L - 10000L) / (22000L));
+            if (creature_ptr->pspeed < 110)
+                creature_ptr->pspeed = 110;
+        } else {
+            creature_ptr->pspeed = speed;
+        }
+
+        creature_ptr->pspeed += (creature_ptr->skill_exp[GINOU_RIDING] + creature_ptr->lev * 160L) / 3200;
+
+        if (monster_fast_remaining(riding_m_ptr))
+            creature_ptr->pspeed += 10;
+        if (monster_slow_remaining(riding_m_ptr))
+            creature_ptr->pspeed -= 10;
+
+        if (creature_ptr->skill_exp[GINOU_RIDING] < RIDING_EXP_SKILLED)
+            j += (creature_ptr->wt * 3 * (RIDING_EXP_SKILLED - creature_ptr->skill_exp[GINOU_RIDING])) / RIDING_EXP_SKILLED;
+
+        count = 1500 + riding_r_ptr->level * 25;
+    }
+
+    if (j > count)
+        creature_ptr->pspeed -= ((j - count) / (count / 5));
+
+    if (creature_ptr->action == ACTION_SEARCH)
+        creature_ptr->pspeed -= 10;
+
+    /* Maximum speed is (+99). (internally it's 110 + 99) */
+    /* Temporary lightspeed forces to be maximum speed */
+    if ((creature_ptr->lightspeed && !creature_ptr->riding) || (creature_ptr->pspeed > 209)) {
+        creature_ptr->pspeed = 209;
+    }
+
+    /* Minimum speed is (-99). (internally it's 110 - 99) */
+    if (creature_ptr->pspeed < 11)
+        creature_ptr->pspeed = 11;
+}
+
+void calc_weapon_penalty(player_type *creature_ptr, INVENTORY_IDX slot)
+{
+    if (has_melee_weapon(creature_ptr, INVEN_RARM) && has_melee_weapon(creature_ptr, INVEN_LARM)) {
+        int penalty;
+        penalty = ((100 - creature_ptr->skill_exp[GINOU_NITOURYU] / 160) - (130 - creature_ptr->inventory_list[slot].weight) / 8);
+        if ((creature_ptr->inventory_list[INVEN_RARM].name1 == ART_QUICKTHORN) && (creature_ptr->inventory_list[INVEN_LARM].name1 == ART_TINYTHORN)) {
+            penalty = penalty / 2 - 5;
+        }
+        if (creature_ptr->easy_2weapon) {
+            if (penalty > 0)
+                penalty /= 2;
+        } else if ((creature_ptr->inventory_list[INVEN_LARM].tval == TV_SWORD)
+            && ((creature_ptr->inventory_list[INVEN_LARM].sval == SV_MAIN_GAUCHE) || (creature_ptr->inventory_list[INVEN_LARM].sval == SV_WAKIZASHI))) {
+            penalty = MAX(0, penalty - 10);
+        }
+        if ((creature_ptr->inventory_list[INVEN_RARM].name1 == ART_MUSASI_KATANA) && (creature_ptr->inventory_list[INVEN_LARM].name1 == ART_MUSASI_WAKIZASI)) {
+            penalty = MIN(0, penalty);
+        } else {
+            if ((creature_ptr->inventory_list[INVEN_RARM].name1 == ART_MUSASI_KATANA) && (penalty > 0))
+                penalty /= 2;
+            if ((creature_ptr->inventory_list[INVEN_LARM].name1 == ART_MUSASI_WAKIZASI) && (penalty > 0))
+                penalty /= 2;
+        }
+
+        if (creature_ptr->inventory_list[slot].tval == TV_POLEARM)
+            penalty += 10;
+        creature_ptr->to_h[slot - INVEN_RARM] -= (s16b)penalty;
+        creature_ptr->dis_to_h[slot - INVEN_RARM] -= (s16b)penalty;
+    }
+}
+
+static void calc_ind_status(player_type *creature_ptr, int status)
+{
+    int ind;
+    if (creature_ptr->stat_use[status] <= 18)
+        ind = (creature_ptr->stat_use[status] - 3);
+    else if (creature_ptr->stat_use[status] <= 18 + 219)
+        ind = (15 + (creature_ptr->stat_use[status] - 18) / 10);
+    else
+        ind = (37);
+
+    if (creature_ptr->stat_ind[status] == ind)
+        return;
+
+    creature_ptr->stat_ind[status] = (s16b)ind;
+    if (status == A_CON) {
+        creature_ptr->update |= (PU_HP);
+    } else if (status == A_INT) {
+        if (mp_ptr->spell_stat == A_INT) {
+            creature_ptr->update |= (PU_MANA | PU_SPELLS);
+        }
+    } else if (status == A_WIS) {
+        if (mp_ptr->spell_stat == A_WIS) {
+            creature_ptr->update |= (PU_MANA | PU_SPELLS);
+        }
+    } else if (status == A_CHR) {
+        if (mp_ptr->spell_stat == A_CHR) {
+            creature_ptr->update |= (PU_MANA | PU_SPELLS);
+        }
+    }
+
+    creature_ptr->window |= (PW_PLAYER);
+}
+
+static void calc_use_status(player_type *creature_ptr, int status)
+{
+    int use = modify_stat_value(creature_ptr->stat_cur[status], creature_ptr->stat_add[status]);
+
+    if ((status == A_CHR) && (creature_ptr->muta3 & MUT3_ILL_NORM)) {
+        /* 10 to 18/90 charisma, guaranteed, based on level */
+        if (use < 8 + 2 * creature_ptr->lev) {
+            use = 8 + 2 * creature_ptr->lev;
+        }
+    }
+
+    if (creature_ptr->stat_use[status] != use) {
+        creature_ptr->stat_use[status] = (s16b)use;
+        creature_ptr->redraw |= (PR_STATS);
+        creature_ptr->window |= (PW_PLAYER);
+    }
+}
+
+static void calc_top_status(player_type *creature_ptr, int status)
+{
+    int top = modify_stat_value(creature_ptr->stat_max[status], creature_ptr->stat_add[status]);
+
+    if (creature_ptr->stat_top[status] != top) {
+        creature_ptr->stat_top[status] = (s16b)top;
+        creature_ptr->redraw |= (PR_STATS);
+        creature_ptr->window |= (PW_PLAYER);
+    }
+}
+
+static void calc_riding_weapon_penalty(player_type *creature_ptr)
+{
+    floor_type *floor_ptr = creature_ptr->current_floor_ptr;
+
+    if (creature_ptr->riding) {
+        int penalty = 0;
+
+        creature_ptr->riding_ryoute = FALSE;
+
+        if (creature_ptr->two_handed_weapon || (empty_hands(creature_ptr, FALSE) == EMPTY_HAND_NONE))
+            creature_ptr->riding_ryoute = TRUE;
+        else if (creature_ptr->pet_extra_flags & PF_TWO_HANDS) {
+            switch (creature_ptr->pclass) {
+            case CLASS_MONK:
+            case CLASS_FORCETRAINER:
+            case CLASS_BERSERKER:
+                if ((empty_hands(creature_ptr, FALSE) != EMPTY_HAND_NONE) && !has_melee_weapon(creature_ptr, INVEN_RARM)
+                    && !has_melee_weapon(creature_ptr, INVEN_LARM))
+                    creature_ptr->riding_ryoute = TRUE;
+                break;
+            }
+        }
+
+        if ((creature_ptr->pclass == CLASS_BEASTMASTER) || (creature_ptr->pclass == CLASS_CAVALRY)) {
+            if (creature_ptr->tval_ammo != TV_ARROW)
+                penalty = 5;
+        } else {
+            penalty = r_info[floor_ptr->m_list[creature_ptr->riding].r_idx].level - creature_ptr->skill_exp[GINOU_RIDING] / 80;
+            penalty += 30;
+            if (penalty < 30)
+                penalty = 30;
+        }
+
+        if (creature_ptr->tval_ammo == TV_BOLT)
+            penalty *= 2;
+        creature_ptr->to_h_b -= (s16b)penalty;
+        creature_ptr->dis_to_h_b -= (s16b)penalty;
+    }
+}
+
+void put_equipment_warning(player_type *creature_ptr)
+{
+    if (creature_ptr->old_heavy_shoot != creature_ptr->heavy_shoot) {
+        if (creature_ptr->heavy_shoot) {
+            msg_print(_("こんな重い弓を装備しているのは大変だ。", "You have trouble wielding such a heavy bow."));
+        } else if (creature_ptr->inventory_list[INVEN_BOW].k_idx) {
+            msg_print(_("この弓なら装備していても辛くない。", "You have no trouble wielding your bow."));
+        } else {
+            msg_print(_("重い弓を装備からはずして体が楽になった。", "You feel relieved to put down your heavy bow."));
+        }
+
+        creature_ptr->old_heavy_shoot = creature_ptr->heavy_shoot;
+    }
+
+    for (int i = 0; i < 2; i++) {
+        if (creature_ptr->old_heavy_wield[i] != creature_ptr->heavy_wield[i]) {
+            if (creature_ptr->heavy_wield[i]) {
+                msg_print(_("こんな重い武器を装備しているのは大変だ。", "You have trouble wielding such a heavy weapon."));
+            } else if (has_melee_weapon(creature_ptr, INVEN_RARM + i)) {
+                msg_print(_("これなら装備していても辛くない。", "You have no trouble wielding your weapon."));
+            } else if (creature_ptr->heavy_wield[1 - i]) {
+                msg_print(_("まだ武器が重い。", "You have still trouble wielding a heavy weapon."));
+            } else {
+                msg_print(_("重い武器を装備からはずして体が楽になった。", "You feel relieved to put down your heavy weapon."));
+            }
+
+            creature_ptr->old_heavy_wield[i] = creature_ptr->heavy_wield[i];
+        }
+
+        if (creature_ptr->old_riding_wield[i] != creature_ptr->riding_wield[i]) {
+            if (creature_ptr->riding_wield[i]) {
+                msg_print(_("この武器は乗馬中に使うにはむかないようだ。", "This weapon is not suitable for use while riding."));
+            } else if (!creature_ptr->riding) {
+                msg_print(_("この武器は徒歩で使いやすい。", "This weapon is suitable for use on foot."));
+            } else if (has_melee_weapon(creature_ptr, INVEN_RARM + i)) {
+                msg_print(_("これなら乗馬中にぴったりだ。", "This weapon is suitable for use while riding."));
+            }
+
+            creature_ptr->old_riding_wield[i] = creature_ptr->riding_wield[i];
+        }
+
+        if (creature_ptr->old_icky_wield[i] == creature_ptr->icky_wield[i])
+            continue;
+
+        if (creature_ptr->icky_wield[i]) {
+            msg_print(_("今の装備はどうも自分にふさわしくない気がする。", "You do not feel comfortable with your weapon."));
+            if (current_world_ptr->is_loading_now) {
+                chg_virtue(creature_ptr, V_FAITH, -1);
+            }
+        } else if (has_melee_weapon(creature_ptr, INVEN_RARM + i)) {
+            msg_print(_("今の装備は自分にふさわしい気がする。", "You feel comfortable with your weapon."));
+        } else {
+            msg_print(_("装備をはずしたら随分と気が楽になった。", "You feel more comfortable after removing your weapon."));
+        }
+
+        creature_ptr->old_icky_wield[i] = creature_ptr->icky_wield[i];
+    }
+
+    if (creature_ptr->riding && (creature_ptr->old_riding_ryoute != creature_ptr->riding_ryoute)) {
+        if (creature_ptr->riding_ryoute) {
+#ifdef JP
+            msg_format("%s馬を操れない。", (empty_hands(creature_ptr, FALSE) == EMPTY_HAND_NONE) ? "両手がふさがっていて" : "");
+#else
+            msg_print("You are using both hand for fighting, and you can't control the pet you're riding.");
+#endif
+        } else {
+#ifdef JP
+            msg_format("%s馬を操れるようになった。", (empty_hands(creature_ptr, FALSE) == EMPTY_HAND_NONE) ? "手が空いて" : "");
+#else
+            msg_print("You began to control the pet you're riding with one hand.");
+#endif
+        }
+
+        creature_ptr->old_riding_ryoute = creature_ptr->riding_ryoute;
+    }
+
+    if (((creature_ptr->pclass == CLASS_MONK) || (creature_ptr->pclass == CLASS_FORCETRAINER) || (creature_ptr->pclass == CLASS_NINJA))
+        && (creature_ptr->monk_armour_aux != creature_ptr->monk_notify_aux)) {
+        if (heavy_armor(creature_ptr)) {
+            msg_print(_("装備が重くてバランスを取れない。", "The weight of your armor disrupts your balance."));
+            if (current_world_ptr->is_loading_now) {
+                chg_virtue(creature_ptr, V_HARMONY, -1);
+            }
+        } else {
+            msg_print(_("バランスがとれるようになった。", "You regain your balance."));
+        }
+
+        creature_ptr->monk_notify_aux = creature_ptr->monk_armour_aux;
+    }
+}
+
+static void calc_to_damage(player_type *creature_ptr, INVENTORY_IDX slot)
+{
+    object_type *o_ptr = &creature_ptr->inventory_list[slot];
+    int id = slot - INVEN_RARM;
+    BIT_FLAGS flgs[TR_FLAG_SIZE];
+    object_flags(creature_ptr, o_ptr, flgs);
+
+    creature_ptr->to_d[id] = 0;
+    creature_ptr->to_d[id] += ((int)(adj_str_td[creature_ptr->stat_ind[A_STR]]) - 128);
+
+    if (creature_ptr->shero) {
+        creature_ptr->to_d[id] += 3 + (creature_ptr->lev / 5);
+    }
+
+    if (creature_ptr->stun > 50) {
+        creature_ptr->to_d[id] -= 20;
+    } else if (creature_ptr->stun) {
+        creature_ptr->to_d[id] -= 5;
+    }
+
+    if ((creature_ptr->pclass == CLASS_PRIEST) && (!(have_flag(flgs, TR_BLESSED))) && ((o_ptr->tval == TV_SWORD) || (o_ptr->tval == TV_POLEARM))) {
+        creature_ptr->to_d[id] -= 2;
+    } else if (creature_ptr->pclass == CLASS_BERSERKER) {
+        creature_ptr->to_d[id] += creature_ptr->lev / 6;
+        if (((id == 0) && !creature_ptr->left_hand_weapon) || creature_ptr->two_handed_weapon) {
+            creature_ptr->to_d[id] += creature_ptr->lev / 6;
+        }
+    } else if (creature_ptr->pclass == CLASS_SORCERER) {
+        if (!((o_ptr->tval == TV_HAFTED) && ((o_ptr->sval == SV_WIZSTAFF) || (o_ptr->sval == SV_NAMAKE_HAMMER)))) {
+            creature_ptr->to_d[id] -= 200;
+        } else {
+            creature_ptr->to_d[id] -= 10;
+        }
+    }
+
+    if ((creature_ptr->realm1 == REALM_HEX) && object_is_cursed(o_ptr)) {
+        if (hex_spelling(creature_ptr, HEX_RUNESWORD)) {
+            if (o_ptr->curse_flags & (TRC_CURSED)) {
+                creature_ptr->to_d[id] += 5;
+            }
+            if (o_ptr->curse_flags & (TRC_HEAVY_CURSE)) {
+                creature_ptr->to_d[id] += 7;
+            }
+            if (o_ptr->curse_flags & (TRC_PERMA_CURSE)) {
+                creature_ptr->to_d[id] += 13;
+            }
+        }
+    }
+}
+
+static void calc_to_damage_display(player_type *creature_ptr, INVENTORY_IDX slot)
+{
+    int id = slot - INVEN_RARM;
+    object_type *o_ptr = &creature_ptr->inventory_list[slot];
+    BIT_FLAGS flgs[TR_FLAG_SIZE];
+    object_flags(creature_ptr, o_ptr, flgs);
+
+    creature_ptr->dis_to_d[id] = 0;
+    creature_ptr->dis_to_d[id] += ((int)(adj_str_td[creature_ptr->stat_ind[A_STR]]) - 128);
+
+    if (creature_ptr->shero) {
+        creature_ptr->dis_to_d[id] += 3 + (creature_ptr->lev / 5);
+    }
+
+    if (creature_ptr->stun > 50) {
+        creature_ptr->dis_to_d[id] -= 20;
+    } else if (creature_ptr->stun) {
+        creature_ptr->dis_to_d[id] -= 5;
+    }
+
+    if ((creature_ptr->pclass == CLASS_PRIEST) && (!(have_flag(flgs, TR_BLESSED))) && ((o_ptr->tval == TV_SWORD) || (o_ptr->tval == TV_POLEARM))) {
+        creature_ptr->dis_to_d[id] -= 2;
+    } else if (creature_ptr->pclass == CLASS_BERSERKER) {
+        creature_ptr->dis_to_d[id] += creature_ptr->lev / 6;
+        if (((id == 0) && !creature_ptr->left_hand_weapon) || creature_ptr->two_handed_weapon) {
+            creature_ptr->dis_to_d[id] += creature_ptr->lev / 6;
+        }
+    } else if (creature_ptr->pclass == CLASS_SORCERER) {
+        if (!((o_ptr->tval == TV_HAFTED) && ((o_ptr->sval == SV_WIZSTAFF) || (o_ptr->sval == SV_NAMAKE_HAMMER)))) {
+            creature_ptr->dis_to_d[id] -= 200;
+        } else {
+            creature_ptr->dis_to_d[id] -= 10;
+        }
+    }
+
+    if ((creature_ptr->realm1 == REALM_HEX) && object_is_cursed(o_ptr)) {
+        if (hex_spelling(creature_ptr, HEX_RUNESWORD)) {
+            if (o_ptr->curse_flags & (TRC_CURSED)) {
+                creature_ptr->dis_to_d[id] += 5;
+            }
+            if (o_ptr->curse_flags & (TRC_HEAVY_CURSE)) {
+                creature_ptr->dis_to_d[id] += 7;
+            }
+            if (o_ptr->curse_flags & (TRC_PERMA_CURSE)) {
+                creature_ptr->dis_to_d[id] += 13;
+            }
+        }
+    }
+}
+
+static void calc_to_hit(player_type *creature_ptr, INVENTORY_IDX slot)
+{
+    int id = slot - INVEN_RARM;
+    object_type *o_ptr = &creature_ptr->inventory_list[slot];
+    BIT_FLAGS flgs[TR_FLAG_SIZE];
+    object_flags(creature_ptr, o_ptr, flgs);
+    tval_type tval = creature_ptr->inventory_list[INVEN_RARM + id].tval - TV_WEAPON_BEGIN;
+    OBJECT_SUBTYPE_VALUE sval = creature_ptr->inventory_list[INVEN_RARM + id].sval;
+
+    creature_ptr->hold = adj_str_hold[creature_ptr->stat_ind[A_STR]];
+
+    creature_ptr->to_h[id] = 0;
+
+    creature_ptr->to_h[id] += ((int)(adj_dex_th[creature_ptr->stat_ind[A_DEX]]) - 128);
+    creature_ptr->to_h[id] += ((int)(adj_str_th[creature_ptr->stat_ind[A_STR]]) - 128);
+
+    if ((creature_ptr->pclass == CLASS_PRIEST) && (!(have_flag(flgs, TR_BLESSED))) && ((o_ptr->tval == TV_SWORD) || (o_ptr->tval == TV_POLEARM))) {
+        creature_ptr->to_h[id] -= 2;
+    } else if (creature_ptr->pclass == CLASS_BERSERKER) {
+        creature_ptr->to_h[id] += creature_ptr->lev / 5;
+        if (((id == 0) && !creature_ptr->left_hand_weapon) || creature_ptr->two_handed_weapon) {
+            creature_ptr->to_h[id] += creature_ptr->lev / 5;
+        }
+    } else if (creature_ptr->pclass == CLASS_SORCERER) {
+        if (!((o_ptr->tval == TV_HAFTED) && ((o_ptr->sval == SV_WIZSTAFF) || (o_ptr->sval == SV_NAMAKE_HAMMER)))) {
+            creature_ptr->to_h[id] -= 200;
+        } else {
+            creature_ptr->to_h[id] -= 30;
+        }
+    }
+
+    if (o_ptr->curse_flags & TRC_LOW_MELEE) {
+        if (o_ptr->curse_flags & TRC_HEAVY_CURSE) {
+            creature_ptr->to_h[id] -= 15;
+        } else {
+            creature_ptr->to_h[id] -= 5;
+        }
+    }
+
+    if ((creature_ptr->realm1 == REALM_HEX) && object_is_cursed(o_ptr)) {
+        if (o_ptr->curse_flags & (TRC_CURSED)) {
+            creature_ptr->to_h[id] += 5;
+        }
+        if (o_ptr->curse_flags & (TRC_HEAVY_CURSE)) {
+            creature_ptr->to_h[id] += 7;
+        }
+        if (o_ptr->curse_flags & (TRC_PERMA_CURSE)) {
+            creature_ptr->to_h[id] += 13;
+        }
+        if (o_ptr->curse_flags & (TRC_TY_CURSE)) {
+            creature_ptr->to_h[id] += 5;
+        }
+    }
+
+    if (creature_ptr->hold < o_ptr->weight / 10) {
+        creature_ptr->to_h[id] += 2 * (creature_ptr->hold - o_ptr->weight / 10);
+    }
+
+    if (is_blessed(creature_ptr)) {
+        creature_ptr->to_h[id] += 10;
+    }
+
+    if (is_hero(creature_ptr)) {
+        creature_ptr->to_h[id] += 12;
+    }
+
+    if (creature_ptr->shero) {
+        creature_ptr->to_h[id] += 12;
+    }
+
+    if (creature_ptr->stun > 50) {
+        creature_ptr->to_h[id] -= 20;
+    } else if (creature_ptr->stun) {
+        creature_ptr->to_h[id] -= 5;
+    }
+
+    if (creature_ptr->riding) {
+        if ((o_ptr->tval == TV_POLEARM) && ((o_ptr->sval == SV_LANCE) || (o_ptr->sval == SV_HEAVY_LANCE))) {
+            creature_ptr->to_h[id] += 15;
+        }
+    }
+
+    if (creature_ptr->riding != 0 && !(o_ptr->tval == TV_POLEARM) && ((o_ptr->sval == SV_LANCE) || (o_ptr->sval == SV_HEAVY_LANCE))
+        && !have_flag(flgs, TR_RIDING)) {
+
+        int penalty;
+        if ((creature_ptr->pclass == CLASS_BEASTMASTER) || (creature_ptr->pclass == CLASS_CAVALRY)) {
+            penalty = 5;
+        } else {
+            penalty = r_info[creature_ptr->current_floor_ptr->m_list[creature_ptr->riding].r_idx].level - creature_ptr->skill_exp[GINOU_RIDING] / 80;
+            penalty += 30;
+            if (penalty < 30)
+                penalty = 30;
+        }
+        creature_ptr->to_h[id] -= (s16b)penalty;
+    }
+
+    creature_ptr->to_h[id] += (creature_ptr->weapon_exp[tval][sval] - WEAPON_EXP_BEGINNER) / 200;
+
+    if (is_not_ninja_weapon(creature_ptr, id) || is_not_monk_weapon(creature_ptr, id)) {
+        creature_ptr->to_h[id] -= 40;
+    }
+}
+
+static void calc_to_hit_display(player_type *creature_ptr, INVENTORY_IDX slot)
+{
+    int id = slot - INVEN_RARM;
+    object_type *o_ptr = &creature_ptr->inventory_list[slot];
+    creature_ptr->hold = adj_str_hold[creature_ptr->stat_ind[A_STR]];
+    BIT_FLAGS flgs[TR_FLAG_SIZE];
+    object_flags(creature_ptr, o_ptr, flgs);
+    tval_type tval = creature_ptr->inventory_list[INVEN_RARM + id].tval - TV_WEAPON_BEGIN;
+    OBJECT_SUBTYPE_VALUE sval = creature_ptr->inventory_list[INVEN_RARM + id].sval;
+
+    creature_ptr->dis_to_h[id] = 0;
+
+    creature_ptr->dis_to_h[id] += ((int)(adj_dex_th[creature_ptr->stat_ind[A_DEX]]) - 128);
+    creature_ptr->dis_to_h[id] += ((int)(adj_str_th[creature_ptr->stat_ind[A_STR]]) - 128);
+
+    if ((creature_ptr->pclass == CLASS_PRIEST) && (!(have_flag(flgs, TR_BLESSED))) && ((o_ptr->tval == TV_SWORD) || (o_ptr->tval == TV_POLEARM))) {
+        creature_ptr->dis_to_h[id] -= 2;
+    } else if (creature_ptr->pclass == CLASS_BERSERKER) {
+        creature_ptr->dis_to_h[id] += creature_ptr->lev / 5;
+        if (((id == 0) && !creature_ptr->left_hand_weapon) || creature_ptr->two_handed_weapon) {
+            creature_ptr->dis_to_h[id] += creature_ptr->lev / 5;
+        }
+    } else if (creature_ptr->pclass == CLASS_SORCERER) {
+        if (!((o_ptr->tval == TV_HAFTED) && ((o_ptr->sval == SV_WIZSTAFF) || (o_ptr->sval == SV_NAMAKE_HAMMER)))) {
+            creature_ptr->dis_to_h[id] -= 200;
+        } else {
+            creature_ptr->dis_to_h[id] -= 30;
+        }
+    }
+
+    if ((creature_ptr->realm1 == REALM_HEX) && object_is_cursed(o_ptr)) {
+        if (o_ptr->curse_flags & (TRC_CURSED)) {
+            creature_ptr->dis_to_h[id] += 5;
+        }
+        if (o_ptr->curse_flags & (TRC_HEAVY_CURSE)) {
+            creature_ptr->dis_to_h[id] += 7;
+        }
+        if (o_ptr->curse_flags & (TRC_PERMA_CURSE)) {
+            creature_ptr->dis_to_h[id] += 13;
+        }
+        if (o_ptr->curse_flags & (TRC_TY_CURSE)) {
+            creature_ptr->dis_to_h[id] += 5;
+        }
+    }
+
+    if (object_is_fully_known(o_ptr) && o_ptr->curse_flags & TRC_LOW_MELEE) {
+        if (o_ptr->curse_flags & TRC_HEAVY_CURSE) {
+            creature_ptr->dis_to_h[id] -= 15;
+        } else {
+            creature_ptr->dis_to_h[id] -= 5;
+        }
+    }
+
+    if (creature_ptr->hold < o_ptr->weight / 10) {
+        creature_ptr->dis_to_h[id] += 2 * (creature_ptr->hold - o_ptr->weight / 10);
+    }
+
+    if (is_blessed(creature_ptr)) {
+        creature_ptr->dis_to_h[id] += 10;
+    }
+
+    if (is_hero(creature_ptr)) {
+        creature_ptr->dis_to_h[id] += 12;
+    }
+
+    if (creature_ptr->shero) {
+        creature_ptr->dis_to_h[id] += 12;
+    }
+
+    if (creature_ptr->stun > 50) {
+        creature_ptr->dis_to_h[id] -= 20;
+    } else if (creature_ptr->stun) {
+        creature_ptr->dis_to_h[id] -= 5;
+    }
+
+    if (creature_ptr->riding) {
+        if ((o_ptr->tval == TV_POLEARM) && ((o_ptr->sval == SV_LANCE) || (o_ptr->sval == SV_HEAVY_LANCE))) {
+            creature_ptr->dis_to_h[id] += 15;
+        }
+    }
+
+    if (creature_ptr->riding != 0 && !(o_ptr->tval == TV_POLEARM) && ((o_ptr->sval == SV_LANCE) || (o_ptr->sval == SV_HEAVY_LANCE))
+        && !have_flag(flgs, TR_RIDING)) {
+
+        int penalty;
+        if ((creature_ptr->pclass == CLASS_BEASTMASTER) || (creature_ptr->pclass == CLASS_CAVALRY)) {
+            penalty = 5;
+        } else {
+            penalty = r_info[creature_ptr->current_floor_ptr->m_list[creature_ptr->riding].r_idx].level - creature_ptr->skill_exp[GINOU_RIDING] / 80;
+            penalty += 30;
+            if (penalty < 30)
+                penalty = 30;
+        }
+        creature_ptr->dis_to_h[id] -= (s16b)penalty;
+    }
+
+    creature_ptr->dis_to_h[id] += (creature_ptr->weapon_exp[tval][sval] - WEAPON_EXP_BEGINNER) / 200;
+
+    if (is_not_ninja_weapon(creature_ptr, id) || is_not_monk_weapon(creature_ptr, id)) {
+        creature_ptr->dis_to_h[id] -= 40;
+    }
+}
+
+static void calc_to_hit_bow(player_type *creature_ptr)
+{
+    creature_ptr->to_h_b = 0;
+
+    for (int i = INVEN_RARM; i < INVEN_TOTAL; i++) {
+        object_type *o_ptr;
+        BIT_FLAGS flgs[TR_FLAG_SIZE];
+        o_ptr = &creature_ptr->inventory_list[i];
+        if (!o_ptr->k_idx)
+            continue;
+        object_flags(creature_ptr, o_ptr, flgs);
+
+        if (o_ptr->curse_flags & TRC_LOW_MELEE) {
+            int slot = i - INVEN_RARM;
+            if (slot >= 2) {
+                if (o_ptr->curse_flags & TRC_HEAVY_CURSE) {
+                    creature_ptr->to_h_b -= 15;
+                } else {
+                    creature_ptr->to_h_b -= 5;
+                }
+            }
+        }
+
+        int bonus_to_h = o_ptr->to_h;
+        if (creature_ptr->pclass == CLASS_NINJA) {
+            if (o_ptr->to_h > 0)
+                bonus_to_h = (o_ptr->to_h + 1) / 2;
+        }
+        creature_ptr->to_h_b += (s16b)bonus_to_h;
+    }
+
+    if (creature_ptr->stun > 50) {
+        creature_ptr->to_h_b -= 20;
+    } else if (creature_ptr->stun) {
+        creature_ptr->to_h_b -= 5;
+    }
+
+    if (is_blessed(creature_ptr)) {
+        creature_ptr->to_h_b += 10;
+    }
+
+    if (is_hero(creature_ptr)) {
+        creature_ptr->to_h_b += 12;
+    }
+
+    if (creature_ptr->shero) {
+        creature_ptr->to_h_b -= 12;
+    }
+
+    creature_ptr->to_h_b += ((int)(adj_dex_th[creature_ptr->stat_ind[A_DEX]]) - 128);
+    creature_ptr->to_h_b += ((int)(adj_str_th[creature_ptr->stat_ind[A_STR]]) - 128);
+
+    creature_ptr->hold = adj_str_hold[creature_ptr->stat_ind[A_STR]];
+    object_type *o_ptr = &creature_ptr->inventory_list[INVEN_BOW];
+
+    if (is_heavy_shoot(creature_ptr, o_ptr)) {
+        creature_ptr->to_h_b += 2 * (creature_ptr->hold - o_ptr->weight / 10);
+    }
+
+    if (o_ptr->k_idx) {
+        if (o_ptr->k_idx && !creature_ptr->heavy_shoot) {
+            if ((creature_ptr->pclass == CLASS_SNIPER) && (creature_ptr->tval_ammo == TV_BOLT)) {
+                creature_ptr->to_h_b += (10 + (creature_ptr->lev / 5));
+            }
+        }
+    }
+}
+
+static void calc_to_hit_bow_display(player_type *creature_ptr)
+{
+    creature_ptr->dis_to_h_b = 0;
+    creature_ptr->dis_to_h_b += ((int)(adj_dex_th[creature_ptr->stat_ind[A_DEX]]) - 128);
+    creature_ptr->dis_to_h_b += ((int)(adj_str_th[creature_ptr->stat_ind[A_STR]]) - 128);
+
+    for (int i = INVEN_RARM; i < INVEN_TOTAL; i++) {
+        object_type *o_ptr;
+        BIT_FLAGS flgs[TR_FLAG_SIZE];
+        o_ptr = &creature_ptr->inventory_list[i];
+        if (!o_ptr->k_idx)
+            continue;
+        object_flags(creature_ptr, o_ptr, flgs);
+
+        if (object_is_fully_known(o_ptr)) {
+            if (o_ptr->curse_flags & TRC_LOW_MELEE) {
+                if (o_ptr->curse_flags & TRC_HEAVY_CURSE) {
+                    creature_ptr->dis_to_h_b -= 15;
+                } else {
+                    creature_ptr->dis_to_h_b -= 5;
+                }
+            }
+        }
+    }
+
+    if (creature_ptr->stun > 50) {
+        creature_ptr->dis_to_h_b -= 20;
+    } else if (creature_ptr->stun) {
+        creature_ptr->dis_to_h_b -= 5;
+    }
+
+    if (is_blessed(creature_ptr)) {
+        creature_ptr->dis_to_h_b += 10;
+    }
+
+    if (is_hero(creature_ptr)) {
+        creature_ptr->dis_to_h_b += 12;
+    }
+
+    if (creature_ptr->shero) {
+        creature_ptr->dis_to_h_b -= 12;
+    }
+
+    object_type *o_ptr = &creature_ptr->inventory_list[INVEN_BOW];
+
+    if (creature_ptr->heavy_shoot) {
+        creature_ptr->dis_to_h_b += 2 * (creature_ptr->hold - o_ptr->weight / 10);
+    }
+
+    if (o_ptr->k_idx) {
+        if (o_ptr->k_idx && !creature_ptr->heavy_shoot) {
+            if ((creature_ptr->pclass == CLASS_SNIPER) && (creature_ptr->tval_ammo == TV_BOLT)) {
+                creature_ptr->dis_to_h_b += (10 + (creature_ptr->lev / 5));
+            }
+        }
+    }
+}
+
+static void calc_to_damage_misc(player_type *creature_ptr)
+{
+    object_type *o_ptr;
+    BIT_FLAGS flgs[TR_FLAG_SIZE];
+
+    creature_ptr->to_d_m = 0;
+
+    for (int i = INVEN_RARM; i < INVEN_TOTAL; i++) {
+        o_ptr = &creature_ptr->inventory_list[i];
+        if (!o_ptr->k_idx)
+            continue;
+
+        object_flags(creature_ptr, o_ptr, flgs);
+
+        int bonus_to_d = o_ptr->to_d;
+        if (creature_ptr->pclass == CLASS_NINJA) {
+            if (o_ptr->to_d > 0)
+                bonus_to_d = (o_ptr->to_d + 1) / 2;
+        }
+        creature_ptr->to_d_m += (s16b)bonus_to_d;
+    }
+
+    if (creature_ptr->shero) {
+        creature_ptr->to_d_m += 3 + (creature_ptr->lev / 5);
+    }
+
+    if (creature_ptr->stun > 50) {
+        creature_ptr->to_d_m -= 20;
+    } else if (creature_ptr->stun) {
+        creature_ptr->to_d_m -= 5;
+    }
+
+    creature_ptr->to_d_m += ((int)(adj_str_td[creature_ptr->stat_ind[A_STR]]) - 128);
+}
+
+static void calc_to_hit_misc(player_type *creature_ptr)
+{
+    object_type *o_ptr;
+    BIT_FLAGS flgs[TR_FLAG_SIZE];
+
+    creature_ptr->to_h_m = 0;
+
+    for (int i = INVEN_RARM; i < INVEN_TOTAL; i++) {
+        o_ptr = &creature_ptr->inventory_list[i];
+        if (!o_ptr->k_idx)
+            continue;
+
+        object_flags(creature_ptr, o_ptr, flgs);
+
+        int bonus_to_h = o_ptr->to_h;
+        if (creature_ptr->pclass == CLASS_NINJA) {
+            if (o_ptr->to_h > 0)
+                bonus_to_h = (o_ptr->to_h + 1) / 2;
+        }
+        creature_ptr->to_h_m += (s16b)o_ptr->to_h;
+    }
+
+    if (is_blessed(creature_ptr)) {
+        creature_ptr->to_h_m += 10;
+    }
+
+    if (is_hero(creature_ptr)) {
+        creature_ptr->to_h_m += 12;
+    }
+
+    if (creature_ptr->shero) {
+        creature_ptr->to_h_m += 12;
+    }
+
+    if (creature_ptr->stun > 50) {
+        creature_ptr->to_h_m -= 20;
+    } else if (creature_ptr->stun) {
+        creature_ptr->to_h_m -= 5;
+    }
+
+    creature_ptr->to_h_m += ((int)(adj_dex_th[creature_ptr->stat_ind[A_DEX]]) - 128);
+    creature_ptr->to_h_m += ((int)(adj_str_th[creature_ptr->stat_ind[A_STR]]) - 128);
+}
+
+static void calc_to_weapon_dice_num(player_type *creature_ptr, INVENTORY_IDX slot)
+{
+    object_type *o_ptr = &creature_ptr->inventory_list[slot];
+    int id = slot - INVEN_RARM;
+    creature_ptr->to_dd[id] = 0;
+
+    if (creature_ptr->riding) {
+
+        if ((o_ptr->tval == TV_POLEARM) && ((o_ptr->sval == SV_LANCE) || (o_ptr->sval == SV_HEAVY_LANCE))) {
+            creature_ptr->to_dd[id] += 2;
+        }
+    }
+}
+
+static void calc_to_weapon_dice_side(player_type *creature_ptr, INVENTORY_IDX slot)
+{
+    int id = slot - INVEN_RARM;
+    creature_ptr->to_ds[id] = 0;
+}
+
+/*!
+ * @brief プレイヤーの所持重量制限を計算する /
+ * Computes current weight limit.
+ * @return 制限重量(ポンド)
+ */
+WEIGHT weight_limit(player_type *creature_ptr)
+{
+    WEIGHT i = (WEIGHT)adj_str_wgt[creature_ptr->stat_ind[A_STR]] * 50;
+    if (creature_ptr->pclass == CLASS_BERSERKER)
+        i = i * 3 / 2;
+    return i;
+}
+
+/*!
+ * @brief プレイヤーが現在右手/左手に武器を持っているか判定する /
+ * @param i 判定する手のID(右手:0 左手:1)
+ * @return 持っているならばTRUE
+ */
+bool has_melee_weapon(player_type *creature_ptr, int i)
+{
+    return ((creature_ptr->inventory_list[i].k_idx && object_is_melee_weapon(&creature_ptr->inventory_list[i])) ? TRUE : FALSE);
+}
+
+/*!
+ * @brief プレイヤーの現在開いている手の状態を返す
+ * @param riding_control 乗馬中により片手を必要としている状態ならばTRUEを返す。
+ * @return 開いている手のビットフラグ
+ */
+BIT_FLAGS16 empty_hands(player_type *creature_ptr, bool riding_control)
+{
+    BIT_FLAGS16 status = EMPTY_HAND_NONE;
+    if (!creature_ptr->inventory_list[INVEN_RARM].k_idx)
+        status |= EMPTY_HAND_RARM;
+    if (!creature_ptr->inventory_list[INVEN_LARM].k_idx)
+        status |= EMPTY_HAND_LARM;
+
+    if (riding_control && (status != EMPTY_HAND_NONE) && creature_ptr->riding && !(creature_ptr->pet_extra_flags & PF_TWO_HANDS)) {
+        if (status & EMPTY_HAND_LARM)
+            status &= ~(EMPTY_HAND_LARM);
+        else if (status & EMPTY_HAND_RARM)
+            status &= ~(EMPTY_HAND_RARM);
+    }
+
+    return status;
+}
+
+/*!
+ * @brief プレイヤーが防具重量制限のある職業時にペナルティを受ける状態にあるかどうかを返す。
+ * @return ペナルティが適用されるならばTRUE。
+ */
+bool heavy_armor(player_type *creature_ptr)
+{
+    if ((creature_ptr->pclass != CLASS_MONK) && (creature_ptr->pclass != CLASS_FORCETRAINER) && (creature_ptr->pclass != CLASS_NINJA))
+        return FALSE;
+
+    WEIGHT monk_arm_wgt = 0;
+    if (creature_ptr->inventory_list[INVEN_RARM].tval > TV_SWORD)
+        monk_arm_wgt += creature_ptr->inventory_list[INVEN_RARM].weight;
+    if (creature_ptr->inventory_list[INVEN_LARM].tval > TV_SWORD)
+        monk_arm_wgt += creature_ptr->inventory_list[INVEN_LARM].weight;
+    monk_arm_wgt += creature_ptr->inventory_list[INVEN_BODY].weight;
+    monk_arm_wgt += creature_ptr->inventory_list[INVEN_HEAD].weight;
+    monk_arm_wgt += creature_ptr->inventory_list[INVEN_OUTER].weight;
+    monk_arm_wgt += creature_ptr->inventory_list[INVEN_HANDS].weight;
+    monk_arm_wgt += creature_ptr->inventory_list[INVEN_FEET].weight;
+
+    return (monk_arm_wgt > (100 + (creature_ptr->lev * 4)));
+}
+
+/*!
+ * @brief update のフラグに応じた更新をまとめて行う / Handle "update"
+ * @return なし
+ * @details 更新処理の対象はプレイヤーの能力修正/光源寿命/HP/MP/魔法の学習状態、他多数の外界の状態判定。
+ */
+void update_creature(player_type *creature_ptr)
+{
+    if (!creature_ptr->update)
+        return;
+
+    floor_type *floor_ptr = creature_ptr->current_floor_ptr;
+    if (creature_ptr->update & (PU_AUTODESTROY)) {
+        creature_ptr->update &= ~(PU_AUTODESTROY);
+        autopick_delayed_alter(creature_ptr);
+    }
+
+    if (creature_ptr->update & (PU_COMBINE)) {
+        creature_ptr->update &= ~(PU_COMBINE);
+        combine_pack(creature_ptr);
+    }
+
+    if (creature_ptr->update & (PU_REORDER)) {
+        creature_ptr->update &= ~(PU_REORDER);
+        reorder_pack(creature_ptr);
+    }
+
+    if (creature_ptr->update & (PU_BONUS)) {
+        creature_ptr->update &= ~(PU_BONUS);
+        calc_alignment(creature_ptr);
+        calc_bonuses(creature_ptr);
+    }
+
+    if (creature_ptr->update & (PU_TORCH)) {
+        creature_ptr->update &= ~(PU_TORCH);
+        calc_torch(creature_ptr);
+    }
+
+    if (creature_ptr->update & (PU_HP)) {
+        creature_ptr->update &= ~(PU_HP);
+        calc_hitpoints(creature_ptr);
+    }
+
+    if (creature_ptr->update & (PU_MANA)) {
+        creature_ptr->update &= ~(PU_MANA);
+        calc_mana(creature_ptr);
+    }
+
+    if (creature_ptr->update & (PU_SPELLS)) {
+        creature_ptr->update &= ~(PU_SPELLS);
+        calc_spells(creature_ptr);
+    }
+
+    if (!current_world_ptr->character_generated)
+        return;
+    if (current_world_ptr->character_icky)
+        return;
+    if (creature_ptr->update & (PU_UN_LITE)) {
+        creature_ptr->update &= ~(PU_UN_LITE);
+        forget_lite(floor_ptr);
+    }
+
+    if (creature_ptr->update & (PU_UN_VIEW)) {
+        creature_ptr->update &= ~(PU_UN_VIEW);
+        forget_view(floor_ptr);
+    }
+
+    if (creature_ptr->update & (PU_VIEW)) {
+        creature_ptr->update &= ~(PU_VIEW);
+        update_view(creature_ptr);
+    }
+
+    if (creature_ptr->update & (PU_LITE)) {
+        creature_ptr->update &= ~(PU_LITE);
+        update_lite(creature_ptr);
+    }
+
+    if (creature_ptr->update & (PU_FLOW)) {
+        creature_ptr->update &= ~(PU_FLOW);
+        update_flow(creature_ptr);
+    }
+
+    if (creature_ptr->update & (PU_DISTANCE)) {
+        creature_ptr->update &= ~(PU_DISTANCE);
+
+        update_monsters(creature_ptr, TRUE);
+    }
+
+    if (creature_ptr->update & (PU_MON_LITE)) {
+        creature_ptr->update &= ~(PU_MON_LITE);
+        update_mon_lite(creature_ptr);
+    }
+
+    if (creature_ptr->update & (PU_DELAY_VIS)) {
+        creature_ptr->update &= ~(PU_DELAY_VIS);
+        delayed_visual_update(creature_ptr);
+    }
+
+    if (creature_ptr->update & (PU_MONSTERS)) {
+        creature_ptr->update &= ~(PU_MONSTERS);
+        update_monsters(creature_ptr, FALSE);
+    }
+}
+
+/*!
+ * @brief プレイヤーが魔道書を一冊も持っていないかを判定する
+ * @return 魔道書を一冊も持っていないならTRUEを返す
+ */
+bool player_has_no_spellbooks(player_type *creature_ptr)
+{
+    object_type *o_ptr;
+    for (int i = 0; i < INVEN_PACK; i++) {
+        o_ptr = &creature_ptr->inventory_list[i];
+        if (o_ptr->k_idx && check_book_realm(creature_ptr, o_ptr->tval, o_ptr->sval))
+            return FALSE;
+    }
+
+    floor_type *floor_ptr = creature_ptr->current_floor_ptr;
+    for (int i = floor_ptr->grid_array[creature_ptr->y][creature_ptr->x].o_idx; i; i = o_ptr->next_o_idx) {
+        o_ptr = &floor_ptr->o_list[i];
+        if (o_ptr->k_idx && (o_ptr->marked & OM_FOUND) && check_book_realm(creature_ptr, o_ptr->tval, o_ptr->sval))
+            return FALSE;
+    }
+
+    return TRUE;
+}
+
+void take_turn(player_type *creature_ptr, PERCENTAGE need_cost) { creature_ptr->energy_use = (ENERGY)need_cost; }
+
+void free_turn(player_type *creature_ptr) { creature_ptr->energy_use = 0; }
+
+/*!
+ * @brief プレイヤーを指定座標に配置する / Place the player in the dungeon XXX XXX
+ * @param x 配置先X座標
+ * @param y 配置先Y座標
+ * @return 配置に成功したらTRUE
+ */
+bool player_place(player_type *creature_ptr, POSITION y, POSITION x)
+{
+    if (creature_ptr->current_floor_ptr->grid_array[y][x].m_idx != 0)
+        return FALSE;
+
+    /* Save player location */
+    creature_ptr->y = y;
+    creature_ptr->x = x;
+    return TRUE;
+}
+
+/*!
+ * @brief 種族アンバライトが出血時パターンの上に乗った際のペナルティ処理
+ * @return なし
+ */
+void wreck_the_pattern(player_type *creature_ptr)
+{
+    floor_type *floor_ptr = creature_ptr->current_floor_ptr;
+    int pattern_type = f_info[floor_ptr->grid_array[creature_ptr->y][creature_ptr->x].feat].subtype;
+    if (pattern_type == PATTERN_TILE_WRECKED)
+        return;
+
+    msg_print(_("パターンを血で汚してしまった！", "You bleed on the Pattern!"));
+    msg_print(_("何か恐ろしい事が起こった！", "Something terrible happens!"));
+
+    if (!is_invuln(creature_ptr))
+        take_hit(creature_ptr, DAMAGE_NOESCAPE, damroll(10, 8), _("パターン損壊", "corrupting the Pattern"), -1);
+
+    int to_ruin = randint1(45) + 35;
+    while (to_ruin--) {
+        POSITION r_y, r_x;
+        scatter(creature_ptr, &r_y, &r_x, creature_ptr->y, creature_ptr->x, 4, 0);
+
+        if (pattern_tile(floor_ptr, r_y, r_x) && (f_info[floor_ptr->grid_array[r_y][r_x].feat].subtype != PATTERN_TILE_WRECKED)) {
+            cave_set_feat(creature_ptr, r_y, r_x, feat_pattern_corrupted);
+        }
+    }
+
+    cave_set_feat(creature_ptr, creature_ptr->y, creature_ptr->x, feat_pattern_corrupted);
+}
+
+/*!
+ * @brief プレイヤーの経験値について整合性のためのチェックと調整を行う /
+ * Advance experience levels and print experience
+ * @return なし
+ */
+void check_experience(player_type *creature_ptr)
+{
+    if (creature_ptr->exp < 0)
+        creature_ptr->exp = 0;
+    if (creature_ptr->max_exp < 0)
+        creature_ptr->max_exp = 0;
+    if (creature_ptr->max_max_exp < 0)
+        creature_ptr->max_max_exp = 0;
+
+    if (creature_ptr->exp > PY_MAX_EXP)
+        creature_ptr->exp = PY_MAX_EXP;
+    if (creature_ptr->max_exp > PY_MAX_EXP)
+        creature_ptr->max_exp = PY_MAX_EXP;
+    if (creature_ptr->max_max_exp > PY_MAX_EXP)
+        creature_ptr->max_max_exp = PY_MAX_EXP;
+
+    if (creature_ptr->exp > creature_ptr->max_exp)
+        creature_ptr->max_exp = creature_ptr->exp;
+    if (creature_ptr->max_exp > creature_ptr->max_max_exp)
+        creature_ptr->max_max_exp = creature_ptr->max_exp;
+
+    creature_ptr->redraw |= (PR_EXP);
+    handle_stuff(creature_ptr);
+
+    bool android = (creature_ptr->prace == RACE_ANDROID ? TRUE : FALSE);
+    PLAYER_LEVEL old_lev = creature_ptr->lev;
+    while ((creature_ptr->lev > 1) && (creature_ptr->exp < ((android ? player_exp_a : player_exp)[creature_ptr->lev - 2] * creature_ptr->expfact / 100L))) {
+        creature_ptr->lev--;
+        creature_ptr->update |= (PU_BONUS | PU_HP | PU_MANA | PU_SPELLS);
+        creature_ptr->redraw |= (PR_LEV | PR_TITLE);
+        creature_ptr->window |= (PW_PLAYER);
+        handle_stuff(creature_ptr);
+    }
+
+    bool level_reward = FALSE;
+    bool level_mutation = FALSE;
+    bool level_inc_stat = FALSE;
+    while ((creature_ptr->lev < PY_MAX_LEVEL)
+        && (creature_ptr->exp >= ((android ? player_exp_a : player_exp)[creature_ptr->lev - 1] * creature_ptr->expfact / 100L))) {
+        creature_ptr->lev++;
+        if (creature_ptr->lev > creature_ptr->max_plv) {
+            creature_ptr->max_plv = creature_ptr->lev;
+
+            if ((creature_ptr->pclass == CLASS_CHAOS_WARRIOR) || (creature_ptr->muta2 & MUT2_CHAOS_GIFT)) {
+                level_reward = TRUE;
+            }
+            if (creature_ptr->prace == RACE_BEASTMAN) {
+                if (one_in_(5))
+                    level_mutation = TRUE;
+            }
+            level_inc_stat = TRUE;
+
+            exe_write_diary(creature_ptr, DIARY_LEVELUP, creature_ptr->lev, NULL);
+        }
+
+        sound(SOUND_LEVEL);
+        msg_format(_("レベル %d にようこそ。", "Welcome to level %d."), creature_ptr->lev);
+        creature_ptr->update |= (PU_BONUS | PU_HP | PU_MANA | PU_SPELLS);
+        creature_ptr->redraw |= (PR_LEV | PR_TITLE | PR_EXP);
+        creature_ptr->window |= (PW_PLAYER | PW_SPELL | PW_INVEN);
+        creature_ptr->level_up_message = TRUE;
+        handle_stuff(creature_ptr);
+
+        creature_ptr->level_up_message = FALSE;
+        if (level_inc_stat) {
+            if (!(creature_ptr->max_plv % 10)) {
+                int choice;
+                screen_save();
+                while (TRUE) {
+                    int n;
+                    char tmp[32];
+
+                    cnv_stat(creature_ptr->stat_max[0], tmp);
+                    prt(format(_("        a) 腕力 (現在値 %s)", "        a) Str (cur %s)"), tmp), 2, 14);
+                    cnv_stat(creature_ptr->stat_max[1], tmp);
+                    prt(format(_("        b) 知能 (現在値 %s)", "        b) Int (cur %s)"), tmp), 3, 14);
+                    cnv_stat(creature_ptr->stat_max[2], tmp);
+                    prt(format(_("        c) 賢さ (現在値 %s)", "        c) Wis (cur %s)"), tmp), 4, 14);
+                    cnv_stat(creature_ptr->stat_max[3], tmp);
+                    prt(format(_("        d) 器用 (現在値 %s)", "        d) Dex (cur %s)"), tmp), 5, 14);
+                    cnv_stat(creature_ptr->stat_max[4], tmp);
+                    prt(format(_("        e) 耐久 (現在値 %s)", "        e) Con (cur %s)"), tmp), 6, 14);
+                    cnv_stat(creature_ptr->stat_max[5], tmp);
+                    prt(format(_("        f) 魅力 (現在値 %s)", "        f) Chr (cur %s)"), tmp), 7, 14);
+
+                    prt("", 8, 14);
+                    prt(_("        どの能力値を上げますか？", "        Which stat do you want to raise?"), 1, 14);
+
+                    while (TRUE) {
+                        choice = inkey();
+                        if ((choice >= 'a') && (choice <= 'f'))
+                            break;
+                    }
+                    for (n = 0; n < A_MAX; n++)
+                        if (n != choice - 'a')
+                            prt("", n + 2, 14);
+                    if (get_check(_("よろしいですか？", "Are you sure? ")))
+                        break;
+                }
+                do_inc_stat(creature_ptr, choice - 'a');
+                screen_load();
+            } else if (!(creature_ptr->max_plv % 2))
+                do_inc_stat(creature_ptr, randint0(6));
+        }
+
+        if (level_mutation) {
+            msg_print(_("あなたは変わった気がする...", "You feel different..."));
+            (void)gain_mutation(creature_ptr, 0);
+            level_mutation = FALSE;
+        }
+
+        /*
+         * 報酬でレベルが上ると再帰的に check_experience(creature_ptr) が
+         * 呼ばれるので順番を最後にする。
+         */
+        if (level_reward) {
+            gain_level_reward(creature_ptr, 0);
+            level_reward = FALSE;
+        }
+
+        creature_ptr->update |= (PU_BONUS | PU_HP | PU_MANA | PU_SPELLS);
+        creature_ptr->redraw |= (PR_LEV | PR_TITLE);
+        creature_ptr->window |= (PW_PLAYER | PW_SPELL);
+        handle_stuff(creature_ptr);
+    }
+
+    if (old_lev != creature_ptr->lev)
+        autopick_load_pref(creature_ptr, FALSE);
+}
+
+/*!
+ * @brief 現在の修正後能力値を3～17及び18/xxx形式に変換する / Converts stat num into a six-char (right justified) string
+ * @param val 能力値
+ * @param out_val 出力先文字列ポインタ
+ * @return なし
+ */
+void cnv_stat(int val, char *out_val)
+{
+    if (val <= 18) {
+        sprintf(out_val, "    %2d", val);
+        return;
+    }
+
+    int bonus = (val - 18);
+    if (bonus >= 220) {
+        sprintf(out_val, "18/%3s", "***");
+    } else if (bonus >= 100) {
+        sprintf(out_val, "18/%03d", bonus);
+    } else {
+        sprintf(out_val, " 18/%02d", bonus);
+    }
+}
+
+/*!
+ * @brief 能力値現在値から3～17及び18/xxx様式に基づく加減算を行う。
+ * Modify a stat value by a "modifier", return new value
+ * @param value 現在値
+ * @param amount 加減算値
+ * @return 加減算後の値
+ * @details
+ * <pre>
+ * Stats go up: 3,4,...,17,18,18/10,18/20,...,18/220
+ * Or even: 18/13, 18/23, 18/33, ..., 18/220
+ * Stats go down: 18/220, 18/210,..., 18/10, 18, 17, ..., 3
+ * Or even: 18/13, 18/03, 18, 17, ..., 3
+ * </pre>
+ */
+s16b modify_stat_value(int value, int amount)
+{
+    if (amount > 0) {
+        for (int i = 0; i < amount; i++) {
+            if (value < 18)
+                value++;
+            else
+                value += 10;
+        }
+    } else if (amount < 0) {
+        for (int i = 0; i < (0 - amount); i++) {
+            if (value >= 18 + 10)
+                value -= 10;
+            else if (value > 18)
+                value = 18;
+            else if (value > 3)
+                value--;
+        }
+    }
+
+    return (s16b)value;
+}
+
+/*!
+ * @brief スコアを計算する /
+ * Hack -- Calculates the total number of points earned		-JWT-
+ * @return なし
+ * @details
+ */
+long calc_score(player_type *creature_ptr)
+{
+    int arena_win = MIN(creature_ptr->arena_number, MAX_ARENA_MONS);
+
+    int mult = 100;
+    if (!preserve_mode)
+        mult += 10;
+    if (!autoroller)
+        mult += 10;
+    if (!smart_learn)
+        mult -= 20;
+    if (smart_cheat)
+        mult += 30;
+    if (ironman_shops)
+        mult += 50;
+    if (ironman_small_levels)
+        mult += 10;
+    if (ironman_empty_levels)
+        mult += 20;
+    if (!powerup_home)
+        mult += 50;
+    if (ironman_rooms)
+        mult += 100;
+    if (ironman_nightmare)
+        mult += 100;
+
+    if (mult < 5)
+        mult = 5;
+
+    DEPTH max_dl = 0;
+    for (int i = 0; i < current_world_ptr->max_d_idx; i++)
+        if (max_dlv[i] > max_dl)
+            max_dl = max_dlv[i];
+
+    u32b point_l = (creature_ptr->max_max_exp + (100 * max_dl));
+    u32b point_h = point_l / 0x10000L;
+    point_l = point_l % 0x10000L;
+    point_h *= mult;
+    point_l *= mult;
+    point_h += point_l / 0x10000L;
+    point_l %= 0x10000L;
+
+    point_l += ((point_h % 100) << 16);
+    point_h /= 100;
+    point_l /= 100;
+
+    u32b point = (point_h << 16) + (point_l);
+    if (creature_ptr->arena_number >= 0)
+        point += (arena_win * arena_win * (arena_win > 29 ? 1000 : 100));
+
+    if (ironman_downward)
+        point *= 2;
+    if (creature_ptr->pclass == CLASS_BERSERKER) {
+        if (creature_ptr->prace == RACE_SPECTRE)
+            point = point / 5;
+    }
+
+    if ((creature_ptr->pseikaku == PERSONALITY_MUNCHKIN) && point) {
+        point = 1;
+        if (current_world_ptr->total_winner)
+            point = 2;
+    }
+
+    if (easy_band)
+        point = (0 - point);
+
+    return point;
+}
+
+void cheat_death(player_type *creature_ptr)
+{
+    if (creature_ptr->sc)
+        creature_ptr->sc = creature_ptr->age = 0;
+    creature_ptr->age++;
+
+    current_world_ptr->noscore |= 0x0001;
+    msg_print(_("ウィザードモードに念を送り、死を欺いた。", "You invoke wizard mode and cheat death."));
+    msg_print(NULL);
+
+    (void)life_stream(creature_ptr, FALSE, FALSE);
+    if (creature_ptr->pclass == CLASS_MAGIC_EATER) {
+        int magic_idx;
+        for (magic_idx = 0; magic_idx < EATER_EXT * 2; magic_idx++) {
+            creature_ptr->magic_num1[magic_idx] = creature_ptr->magic_num2[magic_idx] * EATER_CHARGE;
+        }
+        for (; magic_idx < EATER_EXT * 3; magic_idx++) {
+            creature_ptr->magic_num1[magic_idx] = 0;
+        }
+    }
+
+    creature_ptr->csp = creature_ptr->msp;
+    creature_ptr->csp_frac = 0;
+    if (creature_ptr->word_recall) {
+        msg_print(_("張りつめた大気が流れ去った...", "A tension leaves the air around you..."));
+        msg_print(NULL);
+        creature_ptr->word_recall = 0;
+        creature_ptr->redraw |= (PR_STATUS);
+    }
+
+    if (creature_ptr->alter_reality) {
+        creature_ptr->alter_reality = 0;
+        creature_ptr->redraw |= (PR_STATUS);
+    }
+
+    (void)strcpy(creature_ptr->died_from, _("死の欺き", "Cheating death"));
+    creature_ptr->is_dead = FALSE;
+    (void)set_food(creature_ptr, PY_FOOD_MAX - 1);
+
+    floor_type *floor_ptr = creature_ptr->current_floor_ptr;
+    floor_ptr->dun_level = 0;
+    floor_ptr->inside_arena = FALSE;
+    creature_ptr->phase_out = FALSE;
+    leaving_quest = 0;
+    floor_ptr->inside_quest = 0;
+    if (creature_ptr->dungeon_idx)
+        creature_ptr->recall_dungeon = creature_ptr->dungeon_idx;
+    creature_ptr->dungeon_idx = 0;
+    if (lite_town || vanilla_town) {
+        creature_ptr->wilderness_y = 1;
+        creature_ptr->wilderness_x = 1;
+        if (vanilla_town) {
+            creature_ptr->oldpy = 10;
+            creature_ptr->oldpx = 34;
+        } else {
+            creature_ptr->oldpy = 33;
+            creature_ptr->oldpx = 131;
+        }
+    } else {
+        creature_ptr->wilderness_y = 48;
+        creature_ptr->wilderness_x = 5;
+        creature_ptr->oldpy = 33;
+        creature_ptr->oldpx = 131;
+    }
+
+    creature_ptr->wild_mode = FALSE;
+    creature_ptr->leaving = TRUE;
+
+    exe_write_diary(creature_ptr, DIARY_DESCRIPTION, 1, _("                            しかし、生き返った。", "                            but revived."));
+
+    leave_floor(creature_ptr);
+    wipe_monsters_list(creature_ptr);
+}
+
+/*!
+ * @param creature_ptr プレーヤーへの参照ポインタ
+ * @return 祝福状態ならばTRUE
+ */
+bool is_blessed(player_type *creature_ptr)
+{
+    return creature_ptr->blessed || music_singing(creature_ptr, MUSIC_BLESS) || hex_spelling(creature_ptr, HEX_BLESS);
+}
+
+bool is_tim_esp(player_type *creature_ptr)
+{
+    return creature_ptr->tim_esp || music_singing(creature_ptr, MUSIC_MIND) || (creature_ptr->concent >= CONCENT_TELE_THRESHOLD);
+}
+
+bool is_tim_stealth(player_type *creature_ptr) { return creature_ptr->tim_stealth || music_singing(creature_ptr, MUSIC_STEALTH); }
+
+bool is_time_limit_esp(player_type *creature_ptr)
+{
+    return creature_ptr->tim_esp || music_singing(creature_ptr, MUSIC_MIND) || (creature_ptr->concent >= CONCENT_TELE_THRESHOLD);
+}
+
+bool is_time_limit_stealth(player_type *creature_ptr) { return creature_ptr->tim_stealth || music_singing(creature_ptr, MUSIC_STEALTH); }
+
+bool can_two_hands_wielding(player_type *creature_ptr) { return !creature_ptr->riding || (creature_ptr->pet_extra_flags & PF_TWO_HANDS); }
+
+/*!
+ * @brief 歌の停止を処理する / Stop singing if the player is a Bard
+ * @return なし
+ */
+void stop_singing(player_type *creature_ptr)
+{
+    if (creature_ptr->pclass != CLASS_BARD)
+        return;
+
+    /* Are there interupted song? */
+    if (INTERUPTING_SONG_EFFECT(creature_ptr)) {
+        /* Forget interupted song */
+        INTERUPTING_SONG_EFFECT(creature_ptr) = MUSIC_NONE;
+        return;
+    }
+
+    /* The player is singing? */
+    if (!SINGING_SONG_EFFECT(creature_ptr))
+        return;
+
+    /* Hack -- if called from set_action(), avoid recursive loop */
+    if (creature_ptr->action == ACTION_SING)
+        set_action(creature_ptr, ACTION_NONE);
+
+    /* Message text of each song or etc. */
+    exe_spell(creature_ptr, REALM_MUSIC, SINGING_SONG_ID(creature_ptr), SPELL_STOP);
+
+    SINGING_SONG_EFFECT(creature_ptr) = MUSIC_NONE;
+    SINGING_SONG_ID(creature_ptr) = 0;
+    creature_ptr->update |= (PU_BONUS);
+    creature_ptr->redraw |= (PR_STATUS);
+}
+
+/*!
+ * @brief 口を使う継続的な処理を中断する
+ * @param caster_ptr プレーヤーへの参照ポインタ
+ * @return なし
+ */
+void stop_mouth(player_type *caster_ptr)
+{
+    if (music_singing_any(caster_ptr))
+        stop_singing(caster_ptr);
+    if (hex_spelling_any(caster_ptr))
+        stop_hex_spell_all(caster_ptr);
+}
+
+/*!
+ * @brief ペットの維持コスト計算
+ * @return 維持コスト(%)
+ */
+PERCENTAGE calculate_upkeep(player_type *creature_ptr)
+{
+    MONSTER_IDX m_idx;
+    bool have_a_unique = FALSE;
+    DEPTH total_friend_levels = 0;
+
+    total_friends = 0;
+
+    for (m_idx = creature_ptr->current_floor_ptr->m_max - 1; m_idx >= 1; m_idx--) {
+        monster_type *m_ptr;
+        monster_race *r_ptr;
+
+        m_ptr = &creature_ptr->current_floor_ptr->m_list[m_idx];
+        if (!monster_is_valid(m_ptr))
+            continue;
+        r_ptr = &r_info[m_ptr->r_idx];
+
+        if (is_pet(m_ptr)) {
+            total_friends++;
+            if (r_ptr->flags1 & RF1_UNIQUE) {
+                if (creature_ptr->pclass == CLASS_CAVALRY) {
+                    if (creature_ptr->riding == m_idx)
+                        total_friend_levels += (r_ptr->level + 5) * 2;
+                    else if (!have_a_unique && (r_info[m_ptr->r_idx].flags7 & RF7_RIDING))
+                        total_friend_levels += (r_ptr->level + 5) * 7 / 2;
+                    else
+                        total_friend_levels += (r_ptr->level + 5) * 10;
+                    have_a_unique = TRUE;
+                } else
+                    total_friend_levels += (r_ptr->level + 5) * 10;
+            } else
+                total_friend_levels += r_ptr->level;
+        }
+    }
+
+    if (total_friends) {
+        int upkeep_factor;
+        upkeep_factor = (total_friend_levels - (creature_ptr->lev * 80 / (cp_ptr->pet_upkeep_div)));
+        if (upkeep_factor < 0)
+            upkeep_factor = 0;
+        if (upkeep_factor > 1000)
+            upkeep_factor = 1000;
+        return upkeep_factor;
+    } else
+        return 0;
+}
+
+bool music_singing(player_type *caster_ptr, int music_songs) { return (caster_ptr->pclass == CLASS_BARD) && (caster_ptr->magic_num1[0] == music_songs); }
+
+bool is_fast(player_type *creature_ptr) { return creature_ptr->fast || music_singing(creature_ptr, MUSIC_SPEED) || music_singing(creature_ptr, MUSIC_SHERO); }
+
+bool is_invuln(player_type *creature_ptr) { return creature_ptr->invuln || music_singing(creature_ptr, MUSIC_INVULN); }
+
+bool is_hero(player_type *creature_ptr) { return creature_ptr->hero || music_singing(creature_ptr, MUSIC_HERO) || music_singing(creature_ptr, MUSIC_SHERO); }
+
+bool is_echizen(player_type *creature_ptr)
+{
+    return (creature_ptr->pseikaku == PERSONALITY_COMBAT) || (creature_ptr->inventory_list[INVEN_BOW].name1 == ART_CRIMSON);
+}
+
+
+void calc_timelimit_status(player_type *creature_ptr)
+{
     if (creature_ptr->ult_res || (creature_ptr->special_defense & KATA_MUSOU)) {
         creature_ptr->see_inv = TRUE;
         creature_ptr->free_act = TRUE;
@@ -880,11 +4636,6 @@
         creature_ptr->sh_fire = TRUE;
         creature_ptr->sh_elec = TRUE;
         creature_ptr->sh_cold = TRUE;
-        creature_ptr->to_a += 100;
-        creature_ptr->dis_to_a += 100;
-    } else if (creature_ptr->tsubureru || creature_ptr->shield || creature_ptr->magicdef) {
-        creature_ptr->to_a += 50;
-        creature_ptr->dis_to_a += 50;
     }
 
     if (creature_ptr->tim_res_nether) {
@@ -899,181 +4650,70 @@
         creature_ptr->resist_time = TRUE;
     }
 
-    if (creature_ptr->pseikaku == PERSONALITY_SEXY)
-        creature_ptr->cursed |= (TRC_AGGRAVATE);
-    if (creature_ptr->pseikaku == PERSONALITY_LAZY)
-        creature_ptr->to_m_chance += 10;
-    if (creature_ptr->pseikaku == PERSONALITY_SHREWD)
-        creature_ptr->to_m_chance -= 3;
-    if ((creature_ptr->pseikaku == PERSONALITY_PATIENT) || (creature_ptr->pseikaku == PERSONALITY_MIGHTY))
-        creature_ptr->to_m_chance++;
-    if (creature_ptr->pseikaku == PERSONALITY_CHARGEMAN) {
-        creature_ptr->to_m_chance += 5;
-        creature_ptr->resist_conf = TRUE;
-    }
-
-    if (creature_ptr->pseikaku == PERSONALITY_LUCKY)
-        creature_ptr->muta3 |= MUT3_GOOD_LUCK;
-    if (creature_ptr->pseikaku == PERSONALITY_MUNCHKIN) {
+    if (creature_ptr->wraith_form) {
+        creature_ptr->reflect = TRUE;
+        creature_ptr->pass_wall = TRUE;
+    }
+
+	/*
+    if (creature_ptr->kabenuke) {
+        creature_ptr->pass_wall = TRUE;
+    }
+	*/
+
+    if (creature_ptr->magicdef) {
         creature_ptr->resist_blind = TRUE;
         creature_ptr->resist_conf = TRUE;
-        creature_ptr->hold_exp = TRUE;
-        if (creature_ptr->pclass != CLASS_NINJA)
-            creature_ptr->lite = TRUE;
-
-        if ((creature_ptr->prace != RACE_KLACKON) && (creature_ptr->prace != RACE_SPRITE))
-            creature_ptr->pspeed += (creature_ptr->lev) / 10 + 5;
-    }
->>>>>>> 10d90a8e
-
-    if (music_singing(creature_ptr, MUSIC_WALL)) {
-        creature_ptr->kill_wall = TRUE;
-    }
-
-<<<<<<< HEAD
-    set_mutation_flags(creature_ptr);
-
-    calc_equipment_status(creature_ptr);
-=======
-    for (int i = 0; i < A_MAX; i++) {
-        creature_ptr->stat_add[i] += (cp_ptr->c_adj[i] + ap_ptr->a_adj[i]);
-    }
-
-    if (creature_ptr->muta3) {
-        if (creature_ptr->muta3 & MUT3_HYPER_STR) {
-            creature_ptr->stat_add[A_STR] += 4;
-        }
-
-        if (creature_ptr->muta3 & MUT3_PUNY) {
-            creature_ptr->stat_add[A_STR] -= 4;
-        }
-
-        if (creature_ptr->muta3 & MUT3_HYPER_INT) {
-            creature_ptr->stat_add[A_INT] += 4;
-            creature_ptr->stat_add[A_WIS] += 4;
-        }
-
-        if (creature_ptr->muta3 & MUT3_MORONIC) {
-            creature_ptr->stat_add[A_INT] -= 4;
-            creature_ptr->stat_add[A_WIS] -= 4;
-        }
-
-        if (creature_ptr->muta3 & MUT3_RESILIENT) {
-            creature_ptr->stat_add[A_CON] += 4;
-        }
-
-        if (creature_ptr->muta3 & MUT3_XTRA_FAT) {
-            creature_ptr->stat_add[A_CON] += 2;
-            creature_ptr->pspeed -= 2;
-        }
-
-        if (creature_ptr->muta3 & MUT3_ALBINO) {
-            creature_ptr->stat_add[A_CON] -= 4;
-        }
-
-        if (creature_ptr->muta3 & MUT3_FLESH_ROT) {
-            creature_ptr->stat_add[A_CON] -= 2;
-            creature_ptr->stat_add[A_CHR] -= 1;
-            creature_ptr->regenerate = FALSE;
-        }
-
-        if (creature_ptr->muta3 & MUT3_SILLY_VOI) {
-            creature_ptr->stat_add[A_CHR] -= 4;
-        }
-
-        if (creature_ptr->muta3 & MUT3_BLANK_FAC) {
-            creature_ptr->stat_add[A_CHR] -= 1;
-        }
-
-        if (creature_ptr->muta3 & MUT3_XTRA_EYES) {
-            creature_ptr->skill_fos += 15;
-            creature_ptr->skill_srh += 15;
-        }
-
-        if (creature_ptr->muta3 & MUT3_MAGIC_RES) {
-            creature_ptr->skill_sav += (15 + (creature_ptr->lev / 5));
-        }
-
-        if (creature_ptr->muta3 & MUT3_XTRA_NOIS) {
-            creature_ptr->skill_stl -= 3;
-        }
-
-        if (creature_ptr->muta3 & MUT3_INFRAVIS) {
-            creature_ptr->see_infra += 3;
-        }
-
-        if (creature_ptr->muta3 & MUT3_XTRA_LEGS) {
-            creature_ptr->pspeed += 3;
-        }
-
-        if (creature_ptr->muta3 & MUT3_SHORT_LEG) {
-            creature_ptr->pspeed -= 3;
-        }
-
-        if (creature_ptr->muta3 & MUT3_ELEC_TOUC) {
-            creature_ptr->sh_elec = TRUE;
-        }
-
-        if (creature_ptr->muta3 & MUT3_FIRE_BODY) {
-            creature_ptr->sh_fire = TRUE;
-            creature_ptr->lite = TRUE;
-        }
-
-        if (creature_ptr->muta3 & MUT3_WART_SKIN) {
-            creature_ptr->stat_add[A_CHR] -= 2;
-            creature_ptr->to_a += 5;
-            creature_ptr->dis_to_a += 5;
-        }
-
-        if (creature_ptr->muta3 & MUT3_SCALES) {
-            creature_ptr->stat_add[A_CHR] -= 1;
-            creature_ptr->to_a += 10;
-            creature_ptr->dis_to_a += 10;
-        }
-
-        if (creature_ptr->muta3 & MUT3_IRON_SKIN) {
-            creature_ptr->stat_add[A_DEX] -= 1;
-            creature_ptr->to_a += 25;
-            creature_ptr->dis_to_a += 25;
-        }
-
-        if (creature_ptr->muta3 & MUT3_WINGS) {
-            creature_ptr->levitation = TRUE;
-        }
-
-        if (creature_ptr->muta3 & MUT3_FEARLESS) {
-            creature_ptr->resist_fear = TRUE;
-        }
-
-        if (creature_ptr->muta3 & MUT3_REGEN) {
-            creature_ptr->regenerate = TRUE;
-        }
-
-        if (creature_ptr->muta3 & MUT3_ESP) {
-            creature_ptr->telepathy = TRUE;
-        }
-
-        if (creature_ptr->muta3 & MUT3_LIMBER) {
-            creature_ptr->stat_add[A_DEX] += 3;
-        }
-
-        if (creature_ptr->muta3 & MUT3_ARTHRITIS) {
-            creature_ptr->stat_add[A_DEX] -= 3;
-        }
-
-        if (creature_ptr->muta3 & MUT3_MOTION) {
-            creature_ptr->free_act = TRUE;
-            creature_ptr->skill_stl += 1;
-        }
-
-        if (creature_ptr->muta3 & MUT3_ILL_NORM) {
-            creature_ptr->stat_add[A_CHR] = 0;
-        }
-    }
-
-    if (creature_ptr->tsuyoshi) {
-        creature_ptr->stat_add[A_STR] += 4;
-        creature_ptr->stat_add[A_CON] += 4;
+        creature_ptr->reflect = TRUE;
+        creature_ptr->free_act = TRUE;
+        creature_ptr->levitation = TRUE;
+    }
+
+    if (is_time_limit_esp(creature_ptr)) {
+        creature_ptr->telepathy = TRUE;
+    }
+
+    if (creature_ptr->ele_immune) {
+        if (creature_ptr->special_defense & DEFENSE_ACID)
+            creature_ptr->immune_acid = TRUE;
+        else if (creature_ptr->special_defense & DEFENSE_ELEC)
+            creature_ptr->immune_elec = TRUE;
+        else if (creature_ptr->special_defense & DEFENSE_FIRE)
+            creature_ptr->immune_fire = TRUE;
+        else if (creature_ptr->special_defense & DEFENSE_COLD)
+            creature_ptr->immune_cold = TRUE;
+    }
+
+    if (creature_ptr->tim_invis) {
+        creature_ptr->see_inv = TRUE;
+    }
+
+    if (creature_ptr->tim_regen) {
+        creature_ptr->regenerate = TRUE;
+    }
+
+    if (creature_ptr->tim_levitation) {
+        creature_ptr->levitation = TRUE;
+    }
+
+    if (creature_ptr->tim_reflect) {
+        creature_ptr->reflect = TRUE;
+    }
+
+    if (is_hero(creature_ptr) || creature_ptr->shero) {
+        creature_ptr->resist_fear = TRUE;
+    }
+}
+
+void calc_equipment_status(player_type *creature_ptr)
+{
+    object_type *o_ptr;
+    BIT_FLAGS flgs[TR_FLAG_SIZE];
+    int default_hand = 0;
+
+    if (has_melee_weapon(creature_ptr, INVEN_LARM)) {
+        if (!creature_ptr->right_hand_weapon)
+            default_hand = 1;
     }
 
     for (int i = INVEN_RARM; i < INVEN_TOTAL; i++) {
@@ -1088,40 +4728,16 @@
         if (o_ptr->name1 == ART_CHAINSWORD)
             creature_ptr->cursed |= TRC_CHAINSWORD;
 
-        if (have_flag(flgs, TR_STR))
-            creature_ptr->stat_add[A_STR] += o_ptr->pval;
-        if (have_flag(flgs, TR_INT))
-            creature_ptr->stat_add[A_INT] += o_ptr->pval;
-        if (have_flag(flgs, TR_WIS))
-            creature_ptr->stat_add[A_WIS] += o_ptr->pval;
-        if (have_flag(flgs, TR_DEX))
-            creature_ptr->stat_add[A_DEX] += o_ptr->pval;
-        if (have_flag(flgs, TR_CON))
-            creature_ptr->stat_add[A_CON] += o_ptr->pval;
-        if (have_flag(flgs, TR_CHR))
-            creature_ptr->stat_add[A_CHR] += o_ptr->pval;
-        if (have_flag(flgs, TR_MAGIC_MASTERY))
-            creature_ptr->skill_dev += 8 * o_ptr->pval;
-        if (have_flag(flgs, TR_STEALTH))
-            creature_ptr->skill_stl += o_ptr->pval;
-        if (have_flag(flgs, TR_SEARCH))
-            creature_ptr->skill_srh += (o_ptr->pval * 5);
-        if (have_flag(flgs, TR_SEARCH))
-            creature_ptr->skill_fos += (o_ptr->pval * 5);
         if (have_flag(flgs, TR_INFRA))
             creature_ptr->see_infra += o_ptr->pval;
-        if (have_flag(flgs, TR_TUNNEL))
-            creature_ptr->skill_dig += (o_ptr->pval * 20);
-        if (have_flag(flgs, TR_SPEED))
-            creature_ptr->pspeed += o_ptr->pval;
         if (have_flag(flgs, TR_BLOWS)) {
-            if ((i == INVEN_RARM || i == INVEN_RIGHT) && !creature_ptr->ryoute)
-                extra_blows[0] += o_ptr->pval;
-            else if ((i == INVEN_LARM || i == INVEN_LEFT) && !creature_ptr->ryoute)
-                extra_blows[1] += o_ptr->pval;
+            if ((i == INVEN_RARM || i == INVEN_RIGHT) && !creature_ptr->two_handed_weapon)
+                creature_ptr->extra_blows[0] += o_ptr->pval;
+            else if ((i == INVEN_LARM || i == INVEN_LEFT) && !creature_ptr->two_handed_weapon)
+                creature_ptr->extra_blows[1] += o_ptr->pval;
             else {
-                extra_blows[0] += o_ptr->pval;
-                extra_blows[1] += o_ptr->pval;
+                creature_ptr->extra_blows[0] += o_ptr->pval;
+                creature_ptr->extra_blows[1] += o_ptr->pval;
             }
         }
 
@@ -1294,9 +4910,9 @@
             creature_ptr->sustain_chr = TRUE;
 
         if (o_ptr->name2 == EGO_YOIYAMI)
-            yoiyami = TRUE;
+            creature_ptr->yoiyami = TRUE;
         if (o_ptr->name2 == EGO_2WEAPON)
-            easy_2weapon = TRUE;
+            creature_ptr->easy_2weapon = TRUE;
         if (o_ptr->name2 == EGO_RING_RES_TIME)
             creature_ptr->resist_time = TRUE;
         if (o_ptr->name2 == EGO_RING_THROW)
@@ -1306,61 +4922,10 @@
         if (o_ptr->name2 == EGO_AMU_FOOL)
             creature_ptr->heavy_spell = TRUE;
         if (o_ptr->name2 == EGO_AMU_NAIVETY)
-            down_saving = TRUE;
-
-        if (o_ptr->curse_flags & TRC_LOW_MAGIC) {
-            if (o_ptr->curse_flags & TRC_HEAVY_CURSE) {
-                creature_ptr->to_m_chance += 10;
-            } else {
-                creature_ptr->to_m_chance += 3;
-            }
-        }
+            creature_ptr->down_saving = TRUE;
 
         if (o_ptr->tval == TV_CAPTURE)
             continue;
-
-        creature_ptr->ac += o_ptr->ac;
-        creature_ptr->dis_ac += o_ptr->ac;
-        creature_ptr->to_a += o_ptr->to_a;
-        if (object_is_known(o_ptr))
-            creature_ptr->dis_to_a += o_ptr->to_a;
-
-        if (o_ptr->curse_flags & TRC_LOW_MELEE) {
-            int slot = i - INVEN_RARM;
-            if (slot < 2) {
-                if (o_ptr->curse_flags & TRC_HEAVY_CURSE) {
-                    creature_ptr->to_h[slot] -= 15;
-                    if (object_is_fully_known(o_ptr))
-                        creature_ptr->dis_to_h[slot] -= 15;
-                } else {
-                    creature_ptr->to_h[slot] -= 5;
-                    if (object_is_fully_known(o_ptr))
-                        creature_ptr->dis_to_h[slot] -= 5;
-                }
-            } else {
-                if (o_ptr->curse_flags & TRC_HEAVY_CURSE) {
-                    creature_ptr->to_h_b -= 15;
-                    if (object_is_fully_known(o_ptr))
-                        creature_ptr->dis_to_h_b -= 15;
-                } else {
-                    creature_ptr->to_h_b -= 5;
-                    if (object_is_fully_known(o_ptr))
-                        creature_ptr->dis_to_h_b -= 5;
-                }
-            }
-        }
-
-        if (o_ptr->curse_flags & TRC_LOW_AC) {
-            if (o_ptr->curse_flags & TRC_HEAVY_CURSE) {
-                creature_ptr->to_a -= 30;
-                if (object_is_fully_known(o_ptr))
-                    creature_ptr->dis_to_a -= 30;
-            } else {
-                creature_ptr->to_a -= 10;
-                if (object_is_fully_known(o_ptr))
-                    creature_ptr->dis_to_a -= 10;
-            }
-        }
 
         if (i == INVEN_RARM && has_melee_weapon(creature_ptr, i))
             continue;
@@ -1380,13 +4945,11 @@
         }
 
         creature_ptr->to_h_b += (s16b)bonus_to_h;
-        creature_ptr->to_h_m += (s16b)bonus_to_h;
-        creature_ptr->to_d_m += (s16b)bonus_to_d;
 
         if (object_is_known(o_ptr))
             creature_ptr->dis_to_h_b += (s16b)bonus_to_h;
 
-        if ((i == INVEN_LEFT || i == INVEN_RIGHT) && !creature_ptr->ryoute) {
+        if ((i == INVEN_LEFT || i == INVEN_RIGHT) && !creature_ptr->two_handed_weapon) {
             creature_ptr->to_h[i - INVEN_RIGHT] += (s16b)bonus_to_h;
             creature_ptr->to_d[i - INVEN_RIGHT] += (s16b)bonus_to_d;
             if (object_is_known(o_ptr)) {
@@ -1397,7 +4960,7 @@
             continue;
         }
 
-        if (creature_ptr->migite && creature_ptr->hidarite) {
+        if (creature_ptr->right_hand_weapon && creature_ptr->left_hand_weapon) {
             creature_ptr->to_h[0] += (bonus_to_h > 0) ? (bonus_to_h + 1) / 2 : bonus_to_h;
             creature_ptr->to_h[1] += (bonus_to_h > 0) ? bonus_to_h / 2 : bonus_to_h;
             creature_ptr->to_d[0] += (bonus_to_d > 0) ? (bonus_to_d + 1) / 2 : bonus_to_d;
@@ -1421,5193 +4984,4 @@
         creature_ptr->dis_to_h[default_hand] += (s16b)bonus_to_h;
         creature_ptr->dis_to_d[default_hand] += (s16b)bonus_to_d;
     }
-
-    if (object_is_armour(creature_ptr, &creature_ptr->inventory_list[INVEN_RARM])
-        || object_is_armour(creature_ptr, &creature_ptr->inventory_list[INVEN_LARM])) {
-        creature_ptr->ac += creature_ptr->skill_exp[GINOU_SHIELD] * (1 + creature_ptr->lev / 22) / 2000;
-        creature_ptr->dis_ac += creature_ptr->skill_exp[GINOU_SHIELD] * (1 + creature_ptr->lev / 22) / 2000;
-    }
->>>>>>> 10d90a8e
-
-    if (old_mighty_throw != creature_ptr->mighty_throw) {
-        creature_ptr->window |= PW_INVEN;
-    }
-
-    if (creature_ptr->cursed & TRC_TELEPORT)
-        creature_ptr->cursed &= ~(TRC_TELEPORT_SELF);
-
-<<<<<<< HEAD
-    if (creature_ptr->sh_fire)
-        creature_ptr->lite = TRUE;
-
-    if (creature_ptr->realm1 == REALM_HEX) {
-        if (hex_spelling(creature_ptr, HEX_DETECT_EVIL))
-            creature_ptr->esp_evil = TRUE;
-=======
-    if (((creature_ptr->pclass == CLASS_MONK) || (creature_ptr->pclass == CLASS_FORCETRAINER)) && !heavy_armor(creature_ptr)) {
-        if (!(creature_ptr->inventory_list[INVEN_BODY].k_idx)) {
-            creature_ptr->to_a += (creature_ptr->lev * 3) / 2;
-            creature_ptr->dis_to_a += (creature_ptr->lev * 3) / 2;
-        }
-        if (!(creature_ptr->inventory_list[INVEN_OUTER].k_idx) && (creature_ptr->lev > 15)) {
-            creature_ptr->to_a += ((creature_ptr->lev - 13) / 3);
-            creature_ptr->dis_to_a += ((creature_ptr->lev - 13) / 3);
-        }
-        if (!(creature_ptr->inventory_list[INVEN_LARM].k_idx) && (creature_ptr->lev > 10)) {
-            creature_ptr->to_a += ((creature_ptr->lev - 8) / 3);
-            creature_ptr->dis_to_a += ((creature_ptr->lev - 8) / 3);
-        }
-        if (!(creature_ptr->inventory_list[INVEN_HEAD].k_idx) && (creature_ptr->lev > 4)) {
-            creature_ptr->to_a += (creature_ptr->lev - 2) / 3;
-            creature_ptr->dis_to_a += (creature_ptr->lev - 2) / 3;
-        }
-        if (!(creature_ptr->inventory_list[INVEN_HANDS].k_idx)) {
-            creature_ptr->to_a += (creature_ptr->lev / 2);
-            creature_ptr->dis_to_a += (creature_ptr->lev / 2);
-        }
-        if (!(creature_ptr->inventory_list[INVEN_FEET].k_idx)) {
-            creature_ptr->to_a += (creature_ptr->lev / 3);
-            creature_ptr->dis_to_a += (creature_ptr->lev / 3);
-        }
-        if (creature_ptr->special_defense & KAMAE_BYAKKO) {
-            creature_ptr->stat_add[A_STR] += 2;
-            creature_ptr->stat_add[A_DEX] += 2;
-            creature_ptr->stat_add[A_CON] -= 3;
-        } else if (creature_ptr->special_defense & KAMAE_SEIRYU) {
-        } else if (creature_ptr->special_defense & KAMAE_GENBU) {
-            creature_ptr->stat_add[A_INT] -= 1;
-            creature_ptr->stat_add[A_WIS] -= 1;
-            creature_ptr->stat_add[A_DEX] -= 2;
-            creature_ptr->stat_add[A_CON] += 3;
-        } else if (creature_ptr->special_defense & KAMAE_SUZAKU) {
-            creature_ptr->stat_add[A_STR] -= 2;
-            creature_ptr->stat_add[A_INT] += 1;
-            creature_ptr->stat_add[A_WIS] += 1;
-            creature_ptr->stat_add[A_DEX] += 2;
-            creature_ptr->stat_add[A_CON] -= 2;
-        }
-    }
-
-    if (creature_ptr->special_defense & KATA_KOUKIJIN) {
-        for (int i = 0; i < A_MAX; i++)
-            creature_ptr->stat_add[i] += 5;
-        creature_ptr->to_a -= 50;
-        creature_ptr->dis_to_a -= 50;
-    }
-
-    if (creature_ptr->sh_fire)
-        creature_ptr->lite = TRUE;
-
-    if (is_specific_player_race(creature_ptr, RACE_GOLEM) || is_specific_player_race(creature_ptr, RACE_ANDROID)) {
-        creature_ptr->to_a += 10 + (creature_ptr->lev * 2 / 5);
-        creature_ptr->dis_to_a += 10 + (creature_ptr->lev * 2 / 5);
-    }
-
-    if (creature_ptr->realm1 == REALM_HEX) {
-        if (hex_spelling_any(creature_ptr))
-            creature_ptr->skill_stl -= (1 + casting_hex_num(creature_ptr));
-        if (hex_spelling(creature_ptr, HEX_DETECT_EVIL))
-            creature_ptr->esp_evil = TRUE;
-        if (hex_spelling(creature_ptr, HEX_XTRA_MIGHT))
-            creature_ptr->stat_add[A_STR] += 4;
-        if (hex_spelling(creature_ptr, HEX_BUILDING)) {
-            creature_ptr->stat_add[A_STR] += 4;
-            creature_ptr->stat_add[A_DEX] += 4;
-            creature_ptr->stat_add[A_CON] += 4;
-        }
->>>>>>> 10d90a8e
-
-        if (hex_spelling(creature_ptr, HEX_DEMON_AURA)) {
-            creature_ptr->sh_fire = TRUE;
-            creature_ptr->regenerate = TRUE;
-        }
-
-        if (hex_spelling(creature_ptr, HEX_ICE_ARMOR)) {
-            creature_ptr->sh_cold = TRUE;
-<<<<<<< HEAD
-=======
-            creature_ptr->to_a += 30;
-            creature_ptr->dis_to_a += 30;
->>>>>>> 10d90a8e
-        }
-
-        if (hex_spelling(creature_ptr, HEX_SHOCK_CLOAK)) {
-            creature_ptr->sh_elec = TRUE;
-<<<<<<< HEAD
-        }
-    }
-
-    calc_strength_addition(creature_ptr);
-    calc_intelligence_addition(creature_ptr);
-    calc_wisdom_addition(creature_ptr);
-    calc_dexterity_addition(creature_ptr);
-    calc_constitution_addition(creature_ptr);
-    calc_charisma_addition(creature_ptr);
-    calc_to_magic_chance(creature_ptr);
-    calc_base_ac(creature_ptr);
-    calc_to_ac(creature_ptr);
-    calc_base_ac_display(creature_ptr);
-    calc_to_ac_display(creature_ptr);
-
-    for (int i = 0; i < A_MAX; i++) {
-        calc_top_status(creature_ptr, i);
-        calc_use_status(creature_ptr, i);
-        calc_ind_status(creature_ptr, i);
-=======
-            creature_ptr->pspeed += 3;
-        }
-
-        for (int i = INVEN_RARM; i <= INVEN_FEET; i++) {
-            ARMOUR_CLASS ac = 0;
-            o_ptr = &creature_ptr->inventory_list[i];
-            if (!o_ptr->k_idx)
-                continue;
-            if (!object_is_armour(creature_ptr, o_ptr))
-                continue;
-            if (!object_is_cursed(o_ptr))
-                continue;
-            ac += 5;
-            if (o_ptr->curse_flags & TRC_HEAVY_CURSE)
-                ac += 7;
-            if (o_ptr->curse_flags & TRC_PERMA_CURSE)
-                ac += 13;
-            creature_ptr->to_a += (s16b)ac;
-            creature_ptr->dis_to_a += (s16b)ac;
-        }
-    }
-
-    int count = 0;
-    for (int i = 0; i < A_MAX; i++) {
-        int ind;
-        int top = modify_stat_value(creature_ptr->stat_max[i], creature_ptr->stat_add[i]);
-
-        if (creature_ptr->stat_top[i] != top) {
-            creature_ptr->stat_top[i] = (s16b)top;
-            creature_ptr->redraw |= (PR_STATS);
-            creature_ptr->window |= (PW_PLAYER);
-        }
-
-        int use = modify_stat_value(creature_ptr->stat_cur[i], creature_ptr->stat_add[i]);
-
-        if ((i == A_CHR) && (creature_ptr->muta3 & MUT3_ILL_NORM)) {
-            /* 10 to 18/90 charisma, guaranteed, based on level */
-            if (use < 8 + 2 * creature_ptr->lev) {
-                use = 8 + 2 * creature_ptr->lev;
-            }
-        }
-
-        if (creature_ptr->stat_use[i] != use) {
-            creature_ptr->stat_use[i] = (s16b)use;
-            creature_ptr->redraw |= (PR_STATS);
-            creature_ptr->window |= (PW_PLAYER);
-        }
-
-        if (use <= 18)
-            ind = (use - 3);
-        else if (use <= 18 + 219)
-            ind = (15 + (use - 18) / 10);
-        else
-            ind = (37);
-
-        if (creature_ptr->stat_ind[i] == ind)
-            continue;
-        creature_ptr->stat_ind[i] = (s16b)ind;
-        if (i == A_CON) {
-            creature_ptr->update |= (PU_HP);
-        } else if (i == A_INT) {
-            if (mp_ptr->spell_stat == A_INT) {
-                creature_ptr->update |= (PU_MANA | PU_SPELLS);
-            }
-        } else if (i == A_WIS) {
-            if (mp_ptr->spell_stat == A_WIS) {
-                creature_ptr->update |= (PU_MANA | PU_SPELLS);
-            }
-        } else if (i == A_CHR) {
-            if (mp_ptr->spell_stat == A_CHR) {
-                creature_ptr->update |= (PU_MANA | PU_SPELLS);
-            }
-        }
-
-        creature_ptr->window |= (PW_PLAYER);
-        count++;
-    }
-
-    if (creature_ptr->stun > 50) {
-        creature_ptr->to_h[0] -= 20;
-        creature_ptr->to_h[1] -= 20;
-        creature_ptr->to_h_b -= 20;
-        creature_ptr->to_h_m -= 20;
-        creature_ptr->dis_to_h[0] -= 20;
-        creature_ptr->dis_to_h[1] -= 20;
-        creature_ptr->dis_to_h_b -= 20;
-        creature_ptr->to_d[0] -= 20;
-        creature_ptr->to_d[1] -= 20;
-        creature_ptr->to_d_m -= 20;
-        creature_ptr->dis_to_d[0] -= 20;
-        creature_ptr->dis_to_d[1] -= 20;
-    } else if (creature_ptr->stun) {
-        creature_ptr->to_h[0] -= 5;
-        creature_ptr->to_h[1] -= 5;
-        creature_ptr->to_h_b -= 5;
-        creature_ptr->to_h_m -= 5;
-        creature_ptr->dis_to_h[0] -= 5;
-        creature_ptr->dis_to_h[1] -= 5;
-        creature_ptr->dis_to_h_b -= 5;
-        creature_ptr->to_d[0] -= 5;
-        creature_ptr->to_d[1] -= 5;
-        creature_ptr->to_d_m -= 5;
-        creature_ptr->dis_to_d[0] -= 5;
-        creature_ptr->dis_to_d[1] -= 5;
-    }
-
-    if (creature_ptr->wraith_form) {
-        creature_ptr->reflect = TRUE;
-        creature_ptr->pass_wall = TRUE;
-    }
-
-    if (creature_ptr->tim_pass_wall) {
-        creature_ptr->pass_wall = TRUE;
-    }
-
-    if (is_blessed(creature_ptr)) {
-        creature_ptr->to_a += 5;
-        creature_ptr->dis_to_a += 5;
-        creature_ptr->to_h[0] += 10;
-        creature_ptr->to_h[1] += 10;
-        creature_ptr->to_h_b += 10;
-        creature_ptr->to_h_m += 10;
-        creature_ptr->dis_to_h[0] += 10;
-        creature_ptr->dis_to_h[1] += 10;
-        creature_ptr->dis_to_h_b += 10;
-    }
-
-    if (creature_ptr->magicdef) {
-        creature_ptr->resist_blind = TRUE;
-        creature_ptr->resist_conf = TRUE;
-        creature_ptr->reflect = TRUE;
-        creature_ptr->free_act = TRUE;
-        creature_ptr->levitation = TRUE;
-    }
-
-    if (is_hero(creature_ptr)) {
-        creature_ptr->to_h[0] += 12;
-        creature_ptr->to_h[1] += 12;
-        creature_ptr->to_h_b += 12;
-        creature_ptr->to_h_m += 12;
-        creature_ptr->dis_to_h[0] += 12;
-        creature_ptr->dis_to_h[1] += 12;
-        creature_ptr->dis_to_h_b += 12;
-    }
-
-    if (creature_ptr->shero) {
-        creature_ptr->to_h[0] += 12;
-        creature_ptr->to_h[1] += 12;
-        creature_ptr->to_h_b -= 12;
-        creature_ptr->to_h_m += 12;
-        creature_ptr->to_d[0] += 3 + (creature_ptr->lev / 5);
-        creature_ptr->to_d[1] += 3 + (creature_ptr->lev / 5);
-        creature_ptr->to_d_m += 3 + (creature_ptr->lev / 5);
-        creature_ptr->dis_to_h[0] += 12;
-        creature_ptr->dis_to_h[1] += 12;
-        creature_ptr->dis_to_h_b -= 12;
-        creature_ptr->dis_to_d[0] += 3 + (creature_ptr->lev / 5);
-        creature_ptr->dis_to_d[1] += 3 + (creature_ptr->lev / 5);
-        creature_ptr->to_a -= 10;
-        creature_ptr->dis_to_a -= 10;
-        creature_ptr->skill_stl -= 7;
-        creature_ptr->skill_dev -= 20;
-        creature_ptr->skill_sav -= 30;
-        creature_ptr->skill_srh -= 15;
-        creature_ptr->skill_fos -= 15;
-        creature_ptr->skill_tht -= 20;
-        creature_ptr->skill_dig += 30;
-    }
-
-    if (is_fast(creature_ptr)) {
-        creature_ptr->pspeed += 10;
-    }
-
-    if (creature_ptr->slow) {
-        creature_ptr->pspeed -= 10;
-    }
-
-    if (is_time_limit_esp(creature_ptr)) {
-        creature_ptr->telepathy = TRUE;
-    }
-
-    if (creature_ptr->ele_immune) {
-        if (creature_ptr->special_defense & DEFENSE_ACID)
-            creature_ptr->immune_acid = TRUE;
-        else if (creature_ptr->special_defense & DEFENSE_ELEC)
-            creature_ptr->immune_elec = TRUE;
-        else if (creature_ptr->special_defense & DEFENSE_FIRE)
-            creature_ptr->immune_fire = TRUE;
-        else if (creature_ptr->special_defense & DEFENSE_COLD)
-            creature_ptr->immune_cold = TRUE;
-    }
-
-    if (creature_ptr->tim_invis) {
-        creature_ptr->see_inv = TRUE;
-    }
-
-    if (creature_ptr->tim_infra) {
-        creature_ptr->see_infra += 3;
-    }
-
-    if (creature_ptr->tim_regen) {
-        creature_ptr->regenerate = TRUE;
-    }
-
-    if (creature_ptr->tim_levitation) {
-        creature_ptr->levitation = TRUE;
-    }
-
-    if (creature_ptr->tim_reflect) {
-        creature_ptr->reflect = TRUE;
-    }
-
-    if (is_hero(creature_ptr) || creature_ptr->shero) {
-        creature_ptr->resist_fear = TRUE;
->>>>>>> 10d90a8e
-    }
-
-    if (creature_ptr->telepathy != old_telepathy) {
-        creature_ptr->update |= (PU_MONSTERS);
-    }
-
-    if ((creature_ptr->esp_animal != old_esp_animal) || (creature_ptr->esp_undead != old_esp_undead) || (creature_ptr->esp_demon != old_esp_demon)
-        || (creature_ptr->esp_orc != old_esp_orc) || (creature_ptr->esp_troll != old_esp_troll) || (creature_ptr->esp_giant != old_esp_giant)
-        || (creature_ptr->esp_dragon != old_esp_dragon) || (creature_ptr->esp_human != old_esp_human) || (creature_ptr->esp_evil != old_esp_evil)
-        || (creature_ptr->esp_good != old_esp_good) || (creature_ptr->esp_nonliving != old_esp_nonliving) || (creature_ptr->esp_unique != old_esp_unique)) {
-        creature_ptr->update |= (PU_MONSTERS);
-    }
-
-    if (creature_ptr->see_inv != old_see_inv) {
-        creature_ptr->update |= (PU_MONSTERS);
-    }
-
-<<<<<<< HEAD
-    if ((creature_ptr->right_hand_weapon && (empty_hands_status & EMPTY_HAND_RARM))
-        || (creature_ptr->left_hand_weapon && (empty_hands_status & EMPTY_HAND_LARM))) {
-=======
-    if (creature_ptr->food >= PY_FOOD_MAX)
-        creature_ptr->pspeed -= 10;
-
-    if (creature_ptr->special_defense & KAMAE_SUZAKU)
-        creature_ptr->pspeed += 10;
-
-    if ((creature_ptr->migite && (empty_hands_status & EMPTY_HAND_RARM)) || (creature_ptr->hidarite && (empty_hands_status & EMPTY_HAND_LARM))) {
->>>>>>> 10d90a8e
-        creature_ptr->to_h[default_hand] += (creature_ptr->skill_exp[GINOU_SUDE] - WEAPON_EXP_BEGINNER) / 200;
-        creature_ptr->dis_to_h[default_hand] += (creature_ptr->skill_exp[GINOU_SUDE] - WEAPON_EXP_BEGINNER) / 200;
-    }
-
-<<<<<<< HEAD
-    calc_weapon_penalty(creature_ptr, INVEN_RARM);
-    calc_weapon_penalty(creature_ptr, INVEN_LARM);
-
-    if (creature_ptr->riding) {
-        monster_type *riding_m_ptr = &floor_ptr->m_list[creature_ptr->riding];
-        monster_race *riding_r_ptr = &r_info[riding_m_ptr->r_idx];
-=======
-    if (has_melee_weapon(creature_ptr, INVEN_RARM) && has_melee_weapon(creature_ptr, INVEN_LARM)) {
-        int penalty1, penalty2;
-        penalty1 = ((100 - creature_ptr->skill_exp[GINOU_NITOURYU] / 160) - (130 - creature_ptr->inventory_list[INVEN_RARM].weight) / 8);
-        penalty2 = ((100 - creature_ptr->skill_exp[GINOU_NITOURYU] / 160) - (130 - creature_ptr->inventory_list[INVEN_LARM].weight) / 8);
-        if ((creature_ptr->inventory_list[INVEN_RARM].name1 == ART_QUICKTHORN) && (creature_ptr->inventory_list[INVEN_LARM].name1 == ART_TINYTHORN)) {
-            penalty1 = penalty1 / 2 - 5;
-            penalty2 = penalty2 / 2 - 5;
-            creature_ptr->pspeed += 7;
-            creature_ptr->to_a += 10;
-            creature_ptr->dis_to_a += 10;
-        }
-        if (easy_2weapon) {
-            if (penalty1 > 0)
-                penalty1 /= 2;
-            if (penalty2 > 0)
-                penalty2 /= 2;
-        } else if ((creature_ptr->inventory_list[INVEN_LARM].tval == TV_SWORD)
-            && ((creature_ptr->inventory_list[INVEN_LARM].sval == SV_MAIN_GAUCHE) || (creature_ptr->inventory_list[INVEN_LARM].sval == SV_WAKIZASHI))) {
-            penalty1 = MAX(0, penalty1 - 10);
-            penalty2 = MAX(0, penalty2 - 10);
-        }
-        if ((creature_ptr->inventory_list[INVEN_RARM].name1 == ART_MUSASI_KATANA) && (creature_ptr->inventory_list[INVEN_LARM].name1 == ART_MUSASI_WAKIZASI)) {
-            penalty1 = MIN(0, penalty1);
-            penalty2 = MIN(0, penalty2);
-            creature_ptr->to_a += 10;
-            creature_ptr->dis_to_a += 10;
-        } else {
-            if ((creature_ptr->inventory_list[INVEN_RARM].name1 == ART_MUSASI_KATANA) && (penalty1 > 0))
-                penalty1 /= 2;
-            if ((creature_ptr->inventory_list[INVEN_LARM].name1 == ART_MUSASI_WAKIZASI) && (penalty2 > 0))
-                penalty2 /= 2;
-        }
-
-        if (creature_ptr->inventory_list[INVEN_RARM].tval == TV_POLEARM)
-            penalty1 += 10;
-        if (creature_ptr->inventory_list[INVEN_LARM].tval == TV_POLEARM)
-            penalty2 += 10;
-        creature_ptr->to_h[0] -= (s16b)penalty1;
-        creature_ptr->to_h[1] -= (s16b)penalty2;
-        creature_ptr->dis_to_h[0] -= (s16b)penalty1;
-        creature_ptr->dis_to_h[1] -= (s16b)penalty2;
-    }
-
-    int j = creature_ptr->total_weight;
-    if (!creature_ptr->riding) {
-        count = (int)weight_limit(creature_ptr);
-    } else {
-        monster_type *riding_m_ptr = &floor_ptr->m_list[creature_ptr->riding];
-        monster_race *riding_r_ptr = &r_info[riding_m_ptr->r_idx];
-        SPEED speed = riding_m_ptr->mspeed;
-
-        if (riding_m_ptr->mspeed > 110) {
-            creature_ptr->pspeed = 110 + (s16b)((speed - 110) * (creature_ptr->skill_exp[GINOU_RIDING] * 3 + creature_ptr->lev * 160L - 10000L) / (22000L));
-            if (creature_ptr->pspeed < 110)
-                creature_ptr->pspeed = 110;
-        } else {
-            creature_ptr->pspeed = speed;
-        }
-
-        creature_ptr->pspeed += (creature_ptr->skill_exp[GINOU_RIDING] + creature_ptr->lev * 160L) / 3200;
-        if (monster_fast_remaining(riding_m_ptr))
-            creature_ptr->pspeed += 10;
-        if (monster_slow_remaining(riding_m_ptr))
-            creature_ptr->pspeed -= 10;
-        riding_levitation = (riding_r_ptr->flags7 & RF7_CAN_FLY) ? TRUE : FALSE;
->>>>>>> 10d90a8e
-        if (riding_r_ptr->flags7 & (RF7_CAN_SWIM | RF7_AQUATIC))
-            creature_ptr->can_swim = TRUE;
-
-        if (!(riding_r_ptr->flags2 & RF2_PASS_WALL))
-            creature_ptr->pass_wall = FALSE;
-        if (riding_r_ptr->flags2 & RF2_KILL_WALL)
-            creature_ptr->kill_wall = TRUE;
-
-<<<<<<< HEAD
-        creature_ptr->levitation = (riding_r_ptr->flags7 & RF7_CAN_FLY) ? TRUE : FALSE;	
-	}
-
-    creature_ptr->hold = adj_str_hold[creature_ptr->stat_ind[A_STR]];
-    o_ptr = &creature_ptr->inventory_list[INVEN_BOW];
-    creature_ptr->heavy_shoot = is_heavy_shoot(creature_ptr, o_ptr);
-=======
-        if (creature_ptr->skill_exp[GINOU_RIDING] < RIDING_EXP_SKILLED)
-            j += (creature_ptr->wt * 3 * (RIDING_EXP_SKILLED - creature_ptr->skill_exp[GINOU_RIDING])) / RIDING_EXP_SKILLED;
-
-        count = 1500 + riding_r_ptr->level * 25;
-    }
-
-    if (j > count)
-        creature_ptr->pspeed -= ((j - count) / (count / 5));
-    if (creature_ptr->action == ACTION_SEARCH)
-        creature_ptr->pspeed -= 10;
-    if (creature_ptr->prace == RACE_MERFOLK) {
-        if (have_flag(f_ptr->flags, FF_WATER)) {
-            creature_ptr->pspeed += (2 + creature_ptr->lev / 10);
-        } else if (!creature_ptr->levitation) {
-            creature_ptr->pspeed -= 2;
-        }
-    }
-
-    creature_ptr->to_a += ((int)(adj_dex_ta[creature_ptr->stat_ind[A_DEX]]) - 128);
-    creature_ptr->to_d[0] += ((int)(adj_str_td[creature_ptr->stat_ind[A_STR]]) - 128);
-    creature_ptr->to_d[1] += ((int)(adj_str_td[creature_ptr->stat_ind[A_STR]]) - 128);
-    creature_ptr->to_d_m += ((int)(adj_str_td[creature_ptr->stat_ind[A_STR]]) - 128);
-    creature_ptr->to_h[0] += ((int)(adj_dex_th[creature_ptr->stat_ind[A_DEX]]) - 128);
-    creature_ptr->to_h[1] += ((int)(adj_dex_th[creature_ptr->stat_ind[A_DEX]]) - 128);
-    creature_ptr->to_h_b += ((int)(adj_dex_th[creature_ptr->stat_ind[A_DEX]]) - 128);
-    creature_ptr->to_h_m += ((int)(adj_dex_th[creature_ptr->stat_ind[A_DEX]]) - 128);
-    creature_ptr->to_h[0] += ((int)(adj_str_th[creature_ptr->stat_ind[A_STR]]) - 128);
-    creature_ptr->to_h[1] += ((int)(adj_str_th[creature_ptr->stat_ind[A_STR]]) - 128);
-    creature_ptr->to_h_b += ((int)(adj_str_th[creature_ptr->stat_ind[A_STR]]) - 128);
-    creature_ptr->to_h_m += ((int)(adj_str_th[creature_ptr->stat_ind[A_STR]]) - 128);
-    creature_ptr->dis_to_a += ((int)(adj_dex_ta[creature_ptr->stat_ind[A_DEX]]) - 128);
-    creature_ptr->dis_to_d[0] += ((int)(adj_str_td[creature_ptr->stat_ind[A_STR]]) - 128);
-    creature_ptr->dis_to_d[1] += ((int)(adj_str_td[creature_ptr->stat_ind[A_STR]]) - 128);
-    creature_ptr->dis_to_h[0] += ((int)(adj_dex_th[creature_ptr->stat_ind[A_DEX]]) - 128);
-    creature_ptr->dis_to_h[1] += ((int)(adj_dex_th[creature_ptr->stat_ind[A_DEX]]) - 128);
-    creature_ptr->dis_to_h_b += ((int)(adj_dex_th[creature_ptr->stat_ind[A_DEX]]) - 128);
-    creature_ptr->dis_to_h[0] += ((int)(adj_str_th[creature_ptr->stat_ind[A_STR]]) - 128);
-    creature_ptr->dis_to_h[1] += ((int)(adj_str_th[creature_ptr->stat_ind[A_STR]]) - 128);
-    creature_ptr->dis_to_h_b += ((int)(adj_str_th[creature_ptr->stat_ind[A_STR]]) - 128);
-
-    hold = adj_str_hold[creature_ptr->stat_ind[A_STR]];
-    o_ptr = &creature_ptr->inventory_list[INVEN_BOW];
-    creature_ptr->heavy_shoot = is_heavy_shoot(creature_ptr, o_ptr);
-    if (creature_ptr->heavy_shoot) {
-        creature_ptr->to_h_b += 2 * (hold - o_ptr->weight / 10);
-        creature_ptr->dis_to_h_b += 2 * (hold - o_ptr->weight / 10);
-    }
->>>>>>> 10d90a8e
-
-    if (o_ptr->k_idx) {
-        creature_ptr->tval_ammo = (byte)bow_tval_ammo(o_ptr);
-        if (o_ptr->k_idx && !creature_ptr->heavy_shoot) {
-            creature_ptr->num_fire = calc_num_fire(creature_ptr, o_ptr);
-<<<<<<< HEAD
-        }
-    }
-
-    if (creature_ptr->two_handed_weapon)
-        creature_ptr->hold *= 2;
-
-    for (int i = 0; i < 2; i++) {
-        o_ptr = &creature_ptr->inventory_list[INVEN_RARM + i];
-        object_flags(o_ptr, flgs);
-
-        calc_num_blow(creature_ptr, i);
-
-        if ((creature_ptr->pclass == CLASS_PRIEST) && (!(have_flag(flgs, TR_BLESSED))) && ((o_ptr->tval == TV_SWORD) || (o_ptr->tval == TV_POLEARM))) {
-            creature_ptr->icky_wield[i] = TRUE;
-        } else if (creature_ptr->pclass == CLASS_SORCERER) {
-            if (!((o_ptr->tval == TV_HAFTED) && ((o_ptr->sval == SV_WIZSTAFF) || (o_ptr->sval == SV_NAMAKE_HAMMER)))) {
-                creature_ptr->icky_wield[i] = TRUE;
-            }
-        }
-
-        calc_to_weapon_dice_num(creature_ptr, INVEN_RARM + i);
-        calc_to_weapon_dice_side(creature_ptr, INVEN_RARM + i);
-
-        if (creature_ptr->riding != 0 && !(o_ptr->tval == TV_POLEARM) && ((o_ptr->sval == SV_LANCE) || (o_ptr->sval == SV_HEAVY_LANCE))
-            && !have_flag(flgs, TR_RIDING)) {
-            creature_ptr->riding_wield[i] = TRUE;
-        }
-
-        if (is_not_monk_weapon(creature_ptr, i) || is_not_ninja_weapon(creature_ptr, i)) {
-            creature_ptr->icky_wield[i] = TRUE;
-        }
-
-	}
-
-    calc_riding_weapon_penalty(creature_ptr);
-
-
-    creature_ptr->monk_armour_aux = heavy_armor(creature_ptr);
-
-    calc_speed(creature_ptr);
-=======
-            if ((creature_ptr->pclass == CLASS_SNIPER) && (creature_ptr->tval_ammo == TV_BOLT)) {
-                creature_ptr->to_h_b += (10 + (creature_ptr->lev / 5));
-                creature_ptr->dis_to_h_b += (10 + (creature_ptr->lev / 5));
-            }
-        }
-    }
-
-    if (creature_ptr->ryoute)
-        hold *= 2;
-    for (int i = 0; i < 2; i++) {
-        o_ptr = &creature_ptr->inventory_list[INVEN_RARM + i];
-        object_flags(creature_ptr, o_ptr, flgs);
-        creature_ptr->heavy_wield[i] = FALSE;
-        creature_ptr->icky_wield[i] = FALSE;
-        creature_ptr->riding_wield[i] = FALSE;
-        if (!has_melee_weapon(creature_ptr, INVEN_RARM + i)) {
-            creature_ptr->num_blow[i] = 1;
-            continue;
-        }
-
-        if (hold < o_ptr->weight / 10) {
-            creature_ptr->to_h[i] += 2 * (hold - o_ptr->weight / 10);
-            creature_ptr->dis_to_h[i] += 2 * (hold - o_ptr->weight / 10);
-            creature_ptr->heavy_wield[i] = TRUE;
-        } else if (creature_ptr->ryoute && (hold < o_ptr->weight / 5))
-            omoi = TRUE;
-
-        if ((i == 1) && (o_ptr->tval == TV_SWORD) && ((o_ptr->sval == SV_MAIN_GAUCHE) || (o_ptr->sval == SV_WAKIZASHI))) {
-            creature_ptr->to_a += 5;
-            creature_ptr->dis_to_a += 5;
-        }
-
-        if (o_ptr->k_idx && !creature_ptr->heavy_wield[i]) {
-            int str_index, dex_index;
-            int num = 0, wgt = 0, mul = 0, div = 0;
-            switch (creature_ptr->pclass) {
-            case CLASS_WARRIOR:
-                num = 6;
-                wgt = 70;
-                mul = 5;
-                break;
-
-            case CLASS_BERSERKER:
-                num = 6;
-                wgt = 70;
-                mul = 7;
-                break;
-
-            case CLASS_MAGE:
-            case CLASS_HIGH_MAGE:
-            case CLASS_BLUE_MAGE:
-                num = 3;
-                wgt = 100;
-                mul = 2;
-                break;
-
-            case CLASS_PRIEST:
-            case CLASS_MAGIC_EATER:
-            case CLASS_MINDCRAFTER:
-                num = 5;
-                wgt = 100;
-                mul = 3;
-                break;
-
-            case CLASS_ROGUE:
-                num = 5;
-                wgt = 40;
-                mul = 3;
-                break;
-
-            case CLASS_RANGER:
-                num = 5;
-                wgt = 70;
-                mul = 4;
-                break;
-
-            case CLASS_PALADIN:
-            case CLASS_SAMURAI:
-                num = 5;
-                wgt = 70;
-                mul = 4;
-                break;
-
-            case CLASS_SMITH:
-                num = 5;
-                wgt = 150;
-                mul = 5;
-                break;
-
-            case CLASS_WARRIOR_MAGE:
-            case CLASS_RED_MAGE:
-                num = 5;
-                wgt = 70;
-                mul = 3;
-                break;
-
-            case CLASS_CHAOS_WARRIOR:
-                num = 5;
-                wgt = 70;
-                mul = 4;
-                break;
-
-            case CLASS_MONK:
-                num = 5;
-                wgt = 60;
-                mul = 3;
-                break;
-
-            case CLASS_TOURIST:
-                num = 4;
-                wgt = 100;
-                mul = 3;
-                break;
-
-            case CLASS_IMITATOR:
-                num = 5;
-                wgt = 70;
-                mul = 4;
-                break;
-
-            case CLASS_BEASTMASTER:
-                num = 5;
-                wgt = 70;
-                mul = 3;
-                break;
-
-            case CLASS_CAVALRY:
-                if ((creature_ptr->riding) && (have_flag(flgs, TR_RIDING))) {
-                    num = 5;
-                    wgt = 70;
-                    mul = 4;
-                } else {
-                    num = 5;
-                    wgt = 100;
-                    mul = 3;
-                }
-                break;
-
-            case CLASS_SORCERER:
-                num = 1;
-                wgt = 1;
-                mul = 1;
-                break;
-
-            case CLASS_ARCHER:
-            case CLASS_BARD:
-            case CLASS_SNIPER:
-                num = 4;
-                wgt = 70;
-                mul = 2;
-                break;
-
-            case CLASS_FORCETRAINER:
-                num = 4;
-                wgt = 60;
-                mul = 2;
-                break;
-
-            case CLASS_MIRROR_MASTER:
-                num = 3;
-                wgt = 100;
-                mul = 3;
-                break;
-
-            case CLASS_NINJA:
-                num = 4;
-                wgt = 20;
-                mul = 1;
-                break;
-            }
-
-            if (hex_spelling(creature_ptr, HEX_XTRA_MIGHT) || hex_spelling(creature_ptr, HEX_BUILDING)) {
-                num++;
-                wgt /= 2;
-                mul += 2;
-            }
-
-            div = ((o_ptr->weight < wgt) ? wgt : o_ptr->weight);
-            str_index = (adj_str_blow[creature_ptr->stat_ind[A_STR]] * mul / div);
-
-            if (creature_ptr->ryoute && !omoi)
-                str_index++;
-            if (creature_ptr->pclass == CLASS_NINJA)
-                str_index = MAX(0, str_index - 1);
-            if (str_index > 11)
-                str_index = 11;
-
-            dex_index = (adj_dex_blow[creature_ptr->stat_ind[A_DEX]]);
-            if (dex_index > 11)
-                dex_index = 11;
-
-            creature_ptr->num_blow[i] = blows_table[str_index][dex_index];
-            if (creature_ptr->num_blow[i] > num)
-                creature_ptr->num_blow[i] = (s16b)num;
-
-            creature_ptr->num_blow[i] += (s16b)extra_blows[i];
-            if (creature_ptr->pclass == CLASS_WARRIOR)
-                creature_ptr->num_blow[i] += (creature_ptr->lev / 40);
-            else if (creature_ptr->pclass == CLASS_BERSERKER)
-                creature_ptr->num_blow[i] += (creature_ptr->lev / 23);
-            else if ((creature_ptr->pclass == CLASS_ROGUE) && (o_ptr->weight < 50) && (creature_ptr->stat_ind[A_DEX] >= 30))
-                creature_ptr->num_blow[i]++;
-
-            if (creature_ptr->special_defense & KATA_FUUJIN)
-                creature_ptr->num_blow[i] -= 1;
-
-            if ((o_ptr->tval == TV_SWORD) && (o_ptr->sval == SV_POISON_NEEDLE))
-                creature_ptr->num_blow[i] = 1;
-
-            if (creature_ptr->num_blow[i] < 1)
-                creature_ptr->num_blow[i] = 1;
-
-            creature_ptr->skill_dig += (o_ptr->weight / 10);
-        }
-
-        if ((creature_ptr->pclass == CLASS_PRIEST) && (!(have_flag(flgs, TR_BLESSED))) && ((o_ptr->tval == TV_SWORD) || (o_ptr->tval == TV_POLEARM))) {
-            creature_ptr->to_h[i] -= 2;
-            creature_ptr->to_d[i] -= 2;
-            creature_ptr->dis_to_h[i] -= 2;
-            creature_ptr->dis_to_d[i] -= 2;
-            creature_ptr->icky_wield[i] = TRUE;
-        } else if (creature_ptr->pclass == CLASS_BERSERKER) {
-            creature_ptr->to_h[i] += creature_ptr->lev / 5;
-            creature_ptr->to_d[i] += creature_ptr->lev / 6;
-            creature_ptr->dis_to_h[i] += creature_ptr->lev / 5;
-            creature_ptr->dis_to_d[i] += creature_ptr->lev / 6;
-            if (((i == 0) && !creature_ptr->hidarite) || creature_ptr->ryoute) {
-                creature_ptr->to_h[i] += creature_ptr->lev / 5;
-                creature_ptr->to_d[i] += creature_ptr->lev / 6;
-                creature_ptr->dis_to_h[i] += creature_ptr->lev / 5;
-                creature_ptr->dis_to_d[i] += creature_ptr->lev / 6;
-            }
-        } else if (creature_ptr->pclass == CLASS_SORCERER) {
-            if (!((o_ptr->tval == TV_HAFTED) && ((o_ptr->sval == SV_WIZSTAFF) || (o_ptr->sval == SV_NAMAKE_HAMMER)))) {
-                creature_ptr->to_h[i] -= 200;
-                creature_ptr->to_d[i] -= 200;
-                creature_ptr->dis_to_h[i] -= 200;
-                creature_ptr->dis_to_d[i] -= 200;
-                creature_ptr->icky_wield[i] = TRUE;
-            } else {
-                creature_ptr->to_h[i] -= 30;
-                creature_ptr->to_d[i] -= 10;
-                creature_ptr->dis_to_h[i] -= 30;
-                creature_ptr->dis_to_d[i] -= 10;
-            }
-        }
-
-        if ((creature_ptr->realm1 == REALM_HEX) && object_is_cursed(o_ptr)) {
-            if (o_ptr->curse_flags & (TRC_CURSED)) {
-                creature_ptr->to_h[i] += 5;
-                creature_ptr->dis_to_h[i] += 5;
-            }
-            if (o_ptr->curse_flags & (TRC_HEAVY_CURSE)) {
-                creature_ptr->to_h[i] += 7;
-                creature_ptr->dis_to_h[i] += 7;
-            }
-            if (o_ptr->curse_flags & (TRC_PERMA_CURSE)) {
-                creature_ptr->to_h[i] += 13;
-                creature_ptr->dis_to_h[i] += 13;
-            }
-            if (o_ptr->curse_flags & (TRC_TY_CURSE)) {
-                creature_ptr->to_h[i] += 5;
-                creature_ptr->dis_to_h[i] += 5;
-            }
-            if (hex_spelling(creature_ptr, HEX_RUNESWORD)) {
-                if (o_ptr->curse_flags & (TRC_CURSED)) {
-                    creature_ptr->to_d[i] += 5;
-                    creature_ptr->dis_to_d[i] += 5;
-                }
-                if (o_ptr->curse_flags & (TRC_HEAVY_CURSE)) {
-                    creature_ptr->to_d[i] += 7;
-                    creature_ptr->dis_to_d[i] += 7;
-                }
-                if (o_ptr->curse_flags & (TRC_PERMA_CURSE)) {
-                    creature_ptr->to_d[i] += 13;
-                    creature_ptr->dis_to_d[i] += 13;
-                }
-            }
-        }
-
-        if (creature_ptr->riding == 0)
-            continue;
-
-        if ((o_ptr->tval == TV_POLEARM) && ((o_ptr->sval == SV_LANCE) || (o_ptr->sval == SV_HEAVY_LANCE))) {
-            creature_ptr->to_h[i] += 15;
-            creature_ptr->dis_to_h[i] += 15;
-            creature_ptr->to_dd[i] += 2;
-            continue;
-        }
-
-        if (have_flag(flgs, TR_RIDING))
-            continue;
-
-        int penalty;
-        if ((creature_ptr->pclass == CLASS_BEASTMASTER) || (creature_ptr->pclass == CLASS_CAVALRY)) {
-            penalty = 5;
-        } else {
-            penalty = r_info[floor_ptr->m_list[creature_ptr->riding].r_idx].level - creature_ptr->skill_exp[GINOU_RIDING] / 80;
-            penalty += 30;
-            if (penalty < 30)
-                penalty = 30;
-        }
-
-        creature_ptr->to_h[i] -= (s16b)penalty;
-        creature_ptr->dis_to_h[i] -= (s16b)penalty;
-        creature_ptr->riding_wield[i] = TRUE;
-    }
-
-    if (creature_ptr->riding) {
-        int penalty = 0;
-
-        creature_ptr->riding_ryoute = FALSE;
-
-        if (creature_ptr->ryoute || (empty_hands(creature_ptr, FALSE) == EMPTY_HAND_NONE))
-            creature_ptr->riding_ryoute = TRUE;
-        else if (creature_ptr->pet_extra_flags & PF_TWO_HANDS) {
-            switch (creature_ptr->pclass) {
-            case CLASS_MONK:
-            case CLASS_FORCETRAINER:
-            case CLASS_BERSERKER:
-                if ((empty_hands(creature_ptr, FALSE) != EMPTY_HAND_NONE) && !has_melee_weapon(creature_ptr, INVEN_RARM)
-                    && !has_melee_weapon(creature_ptr, INVEN_LARM))
-                    creature_ptr->riding_ryoute = TRUE;
-                break;
-            }
-        }
-
-        if ((creature_ptr->pclass == CLASS_BEASTMASTER) || (creature_ptr->pclass == CLASS_CAVALRY)) {
-            if (creature_ptr->tval_ammo != TV_ARROW)
-                penalty = 5;
-        } else {
-            penalty = r_info[floor_ptr->m_list[creature_ptr->riding].r_idx].level - creature_ptr->skill_exp[GINOU_RIDING] / 80;
-            penalty += 30;
-            if (penalty < 30)
-                penalty = 30;
-        }
-
-        if (creature_ptr->tval_ammo == TV_BOLT)
-            penalty *= 2;
-        creature_ptr->to_h_b -= (s16b)penalty;
-        creature_ptr->dis_to_h_b -= (s16b)penalty;
-    }
-
-    /* Different calculation for monks with empty hands */
-    if (((creature_ptr->pclass == CLASS_MONK) || (creature_ptr->pclass == CLASS_FORCETRAINER) || (creature_ptr->pclass == CLASS_BERSERKER))
-        && (empty_hands_status & EMPTY_HAND_RARM) && !creature_ptr->hidarite) {
-        int blow_base = creature_ptr->lev + adj_dex_blow[creature_ptr->stat_ind[A_DEX]];
-        creature_ptr->num_blow[0] = 0;
-
-        if (creature_ptr->pclass == CLASS_FORCETRAINER) {
-            if (blow_base > 18)
-                creature_ptr->num_blow[0]++;
-            if (blow_base > 31)
-                creature_ptr->num_blow[0]++;
-            if (blow_base > 44)
-                creature_ptr->num_blow[0]++;
-            if (blow_base > 58)
-                creature_ptr->num_blow[0]++;
-
-            MAGIC_NUM1 current_ki = get_current_ki(creature_ptr);
-            if (current_ki != 0) {
-                creature_ptr->to_d[0] += current_ki / 5;
-                creature_ptr->dis_to_d[0] += current_ki / 5;
-            }
-        } else {
-            if (blow_base > 12)
-                creature_ptr->num_blow[0]++;
-            if (blow_base > 22)
-                creature_ptr->num_blow[0]++;
-            if (blow_base > 31)
-                creature_ptr->num_blow[0]++;
-            if (blow_base > 39)
-                creature_ptr->num_blow[0]++;
-            if (blow_base > 46)
-                creature_ptr->num_blow[0]++;
-            if (blow_base > 53)
-                creature_ptr->num_blow[0]++;
-            if (blow_base > 59)
-                creature_ptr->num_blow[0]++;
-        }
-
-        if (heavy_armor(creature_ptr) && (creature_ptr->pclass != CLASS_BERSERKER))
-            creature_ptr->num_blow[0] /= 2;
-        else {
-            creature_ptr->to_h[0] += (creature_ptr->lev / 3);
-            creature_ptr->dis_to_h[0] += (creature_ptr->lev / 3);
-
-            creature_ptr->to_d[0] += (creature_ptr->lev / 6);
-            creature_ptr->dis_to_d[0] += (creature_ptr->lev / 6);
-        }
-
-        if (creature_ptr->special_defense & KAMAE_BYAKKO) {
-            creature_ptr->to_a -= 40;
-            creature_ptr->dis_to_a -= 40;
-
-        } else if (creature_ptr->special_defense & KAMAE_SEIRYU) {
-            creature_ptr->to_a -= 50;
-            creature_ptr->dis_to_a -= 50;
-            creature_ptr->resist_acid = TRUE;
-            creature_ptr->resist_fire = TRUE;
-            creature_ptr->resist_elec = TRUE;
-            creature_ptr->resist_cold = TRUE;
-            creature_ptr->resist_pois = TRUE;
-            creature_ptr->sh_fire = TRUE;
-            creature_ptr->sh_elec = TRUE;
-            creature_ptr->sh_cold = TRUE;
-            creature_ptr->levitation = TRUE;
-        } else if (creature_ptr->special_defense & KAMAE_GENBU) {
-            creature_ptr->to_a += (creature_ptr->lev * creature_ptr->lev) / 50;
-            creature_ptr->dis_to_a += (creature_ptr->lev * creature_ptr->lev) / 50;
-            creature_ptr->reflect = TRUE;
-            creature_ptr->num_blow[0] -= 2;
-            if ((creature_ptr->pclass == CLASS_MONK) && (creature_ptr->lev > 42))
-                creature_ptr->num_blow[0]--;
-            if (creature_ptr->num_blow[0] < 0)
-                creature_ptr->num_blow[0] = 0;
-        } else if (creature_ptr->special_defense & KAMAE_SUZAKU) {
-            creature_ptr->to_h[0] -= (creature_ptr->lev / 3);
-            creature_ptr->to_d[0] -= (creature_ptr->lev / 6);
-
-            creature_ptr->dis_to_h[0] -= (creature_ptr->lev / 3);
-            creature_ptr->dis_to_d[0] -= (creature_ptr->lev / 6);
-            creature_ptr->num_blow[0] /= 2;
-            creature_ptr->levitation = TRUE;
-        }
-
-        creature_ptr->num_blow[0] += 1 + extra_blows[0];
-    }
-
-    if (creature_ptr->riding)
-        creature_ptr->levitation = riding_levitation;
-
-    creature_ptr->monk_armour_aux = FALSE;
-
-    if (heavy_armor(creature_ptr)) {
-        creature_ptr->monk_armour_aux = TRUE;
-    }
-
-    for (int i = 0; i < 2; i++) {
-        if (!has_melee_weapon(creature_ptr, INVEN_RARM + i))
-            continue;
-
-        tval_type tval = creature_ptr->inventory_list[INVEN_RARM + i].tval - TV_WEAPON_BEGIN;
-        OBJECT_SUBTYPE_VALUE sval = creature_ptr->inventory_list[INVEN_RARM + i].sval;
-
-        creature_ptr->to_h[i] += (creature_ptr->weapon_exp[tval][sval] - WEAPON_EXP_BEGINNER) / 200;
-        creature_ptr->dis_to_h[i] += (creature_ptr->weapon_exp[tval][sval] - WEAPON_EXP_BEGINNER) / 200;
-        if ((creature_ptr->pclass == CLASS_MONK) || (creature_ptr->pclass == CLASS_FORCETRAINER)) {
-            if (!s_info[creature_ptr->pclass].w_max[tval][sval]) {
-                creature_ptr->to_h[i] -= 40;
-                creature_ptr->dis_to_h[i] -= 40;
-                creature_ptr->icky_wield[i] = TRUE;
-            }
-
-            continue;
-        }
-
-        if (creature_ptr->pclass != CLASS_NINJA)
-            continue;
-
-        if ((s_info[CLASS_NINJA].w_max[tval][sval] > WEAPON_EXP_BEGINNER) && (creature_ptr->inventory_list[INVEN_LARM - i].tval != TV_SHIELD))
-            continue;
-
-        creature_ptr->to_h[i] -= 40;
-        creature_ptr->dis_to_h[i] -= 40;
-        creature_ptr->icky_wield[i] = TRUE;
-        creature_ptr->num_blow[i] /= 2;
-        if (creature_ptr->num_blow[i] < 1)
-            creature_ptr->num_blow[i] = 1;
-    }
-
-    /* Maximum speed is (+99). (internally it's 110 + 99) */
-    /* Temporary lightspeed forces to be maximum speed */
-    if ((creature_ptr->lightspeed && !creature_ptr->riding) || (creature_ptr->pspeed > 209)) {
-        creature_ptr->pspeed = 209;
-    }
-
-    /* Minimum speed is (-99). (internally it's 110 - 99) */
-    if (creature_ptr->pspeed < 11)
-        creature_ptr->pspeed = 11;
->>>>>>> 10d90a8e
-
-    if (creature_ptr->pspeed != old_speed) {
-        creature_ptr->redraw |= (PR_SPEED);
-    }
-
-<<<<<<< HEAD
-=======
-    if (yoiyami) {
-        if (creature_ptr->to_a > (0 - creature_ptr->ac))
-            creature_ptr->to_a = 0 - creature_ptr->ac;
-        if (creature_ptr->dis_to_a > (0 - creature_ptr->dis_ac))
-            creature_ptr->dis_to_a = 0 - creature_ptr->dis_ac;
-    }
-
->>>>>>> 10d90a8e
-    if ((creature_ptr->dis_ac != old_dis_ac) || (creature_ptr->dis_to_a != old_dis_to_a)) {
-        creature_ptr->redraw |= (PR_ARMOR);
-        creature_ptr->window |= (PW_PLAYER);
-    }
-
-<<<<<<< HEAD
-    if (creature_ptr->two_handed_weapon && !omoi) {
-=======
-    if (creature_ptr->ryoute && !omoi) {
->>>>>>> 10d90a8e
-        int bonus_to_h = 0, bonus_to_d = 0;
-        bonus_to_d = ((int)(adj_str_td[creature_ptr->stat_ind[A_STR]]) - 128) / 2;
-        bonus_to_h = ((int)(adj_str_th[creature_ptr->stat_ind[A_STR]]) - 128) + ((int)(adj_dex_th[creature_ptr->stat_ind[A_DEX]]) - 128);
-
-        creature_ptr->to_h[default_hand] += MAX(bonus_to_h, 1);
-        creature_ptr->dis_to_h[default_hand] += MAX(bonus_to_h, 1);
-        creature_ptr->to_d[default_hand] += MAX(bonus_to_d, 1);
-        creature_ptr->dis_to_d[default_hand] += MAX(bonus_to_d, 1);
-    }
-
-    bool is_special_class = creature_ptr->pclass == CLASS_MONK;
-    is_special_class |= creature_ptr->pclass == CLASS_FORCETRAINER;
-    is_special_class |= creature_ptr->pclass == CLASS_BERSERKER;
-    if (is_special_class && (empty_hands(creature_ptr, FALSE) == (EMPTY_HAND_RARM | EMPTY_HAND_LARM)))
-<<<<<<< HEAD
-        creature_ptr->two_handed_weapon = FALSE;
-=======
-        creature_ptr->ryoute = FALSE;
-
-    creature_ptr->skill_stl += 1;
-
-    if (is_time_limit_stealth(creature_ptr))
-        creature_ptr->skill_stl += 99;
-
-    creature_ptr->skill_dis += adj_dex_dis[creature_ptr->stat_ind[A_DEX]];
-    creature_ptr->skill_dis += adj_int_dis[creature_ptr->stat_ind[A_INT]];
-    creature_ptr->skill_dev += adj_int_dev[creature_ptr->stat_ind[A_INT]];
-    creature_ptr->skill_sav += adj_wis_sav[creature_ptr->stat_ind[A_WIS]];
-    creature_ptr->skill_dig += adj_str_dig[creature_ptr->stat_ind[A_STR]];
-    creature_ptr->skill_dis += ((cp_ptr->x_dis * creature_ptr->lev / 10) + (ap_ptr->a_dis * creature_ptr->lev / 50));
-    creature_ptr->skill_dev += ((cp_ptr->x_dev * creature_ptr->lev / 10) + (ap_ptr->a_dev * creature_ptr->lev / 50));
-    creature_ptr->skill_sav += ((cp_ptr->x_sav * creature_ptr->lev / 10) + (ap_ptr->a_sav * creature_ptr->lev / 50));
-    creature_ptr->skill_stl += (cp_ptr->x_stl * creature_ptr->lev / 10);
-    creature_ptr->skill_srh += (cp_ptr->x_srh * creature_ptr->lev / 10);
-    creature_ptr->skill_fos += (cp_ptr->x_fos * creature_ptr->lev / 10);
-    creature_ptr->skill_thn += ((cp_ptr->x_thn * creature_ptr->lev / 10) + (ap_ptr->a_thn * creature_ptr->lev / 50));
-    creature_ptr->skill_thb += ((cp_ptr->x_thb * creature_ptr->lev / 10) + (ap_ptr->a_thb * creature_ptr->lev / 50));
-    creature_ptr->skill_tht += ((cp_ptr->x_thb * creature_ptr->lev / 10) + (ap_ptr->a_thb * creature_ptr->lev / 50));
-
-    if ((is_specific_player_race(creature_ptr, RACE_S_FAIRY)) && (creature_ptr->pseikaku != PERSONALITY_SEXY) && (creature_ptr->cursed & TRC_AGGRAVATE)) {
-        creature_ptr->cursed &= ~(TRC_AGGRAVATE);
-        creature_ptr->skill_stl = MIN(creature_ptr->skill_stl - 3, (creature_ptr->skill_stl + 2) / 2);
-    }
-
-    if (creature_ptr->skill_stl > 30)
-        creature_ptr->skill_stl = 30;
-    if (creature_ptr->skill_stl < 0)
-        creature_ptr->skill_stl = 0;
-    if (creature_ptr->skill_dig < 1)
-        creature_ptr->skill_dig = 1;
-    if (creature_ptr->anti_magic && (creature_ptr->skill_sav < (90 + creature_ptr->lev)))
-        creature_ptr->skill_sav = 90 + creature_ptr->lev;
-    if (creature_ptr->tsubureru)
-        creature_ptr->skill_sav = 10;
-    if ((creature_ptr->ult_res || creature_ptr->resist_magic || creature_ptr->magicdef) && (creature_ptr->skill_sav < (95 + creature_ptr->lev)))
-        creature_ptr->skill_sav = 95 + creature_ptr->lev;
-
-    if (down_saving)
-        creature_ptr->skill_sav /= 2;
->>>>>>> 10d90a8e
-
-    if (creature_ptr->immune_acid)
-        creature_ptr->resist_acid = TRUE;
-    if (creature_ptr->immune_elec)
-        creature_ptr->resist_elec = TRUE;
-    if (creature_ptr->immune_fire)
-        creature_ptr->resist_fire = TRUE;
-    if (creature_ptr->immune_cold)
-        creature_ptr->resist_cold = TRUE;
-
-<<<<<<< HEAD
-    calc_intra_vision(creature_ptr);
-    calc_stealth(creature_ptr);
-    calc_disarming(creature_ptr);
-    calc_device_ability(creature_ptr);
-    calc_saving_throw(creature_ptr);
-    calc_search(creature_ptr);
-    calc_search_freq(creature_ptr);
-    calc_to_hit_melee(creature_ptr);
-    calc_to_hit_shoot(creature_ptr);
-    calc_to_hit_throw(creature_ptr);
-    calc_to_damage(creature_ptr, INVEN_RARM);
-    calc_to_damage(creature_ptr, INVEN_LARM);
-    calc_to_damage_display(creature_ptr, INVEN_RARM);
-    calc_to_damage_display(creature_ptr, INVEN_LARM);
-    calc_to_hit(creature_ptr, INVEN_RARM);
-    calc_to_hit(creature_ptr, INVEN_LARM);
-    calc_to_hit_display(creature_ptr, INVEN_RARM);
-    calc_to_hit_display(creature_ptr, INVEN_LARM);
-    calc_to_hit_bow(creature_ptr);
-    calc_to_hit_bow_display(creature_ptr);
-    calc_to_damage_misc(creature_ptr);
-    calc_to_hit_misc(creature_ptr);
-    calc_dig(creature_ptr);
-
-    if (current_world_ptr->character_xtra)
-        return;
-
-    put_equipment_warning(creature_ptr);
-=======
-    if (current_world_ptr->character_xtra)
-        return;
-
-    if (creature_ptr->old_heavy_shoot != creature_ptr->heavy_shoot) {
-        if (creature_ptr->heavy_shoot) {
-            msg_print(_("こんな重い弓を装備しているのは大変だ。", "You have trouble wielding such a heavy bow."));
-        } else if (creature_ptr->inventory_list[INVEN_BOW].k_idx) {
-            msg_print(_("この弓なら装備していても辛くない。", "You have no trouble wielding your bow."));
-        } else {
-            msg_print(_("重い弓を装備からはずして体が楽になった。", "You feel relieved to put down your heavy bow."));
-        }
-
-        creature_ptr->old_heavy_shoot = creature_ptr->heavy_shoot;
-    }
-
-    for (int i = 0; i < 2; i++) {
-        if (creature_ptr->old_heavy_wield[i] != creature_ptr->heavy_wield[i]) {
-            if (creature_ptr->heavy_wield[i]) {
-                msg_print(_("こんな重い武器を装備しているのは大変だ。", "You have trouble wielding such a heavy weapon."));
-            } else if (has_melee_weapon(creature_ptr, INVEN_RARM + i)) {
-                msg_print(_("これなら装備していても辛くない。", "You have no trouble wielding your weapon."));
-            } else if (creature_ptr->heavy_wield[1 - i]) {
-                msg_print(_("まだ武器が重い。", "You have still trouble wielding a heavy weapon."));
-            } else {
-                msg_print(_("重い武器を装備からはずして体が楽になった。", "You feel relieved to put down your heavy weapon."));
-            }
-
-            creature_ptr->old_heavy_wield[i] = creature_ptr->heavy_wield[i];
-        }
-
-        if (creature_ptr->old_riding_wield[i] != creature_ptr->riding_wield[i]) {
-            if (creature_ptr->riding_wield[i]) {
-                msg_print(_("この武器は乗馬中に使うにはむかないようだ。", "This weapon is not suitable for use while riding."));
-            } else if (!creature_ptr->riding) {
-                msg_print(_("この武器は徒歩で使いやすい。", "This weapon is suitable for use on foot."));
-            } else if (has_melee_weapon(creature_ptr, INVEN_RARM + i)) {
-                msg_print(_("これなら乗馬中にぴったりだ。", "This weapon is suitable for use while riding."));
-            }
-
-            creature_ptr->old_riding_wield[i] = creature_ptr->riding_wield[i];
-        }
-
-        if (creature_ptr->old_icky_wield[i] == creature_ptr->icky_wield[i])
-            continue;
-
-        if (creature_ptr->icky_wield[i]) {
-            msg_print(_("今の装備はどうも自分にふさわしくない気がする。", "You do not feel comfortable with your weapon."));
-            if (current_world_ptr->is_loading_now) {
-                chg_virtue(creature_ptr, V_FAITH, -1);
-            }
-        } else if (has_melee_weapon(creature_ptr, INVEN_RARM + i)) {
-            msg_print(_("今の装備は自分にふさわしい気がする。", "You feel comfortable with your weapon."));
-        } else {
-            msg_print(_("装備をはずしたら随分と気が楽になった。", "You feel more comfortable after removing your weapon."));
-        }
-
-        creature_ptr->old_icky_wield[i] = creature_ptr->icky_wield[i];
-    }
-
-    if (creature_ptr->riding && (creature_ptr->old_riding_ryoute != creature_ptr->riding_ryoute)) {
-        if (creature_ptr->riding_ryoute) {
-#ifdef JP
-            msg_format("%s馬を操れない。", (empty_hands(creature_ptr, FALSE) == EMPTY_HAND_NONE) ? "両手がふさがっていて" : "");
-#else
-            msg_print("You are using both hand for fighting, and you can't control the pet you're riding.");
-#endif
-        } else {
-#ifdef JP
-            msg_format("%s馬を操れるようになった。", (empty_hands(creature_ptr, FALSE) == EMPTY_HAND_NONE) ? "手が空いて" : "");
-#else
-            msg_print("You began to control the pet you're riding with one hand.");
-#endif
-        }
-
-        creature_ptr->old_riding_ryoute = creature_ptr->riding_ryoute;
-    }
-
-    if (((creature_ptr->pclass == CLASS_MONK) || (creature_ptr->pclass == CLASS_FORCETRAINER) || (creature_ptr->pclass == CLASS_NINJA))
-        && (creature_ptr->monk_armour_aux != creature_ptr->monk_notify_aux)) {
-        if (heavy_armor(creature_ptr)) {
-            msg_print(_("装備が重くてバランスを取れない。", "The weight of your armor disrupts your balance."));
-            if (current_world_ptr->is_loading_now) {
-                chg_virtue(creature_ptr, V_HARMONY, -1);
-            }
-        } else {
-            msg_print(_("バランスがとれるようになった。", "You regain your balance."));
-        }
-
-        creature_ptr->monk_notify_aux = creature_ptr->monk_armour_aux;
-    }
->>>>>>> 10d90a8e
-
-    for (int i = 0; i < INVEN_PACK; i++) {
-        if ((creature_ptr->inventory_list[i].tval == TV_NATURE_BOOK) && (creature_ptr->inventory_list[i].sval == 2))
-            have_sw = TRUE;
-        if ((creature_ptr->inventory_list[i].tval == TV_CRAFT_BOOK) && (creature_ptr->inventory_list[i].sval == 2))
-<<<<<<< HEAD
-            have_kabe = TRUE;
-=======
-            have_wall = TRUE;
->>>>>>> 10d90a8e
-    }
-
-    for (this_o_idx = floor_ptr->grid_array[creature_ptr->y][creature_ptr->x].o_idx; this_o_idx; this_o_idx = next_o_idx) {
-        o_ptr = &floor_ptr->o_list[this_o_idx];
-        next_o_idx = o_ptr->next_o_idx;
-
-        if ((o_ptr->tval == TV_NATURE_BOOK) && (o_ptr->sval == 2))
-            have_sw = TRUE;
-        if ((o_ptr->tval == TV_CRAFT_BOOK) && (o_ptr->sval == 2))
-<<<<<<< HEAD
-            have_kabe = TRUE;
-=======
-            have_wall = TRUE;
->>>>>>> 10d90a8e
-    }
-
-    if (creature_ptr->pass_wall && !creature_ptr->kill_wall)
-        creature_ptr->no_flowed = TRUE;
-
-    if (have_sw && ((creature_ptr->realm1 == REALM_NATURE) || (creature_ptr->realm2 == REALM_NATURE) || (creature_ptr->pclass == CLASS_SORCERER))) {
-        const magic_type *s_ptr = &mp_ptr->info[REALM_NATURE - 1][SPELL_SW];
-        if (creature_ptr->lev >= s_ptr->slevel)
-            creature_ptr->no_flowed = TRUE;
-    }
-
-<<<<<<< HEAD
-    if (have_kabe && ((creature_ptr->realm1 == REALM_CRAFT) || (creature_ptr->realm2 == REALM_CRAFT) || (creature_ptr->pclass == CLASS_SORCERER))) {
-        const magic_type *s_ptr = &mp_ptr->info[REALM_CRAFT - 1][SPELL_KABE];
-=======
-    if (have_wall && ((creature_ptr->realm1 == REALM_CRAFT) || (creature_ptr->realm2 == REALM_CRAFT) || (creature_ptr->pclass == CLASS_SORCERER))) {
-        const magic_type *s_ptr = &mp_ptr->info[REALM_CRAFT - 1][SPELL_WALL];
->>>>>>> 10d90a8e
-        if (creature_ptr->lev >= s_ptr->slevel)
-            creature_ptr->no_flowed = TRUE;
-    }
-}
-
-static void calc_alignment(player_type *creature_ptr)
-{
-    creature_ptr->align = 0;
-    floor_type *floor_ptr = creature_ptr->current_floor_ptr;
-    for (MONSTER_IDX m_idx = floor_ptr->m_max - 1; m_idx >= 1; m_idx--) {
-        monster_type *m_ptr;
-        monster_race *r_ptr;
-        m_ptr = &floor_ptr->m_list[m_idx];
-        if (!monster_is_valid(m_ptr))
-            continue;
-        r_ptr = &r_info[m_ptr->r_idx];
-
-        if (!is_pet(m_ptr))
-            continue;
-
-        if (r_ptr->flags3 & RF3_GOOD)
-            creature_ptr->align += r_ptr->level;
-        if (r_ptr->flags3 & RF3_EVIL)
-            creature_ptr->align -= r_ptr->level;
-    }
-
-    if (creature_ptr->mimic_form) {
-        switch (creature_ptr->mimic_form) {
-        case MIMIC_DEMON:
-            creature_ptr->align -= 200;
-            break;
-        case MIMIC_DEMON_LORD:
-            creature_ptr->align -= 200;
-            break;
-        }
-    } else {
-        switch (creature_ptr->prace) {
-        case RACE_ARCHON:
-            creature_ptr->align += 200;
-            break;
-        case RACE_BALROG:
-            creature_ptr->align -= 200;
-            break;
-        }
-    }
-
-    for (int i = 0; i < 2; i++) {
-        if (!has_melee_weapon(creature_ptr, INVEN_RARM + i))
-            continue;
-        if (creature_ptr->inventory_list[INVEN_RARM + i].name1 != ART_IRON_BALL)
-            continue;
-        creature_ptr->align -= 1000;
-    }
-
-    int j = 0;
-    int neutral[2];
-    for (int i = 0; i < 8; i++) {
-        switch (creature_ptr->vir_types[i]) {
-        case V_JUSTICE:
-            creature_ptr->align += creature_ptr->virtues[i] * 2;
-            break;
-        case V_CHANCE:
-            break;
-        case V_NATURE:
-        case V_HARMONY:
-            neutral[j++] = i;
-            break;
-        case V_UNLIFE:
-            creature_ptr->align -= creature_ptr->virtues[i];
-            break;
-        default:
-            creature_ptr->align += creature_ptr->virtues[i];
-            break;
-        }
-    }
-
-    for (int i = 0; i < j; i++) {
-        if (creature_ptr->align > 0) {
-            creature_ptr->align -= creature_ptr->virtues[neutral[i]] / 2;
-            if (creature_ptr->align < 0)
-                creature_ptr->align = 0;
-        } else if (creature_ptr->align < 0) {
-            creature_ptr->align += creature_ptr->virtues[neutral[i]] / 2;
-            if (creature_ptr->align > 0)
-                creature_ptr->align = 0;
-        }
-    }
-}
-
-/*!
- * @brief プレイヤーの最大HPを計算する /
- * Calculate the players (maximal) hit points
- * Adjust current hitpoints if necessary
- * @return なし
- * @details
- */
-static void calc_hitpoints(player_type *creature_ptr)
-{
-    int bonus = ((int)(adj_con_mhp[creature_ptr->stat_ind[A_CON]]) - 128) * creature_ptr->lev / 4;
-    int mhp = creature_ptr->player_hp[creature_ptr->lev - 1];
-
-    byte tmp_hitdie;
-    if (creature_ptr->mimic_form) {
-        if (creature_ptr->pclass == CLASS_SORCERER)
-            tmp_hitdie = mimic_info[creature_ptr->mimic_form].r_mhp / 2 + cp_ptr->c_mhp + ap_ptr->a_mhp;
-        else
-            tmp_hitdie = mimic_info[creature_ptr->mimic_form].r_mhp + cp_ptr->c_mhp + ap_ptr->a_mhp;
-        mhp = mhp * tmp_hitdie / creature_ptr->hitdie;
-    }
-
-    if (creature_ptr->pclass == CLASS_SORCERER) {
-        if (creature_ptr->lev < 30)
-            mhp = (mhp * (45 + creature_ptr->lev) / 100);
-        else
-            mhp = (mhp * 75 / 100);
-        bonus = (bonus * 65 / 100);
-    }
-
-    mhp += bonus;
-
-    if (creature_ptr->pclass == CLASS_BERSERKER) {
-        mhp = mhp * (110 + (((creature_ptr->lev + 40) * (creature_ptr->lev + 40) - 1550) / 110)) / 100;
-    }
-
-    if (mhp < creature_ptr->lev + 1)
-        mhp = creature_ptr->lev + 1;
-<<<<<<< HEAD
-    if (IS_HERO(creature_ptr))
-=======
-    if (is_hero(creature_ptr))
->>>>>>> 10d90a8e
-        mhp += 10;
-    if (creature_ptr->shero && (creature_ptr->pclass != CLASS_BERSERKER))
-        mhp += 30;
-    if (creature_ptr->tsuyoshi)
-        mhp += 50;
-    if (hex_spelling(creature_ptr, HEX_XTRA_MIGHT))
-        mhp += 15;
-    if (hex_spelling(creature_ptr, HEX_BUILDING))
-        mhp += 60;
-    if (creature_ptr->mhp == mhp)
-        return;
-
-    if (creature_ptr->chp >= mhp) {
-        creature_ptr->chp = mhp;
-        creature_ptr->chp_frac = 0;
-    }
-
-#ifdef JP
-    if (creature_ptr->level_up_message && (mhp > creature_ptr->mhp)) {
-        msg_format("最大ヒット・ポイントが %d 増加した！", (mhp - creature_ptr->mhp));
-    }
-#endif
-    creature_ptr->mhp = mhp;
-
-    creature_ptr->redraw |= PR_HP;
-    creature_ptr->window |= PW_PLAYER;
-}
-
-/*!
- * @brief プレイヤーの光源半径を計算する / Extract and set the current "lite radius"
- * @return なし
- * @details
- * SWD: Experimental modification: multiple light sources have additive effect.
- */
-static void calc_torch(player_type *creature_ptr)
-{
-    creature_ptr->cur_lite = 0;
-    for (int i = INVEN_RARM; i < INVEN_TOTAL; i++) {
-        object_type *o_ptr;
-        o_ptr = &creature_ptr->inventory_list[i];
-        if (!o_ptr->k_idx)
-            continue;
-
-        if (o_ptr->name2 == EGO_LITE_SHINE)
-            creature_ptr->cur_lite++;
-        if (o_ptr->name2 != EGO_LITE_DARKNESS) {
-            if (o_ptr->tval == TV_LITE) {
-                if ((o_ptr->sval == SV_LITE_TORCH) && !(o_ptr->xtra4 > 0))
-                    continue;
-                if ((o_ptr->sval == SV_LITE_LANTERN) && !(o_ptr->xtra4 > 0))
-                    continue;
-            }
-        }
-
-        BIT_FLAGS flgs[TR_FLAG_SIZE];
-<<<<<<< HEAD
-        object_flags(o_ptr, flgs);
-=======
-        object_flags(creature_ptr, o_ptr, flgs);
->>>>>>> 10d90a8e
-
-        POSITION rad = 0;
-        if (have_flag(flgs, TR_LITE_1) && o_ptr->name2 != EGO_LITE_DARKNESS)
-            rad += 1;
-        if (have_flag(flgs, TR_LITE_2) && o_ptr->name2 != EGO_LITE_DARKNESS)
-            rad += 2;
-        if (have_flag(flgs, TR_LITE_3) && o_ptr->name2 != EGO_LITE_DARKNESS)
-            rad += 3;
-        if (have_flag(flgs, TR_LITE_M1))
-            rad -= 1;
-        if (have_flag(flgs, TR_LITE_M2))
-            rad -= 2;
-        if (have_flag(flgs, TR_LITE_M3))
-            rad -= 3;
-        creature_ptr->cur_lite += rad;
-    }
-
-    if (d_info[creature_ptr->dungeon_idx].flags1 & DF1_DARKNESS && creature_ptr->cur_lite > 1)
-        creature_ptr->cur_lite = 1;
-
-    if (creature_ptr->cur_lite <= 0 && creature_ptr->lite)
-        creature_ptr->cur_lite++;
-
-    if (creature_ptr->cur_lite > 14)
-        creature_ptr->cur_lite = 14;
-
-    if (creature_ptr->cur_lite < 0)
-        creature_ptr->cur_lite = 0;
-
-    if (creature_ptr->old_lite == creature_ptr->cur_lite)
-        return;
-
-    creature_ptr->update |= (PU_LITE | PU_MON_LITE | PU_MONSTERS);
-    creature_ptr->old_lite = creature_ptr->cur_lite;
-
-    if ((creature_ptr->cur_lite > 0) && (creature_ptr->special_defense & NINJA_S_STEALTH))
-        set_superstealth(creature_ptr, FALSE);
-}
-
-/*!
- * @brief プレイヤーの現在学習可能な魔法数を計算し、増減に応じて魔法の忘却、再学習を処置する。 /
- * Calculate number of spells player should have, and forget,
- * or remember, spells until that number is properly reflected.
- * @return なし
- * @details
- * Note that this function induces various "status" messages,
- * which must be bypasses until the character is created.
- */
-static void calc_spells(player_type *creature_ptr)
-{
-    if (!mp_ptr->spell_book)
-        return;
-    if (!current_world_ptr->character_generated)
-        return;
-    if (current_world_ptr->character_xtra)
-        return;
-    if ((creature_ptr->pclass == CLASS_SORCERER) || (creature_ptr->pclass == CLASS_RED_MAGE)) {
-        creature_ptr->new_spells = 0;
-        return;
-    }
-
-    concptr p = spell_category_name(mp_ptr->spell_book);
-    int levels = creature_ptr->lev - mp_ptr->spell_first + 1;
-    if (levels < 0)
-        levels = 0;
-
-    int num_allowed = (adj_mag_study[creature_ptr->stat_ind[mp_ptr->spell_stat]] * levels / 2);
-    int bonus = 0;
-    if ((creature_ptr->pclass != CLASS_SAMURAI) && (mp_ptr->spell_book != TV_LIFE_BOOK)) {
-        bonus = 4;
-    }
-
-    if (creature_ptr->pclass == CLASS_SAMURAI) {
-        num_allowed = 32;
-    } else if (creature_ptr->realm2 == REALM_NONE) {
-        num_allowed = (num_allowed + 1) / 2;
-        if (num_allowed > (32 + bonus))
-            num_allowed = 32 + bonus;
-    } else if ((creature_ptr->pclass == CLASS_MAGE) || (creature_ptr->pclass == CLASS_PRIEST)) {
-        if (num_allowed > (96 + bonus))
-            num_allowed = 96 + bonus;
-    } else {
-        if (num_allowed > (80 + bonus))
-            num_allowed = 80 + bonus;
-    }
-
-    int num_boukyaku = 0;
-    for (int j = 0; j < 64; j++) {
-        if ((j < 32) ? (creature_ptr->spell_forgotten1 & (1L << j)) : (creature_ptr->spell_forgotten2 & (1L << (j - 32)))) {
-            num_boukyaku++;
-        }
-    }
-
-    creature_ptr->new_spells = num_allowed + creature_ptr->add_spells + num_boukyaku - creature_ptr->learned_spells;
-    for (int i = 63; i >= 0; i--) {
-        if (!creature_ptr->spell_learned1 && !creature_ptr->spell_learned2)
-            break;
-
-        int j = creature_ptr->spell_order[i];
-        if (j >= 99)
-            continue;
-
-        const magic_type *s_ptr;
-        if (!is_magic((j < 32) ? creature_ptr->realm1 : creature_ptr->realm2)) {
-            if (j < 32)
-                s_ptr = &technic_info[creature_ptr->realm1 - MIN_TECHNIC][j];
-            else
-                s_ptr = &technic_info[creature_ptr->realm2 - MIN_TECHNIC][j % 32];
-        } else if (j < 32)
-            s_ptr = &mp_ptr->info[creature_ptr->realm1 - 1][j];
-        else
-            s_ptr = &mp_ptr->info[creature_ptr->realm2 - 1][j % 32];
-
-        if (s_ptr->slevel <= creature_ptr->lev)
-            continue;
-
-        bool is_spell_learned = (j < 32) ? (creature_ptr->spell_learned1 & (1L << j)) : (creature_ptr->spell_learned2 & (1L << (j - 32)));
-        if (!is_spell_learned)
-            continue;
-
-        REALM_IDX which;
-        if (j < 32) {
-            creature_ptr->spell_forgotten1 |= (1L << j);
-            which = creature_ptr->realm1;
-        } else {
-            creature_ptr->spell_forgotten2 |= (1L << (j - 32));
-            which = creature_ptr->realm2;
-        }
-
-        if (j < 32) {
-            creature_ptr->spell_learned1 &= ~(1L << j);
-            which = creature_ptr->realm1;
-        } else {
-            creature_ptr->spell_learned2 &= ~(1L << (j - 32));
-            which = creature_ptr->realm2;
-        }
-
-#ifdef JP
-        msg_format("%sの%sを忘れてしまった。", exe_spell(creature_ptr, which, j % 32, SPELL_NAME), p);
-#else
-        msg_format("You have forgotten the %s of %s.", p, exe_spell(creature_ptr, which, j % 32, SPELL_NAME));
-#endif
-        creature_ptr->new_spells++;
-    }
-
-    /* Forget spells if we know too many spells */
-    for (int i = 63; i >= 0; i--) {
-        if (creature_ptr->new_spells >= 0)
-            break;
-        if (!creature_ptr->spell_learned1 && !creature_ptr->spell_learned2)
-            break;
-
-        int j = creature_ptr->spell_order[i];
-        if (j >= 99)
-            continue;
-
-        bool is_spell_learned = (j < 32) ? (creature_ptr->spell_learned1 & (1L << j)) : (creature_ptr->spell_learned2 & (1L << (j - 32)));
-        if (!is_spell_learned)
-            continue;
-
-        REALM_IDX which;
-        if (j < 32) {
-            creature_ptr->spell_forgotten1 |= (1L << j);
-            which = creature_ptr->realm1;
-        } else {
-            creature_ptr->spell_forgotten2 |= (1L << (j - 32));
-            which = creature_ptr->realm2;
-        }
-
-        if (j < 32) {
-            creature_ptr->spell_learned1 &= ~(1L << j);
-            which = creature_ptr->realm1;
-        } else {
-            creature_ptr->spell_learned2 &= ~(1L << (j - 32));
-            which = creature_ptr->realm2;
-        }
-
-#ifdef JP
-        msg_format("%sの%sを忘れてしまった。", exe_spell(creature_ptr, which, j % 32, SPELL_NAME), p);
-#else
-        msg_format("You have forgotten the %s of %s.", p, exe_spell(creature_ptr, which, j % 32, SPELL_NAME));
-#endif
-        creature_ptr->new_spells++;
-    }
-
-    /* Check for spells to remember */
-    for (int i = 0; i < 64; i++) {
-        if (creature_ptr->new_spells <= 0)
-            break;
-        if (!creature_ptr->spell_forgotten1 && !creature_ptr->spell_forgotten2)
-            break;
-        int j = creature_ptr->spell_order[i];
-        if (j >= 99)
-            break;
-
-        const magic_type *s_ptr;
-        if (!is_magic((j < 32) ? creature_ptr->realm1 : creature_ptr->realm2)) {
-            if (j < 32)
-                s_ptr = &technic_info[creature_ptr->realm1 - MIN_TECHNIC][j];
-            else
-                s_ptr = &technic_info[creature_ptr->realm2 - MIN_TECHNIC][j % 32];
-        } else if (j < 32)
-            s_ptr = &mp_ptr->info[creature_ptr->realm1 - 1][j];
-        else
-            s_ptr = &mp_ptr->info[creature_ptr->realm2 - 1][j % 32];
-
-        if (s_ptr->slevel > creature_ptr->lev)
-            continue;
-
-        bool is_spell_learned = (j < 32) ? (creature_ptr->spell_forgotten1 & (1L << j)) : (creature_ptr->spell_forgotten2 & (1L << (j - 32)));
-        if (!is_spell_learned)
-            continue;
-
-        REALM_IDX which;
-        if (j < 32) {
-            creature_ptr->spell_forgotten1 &= ~(1L << j);
-            which = creature_ptr->realm1;
-        } else {
-            creature_ptr->spell_forgotten2 &= ~(1L << (j - 32));
-            which = creature_ptr->realm2;
-        }
-
-        if (j < 32) {
-            creature_ptr->spell_learned1 |= (1L << j);
-            which = creature_ptr->realm1;
-        } else {
-            creature_ptr->spell_learned2 |= (1L << (j - 32));
-            which = creature_ptr->realm2;
-        }
-
-#ifdef JP
-        msg_format("%sの%sを思い出した。", exe_spell(creature_ptr, which, j % 32, SPELL_NAME), p);
-#else
-        msg_format("You have remembered the %s of %s.", p, exe_spell(creature_ptr, which, j % 32, SPELL_NAME));
-#endif
-        creature_ptr->new_spells--;
-    }
-
-    if (creature_ptr->realm2 == REALM_NONE) {
-        int k = 0;
-        for (int j = 0; j < 32; j++) {
-            const magic_type *s_ptr;
-            if (!is_magic(creature_ptr->realm1))
-                s_ptr = &technic_info[creature_ptr->realm1 - MIN_TECHNIC][j];
-            else
-                s_ptr = &mp_ptr->info[creature_ptr->realm1 - 1][j];
-
-            if (s_ptr->slevel > creature_ptr->lev)
-                continue;
-
-            if (creature_ptr->spell_learned1 & (1L << j)) {
-                continue;
-            }
-
-            k++;
-        }
-
-        if (k > 32)
-            k = 32;
-        if ((creature_ptr->new_spells > k) && ((mp_ptr->spell_book == TV_LIFE_BOOK) || (mp_ptr->spell_book == TV_HISSATSU_BOOK))) {
-            creature_ptr->new_spells = (s16b)k;
-        }
-    }
-
-    if (creature_ptr->new_spells < 0)
-        creature_ptr->new_spells = 0;
-
-    if (creature_ptr->old_spells == creature_ptr->new_spells)
-        return;
-
-    if (creature_ptr->new_spells) {
-#ifdef JP
-        if (creature_ptr->new_spells < 10) {
-            msg_format("あと %d つの%sを学べる。", creature_ptr->new_spells, p);
-        } else {
-            msg_format("あと %d 個の%sを学べる。", creature_ptr->new_spells, p);
-        }
-#else
-        msg_format("You can learn %d more %s%s.", creature_ptr->new_spells, p, (creature_ptr->new_spells != 1) ? "s" : "");
-#endif
-    }
-
-    creature_ptr->old_spells = creature_ptr->new_spells;
-    creature_ptr->redraw |= PR_STUDY;
-    creature_ptr->window |= PW_OBJECT;
-}
-
-/*!
- * @brief プレイヤーの最大MPを計算する /
- * Calculate maximum mana.  You do not need to know any spells.
- * Note that mana is lowered by heavy (or inappropriate) armor.
- * @return なし
- * @details
- * This function induces status messages.
- */
-static void calc_mana(player_type *creature_ptr)
-{
-    if (!mp_ptr->spell_book)
-        return;
-
-    int levels;
-    if ((creature_ptr->pclass == CLASS_MINDCRAFTER) || (creature_ptr->pclass == CLASS_MIRROR_MASTER) || (creature_ptr->pclass == CLASS_BLUE_MAGE)) {
-        levels = creature_ptr->lev;
-    } else {
-        if (mp_ptr->spell_first > creature_ptr->lev) {
-            creature_ptr->msp = 0;
-            creature_ptr->redraw |= (PR_MANA);
-            return;
-        }
-
-        levels = (creature_ptr->lev - mp_ptr->spell_first) + 1;
-    }
-
-    int msp;
-    if (creature_ptr->pclass == CLASS_SAMURAI) {
-        msp = (adj_mag_mana[creature_ptr->stat_ind[mp_ptr->spell_stat]] + 10) * 2;
-        if (msp)
-            msp += (msp * rp_ptr->r_adj[mp_ptr->spell_stat] / 20);
-    } else {
-        msp = adj_mag_mana[creature_ptr->stat_ind[mp_ptr->spell_stat]] * (levels + 3) / 4;
-        if (msp)
-            msp++;
-        if (msp)
-            msp += (msp * rp_ptr->r_adj[mp_ptr->spell_stat] / 20);
-        if (msp && (creature_ptr->pseikaku == PERSONALITY_MUNCHKIN))
-            msp += msp / 2;
-        if (msp && (creature_ptr->pclass == CLASS_HIGH_MAGE))
-            msp += msp / 4;
-        if (msp && (creature_ptr->pclass == CLASS_SORCERER))
-            msp += msp * (25 + creature_ptr->lev) / 100;
-    }
-
-    if (mp_ptr->spell_xtra & MAGIC_GLOVE_REDUCE_MANA) {
-        BIT_FLAGS flgs[TR_FLAG_SIZE];
-        creature_ptr->cumber_glove = FALSE;
-        object_type *o_ptr;
-        o_ptr = &creature_ptr->inventory_list[INVEN_HANDS];
-<<<<<<< HEAD
-        object_flags(o_ptr, flgs);
-=======
-        object_flags(creature_ptr, o_ptr, flgs);
->>>>>>> 10d90a8e
-        if (o_ptr->k_idx && !(have_flag(flgs, TR_FREE_ACT)) && !(have_flag(flgs, TR_DEC_MANA)) && !(have_flag(flgs, TR_EASY_SPELL))
-            && !((have_flag(flgs, TR_MAGIC_MASTERY)) && (o_ptr->pval > 0)) && !((have_flag(flgs, TR_DEX)) && (o_ptr->pval > 0))) {
-            creature_ptr->cumber_glove = TRUE;
-            msp = (3 * msp) / 4;
-        }
-    }
-
-    creature_ptr->cumber_armor = FALSE;
-
-    int cur_wgt = 0;
-    if (creature_ptr->inventory_list[INVEN_RARM].tval > TV_SWORD)
-        cur_wgt += creature_ptr->inventory_list[INVEN_RARM].weight;
-    if (creature_ptr->inventory_list[INVEN_LARM].tval > TV_SWORD)
-        cur_wgt += creature_ptr->inventory_list[INVEN_LARM].weight;
-    cur_wgt += creature_ptr->inventory_list[INVEN_BODY].weight;
-    cur_wgt += creature_ptr->inventory_list[INVEN_HEAD].weight;
-    cur_wgt += creature_ptr->inventory_list[INVEN_OUTER].weight;
-    cur_wgt += creature_ptr->inventory_list[INVEN_HANDS].weight;
-    cur_wgt += creature_ptr->inventory_list[INVEN_FEET].weight;
-
-    switch (creature_ptr->pclass) {
-    case CLASS_MAGE:
-    case CLASS_HIGH_MAGE:
-    case CLASS_BLUE_MAGE:
-    case CLASS_MONK:
-    case CLASS_FORCETRAINER:
-    case CLASS_SORCERER: {
-        if (creature_ptr->inventory_list[INVEN_RARM].tval <= TV_SWORD)
-            cur_wgt += creature_ptr->inventory_list[INVEN_RARM].weight;
-        if (creature_ptr->inventory_list[INVEN_LARM].tval <= TV_SWORD)
-            cur_wgt += creature_ptr->inventory_list[INVEN_LARM].weight;
-        break;
-    }
-    case CLASS_PRIEST:
-    case CLASS_BARD:
-    case CLASS_TOURIST: {
-        if (creature_ptr->inventory_list[INVEN_RARM].tval <= TV_SWORD)
-            cur_wgt += creature_ptr->inventory_list[INVEN_RARM].weight * 2 / 3;
-        if (creature_ptr->inventory_list[INVEN_LARM].tval <= TV_SWORD)
-            cur_wgt += creature_ptr->inventory_list[INVEN_LARM].weight * 2 / 3;
-        break;
-    }
-    case CLASS_MINDCRAFTER:
-    case CLASS_BEASTMASTER:
-    case CLASS_MIRROR_MASTER: {
-        if (creature_ptr->inventory_list[INVEN_RARM].tval <= TV_SWORD)
-            cur_wgt += creature_ptr->inventory_list[INVEN_RARM].weight / 2;
-        if (creature_ptr->inventory_list[INVEN_LARM].tval <= TV_SWORD)
-            cur_wgt += creature_ptr->inventory_list[INVEN_LARM].weight / 2;
-        break;
-    }
-    case CLASS_ROGUE:
-    case CLASS_RANGER:
-    case CLASS_RED_MAGE:
-    case CLASS_WARRIOR_MAGE: {
-        if (creature_ptr->inventory_list[INVEN_RARM].tval <= TV_SWORD)
-            cur_wgt += creature_ptr->inventory_list[INVEN_RARM].weight / 3;
-        if (creature_ptr->inventory_list[INVEN_LARM].tval <= TV_SWORD)
-            cur_wgt += creature_ptr->inventory_list[INVEN_LARM].weight / 3;
-        break;
-    }
-    case CLASS_PALADIN:
-    case CLASS_CHAOS_WARRIOR: {
-        if (creature_ptr->inventory_list[INVEN_RARM].tval <= TV_SWORD)
-            cur_wgt += creature_ptr->inventory_list[INVEN_RARM].weight / 5;
-        if (creature_ptr->inventory_list[INVEN_LARM].tval <= TV_SWORD)
-            cur_wgt += creature_ptr->inventory_list[INVEN_LARM].weight / 5;
-        break;
-    }
-    default: {
-        break;
-    }
-    }
-
-    int max_wgt = mp_ptr->spell_weight;
-    if ((cur_wgt - max_wgt) > 0) {
-        creature_ptr->cumber_armor = TRUE;
-        switch (creature_ptr->pclass) {
-        case CLASS_MAGE:
-        case CLASS_HIGH_MAGE:
-        case CLASS_BLUE_MAGE: {
-            msp -= msp * (cur_wgt - max_wgt) / 600;
-            break;
-        }
-        case CLASS_PRIEST:
-        case CLASS_MINDCRAFTER:
-        case CLASS_BEASTMASTER:
-        case CLASS_BARD:
-        case CLASS_FORCETRAINER:
-        case CLASS_TOURIST:
-        case CLASS_MIRROR_MASTER: {
-            msp -= msp * (cur_wgt - max_wgt) / 800;
-            break;
-        }
-        case CLASS_SORCERER: {
-            msp -= msp * (cur_wgt - max_wgt) / 900;
-            break;
-        }
-        case CLASS_ROGUE:
-        case CLASS_RANGER:
-        case CLASS_MONK:
-        case CLASS_RED_MAGE: {
-            msp -= msp * (cur_wgt - max_wgt) / 1000;
-            break;
-        }
-        case CLASS_PALADIN:
-        case CLASS_CHAOS_WARRIOR:
-        case CLASS_WARRIOR_MAGE: {
-            msp -= msp * (cur_wgt - max_wgt) / 1200;
-            break;
-        }
-        case CLASS_SAMURAI: {
-            creature_ptr->cumber_armor = FALSE;
-            break;
-        }
-        default: {
-            msp -= msp * (cur_wgt - max_wgt) / 800;
-            break;
-        }
-        }
-    }
-
-    if (msp < 0)
-        msp = 0;
-
-    if (creature_ptr->msp != msp) {
-        if ((creature_ptr->csp >= msp) && (creature_ptr->pclass != CLASS_SAMURAI)) {
-            creature_ptr->csp = msp;
-            creature_ptr->csp_frac = 0;
-        }
-
-#ifdef JP
-        if (creature_ptr->level_up_message && (msp > creature_ptr->msp)) {
-            msg_format("最大マジック・ポイントが %d 増加した！", (msp - creature_ptr->msp));
-        }
-#endif
-        creature_ptr->msp = msp;
-        creature_ptr->redraw |= (PR_MANA);
-        creature_ptr->window |= (PW_PLAYER | PW_SPELL);
-    }
-
-    if (current_world_ptr->character_xtra)
-        return;
-
-    if (creature_ptr->old_cumber_glove != creature_ptr->cumber_glove) {
-        if (creature_ptr->cumber_glove)
-            msg_print(_("手が覆われて呪文が唱えにくい感じがする。", "Your covered hands feel unsuitable for spellcasting."));
-        else
-            msg_print(_("この手の状態なら、ぐっと呪文が唱えやすい感じだ。", "Your hands feel more suitable for spellcasting."));
-
-        creature_ptr->old_cumber_glove = creature_ptr->cumber_glove;
-    }
-
-    if (creature_ptr->old_cumber_armor == creature_ptr->cumber_armor)
-        return;
-
-    if (creature_ptr->cumber_armor)
-        msg_print(_("装備の重さで動きが鈍くなってしまっている。", "The weight of your equipment encumbers your movement."));
-    else
-        msg_print(_("ぐっと楽に体を動かせるようになった。", "You feel able to move more freely."));
-
-    creature_ptr->old_cumber_armor = creature_ptr->cumber_armor;
-}
-
-/*!
- * @brief 装備中の射撃武器の威力倍率を返す /
- * calcurate the fire rate of target object
- * @param o_ptr 計算する射撃武器のアイテム情報参照ポインタ
- * @return 射撃倍率の値(100で1.00倍)
- */
-s16b calc_num_fire(player_type *creature_ptr, object_type *o_ptr)
-{
-    int extra_shots = 0;
-    BIT_FLAGS flgs[TR_FLAG_SIZE];
-    for (int i = INVEN_RARM; i < INVEN_TOTAL; i++) {
-        object_type *q_ptr;
-        q_ptr = &creature_ptr->inventory_list[i];
-        if (!q_ptr->k_idx)
-            continue;
-
-        if (i == INVEN_BOW)
-            continue;
-
-<<<<<<< HEAD
-        object_flags(q_ptr, flgs);
-=======
-        object_flags(creature_ptr, q_ptr, flgs);
->>>>>>> 10d90a8e
-        if (have_flag(flgs, TR_XTRA_SHOTS))
-            extra_shots++;
-    }
-
-<<<<<<< HEAD
-    object_flags(o_ptr, flgs);
-=======
-    object_flags(creature_ptr, o_ptr, flgs);
->>>>>>> 10d90a8e
-    if (have_flag(flgs, TR_XTRA_SHOTS))
-        extra_shots++;
-
-    int num = 0;
-    if (o_ptr->k_idx == 0 || is_heavy_shoot(creature_ptr, o_ptr))
-        return (s16b)num;
-
-    num = 100;
-    num += (extra_shots * 100);
-
-    tval_type tval_ammo = bow_tval_ammo(o_ptr);
-    if ((creature_ptr->pclass == CLASS_RANGER) && (tval_ammo == TV_ARROW)) {
-        num += (creature_ptr->lev * 4);
-    }
-
-    if ((creature_ptr->pclass == CLASS_CAVALRY) && (tval_ammo == TV_ARROW)) {
-        num += (creature_ptr->lev * 3);
-    }
-
-    if (creature_ptr->pclass == CLASS_ARCHER) {
-        if (tval_ammo == TV_ARROW)
-            num += ((creature_ptr->lev * 5) + 50);
-        else if ((tval_ammo == TV_BOLT) || (tval_ammo == TV_SHOT))
-            num += (creature_ptr->lev * 4);
-    }
-
-    if (creature_ptr->pclass == CLASS_WARRIOR && (tval_ammo <= TV_BOLT) && (tval_ammo >= TV_SHOT)) {
-        num += (creature_ptr->lev * 2);
-    }
-
-    if ((creature_ptr->pclass == CLASS_ROGUE) && (tval_ammo == TV_SHOT)) {
-        num += (creature_ptr->lev * 4);
-    }
-
-    return (s16b)num;
-<<<<<<< HEAD
-}
-
-/*!
- * @brief プレイヤーの赤外線視力値を計算する
- * @return なし
- * @details
- * This function induces status messages.
- */
-static void calc_intra_vision(player_type *creature_ptr)
-{
-
-    const player_race *tmp_rp_ptr;
-
-    if (creature_ptr->mimic_form)
-        tmp_rp_ptr = &mimic_info[creature_ptr->mimic_form];
-    else
-        tmp_rp_ptr = &race_info[creature_ptr->prace];
-
-    creature_ptr->see_infra = tmp_rp_ptr->infra;
-
-    if (creature_ptr->muta3 & MUT3_INFRAVIS) {
-        creature_ptr->see_infra += 3;
-    }
-
-    if (creature_ptr->tim_infra) {
-        creature_ptr->see_infra += 3;
-    }
-=======
->>>>>>> 10d90a8e
-}
-
-/*!
- * @brief プレイヤーの隠密値を計算する
- * @return なし
- * @details
- * This function induces status messages.
- */
-static void calc_stealth(player_type *creature_ptr)
-{
-<<<<<<< HEAD
-    const player_race *tmp_rp_ptr;
-
-    if (creature_ptr->mimic_form)
-        tmp_rp_ptr = &mimic_info[creature_ptr->mimic_form];
-    else
-        tmp_rp_ptr = &race_info[creature_ptr->prace];
-    const player_class *c_ptr = &class_info[creature_ptr->pclass];
-    const player_personality *a_ptr = &personality_info[creature_ptr->pseikaku];
-
-    creature_ptr->skill_stl = tmp_rp_ptr->r_stl + c_ptr->c_stl + a_ptr->a_stl;
-
-    for (int i = INVEN_RARM; i < INVEN_TOTAL; i++) {
-        object_type *o_ptr;
-        BIT_FLAGS flgs[TR_FLAG_SIZE];
-        o_ptr = &creature_ptr->inventory_list[i];
-        if (!o_ptr->k_idx)
-            continue;
-        object_flags(o_ptr, flgs);
-        if (have_flag(flgs, TR_STEALTH))
-            creature_ptr->skill_stl += o_ptr->pval;
-    }
-
-    if (creature_ptr->muta3 & MUT3_XTRA_NOIS) {
-        creature_ptr->skill_stl -= 3;
-    }
-    if (creature_ptr->muta3 & MUT3_MOTION) {
-        creature_ptr->skill_stl += 1;
-    }
-    if (creature_ptr->realm1 == REALM_HEX) {
-        if (hex_spelling_any(creature_ptr))
-            creature_ptr->skill_stl -= (1 + casting_hex_num(creature_ptr));
-    }
-    creature_ptr->skill_stl += 1;
-    creature_ptr->skill_stl += (c_ptr->x_stl * creature_ptr->lev / 10);
-    if ((is_specific_player_race(creature_ptr, RACE_S_FAIRY)) && (creature_ptr->pseikaku != PERSONALITY_SEXY) && (creature_ptr->cursed & TRC_AGGRAVATE)) {
-        creature_ptr->cursed &= ~(TRC_AGGRAVATE);
-        creature_ptr->skill_stl = MIN(creature_ptr->skill_stl - 3, (creature_ptr->skill_stl + 2) / 2);
-    }
-
-    if (creature_ptr->shero) {
-        creature_ptr->skill_stl -= 7;
-    }
-
-    if (is_time_limit_stealth(creature_ptr))
-        creature_ptr->skill_stl += 99;
-
-    if (creature_ptr->skill_stl > 30)
-        creature_ptr->skill_stl = 30;
-    if (creature_ptr->skill_stl < 0)
-        creature_ptr->skill_stl = 0;
-=======
-    WEIGHT i = (WEIGHT)adj_str_wgt[creature_ptr->stat_ind[A_STR]] * 50;
-    if (creature_ptr->pclass == CLASS_BERSERKER)
-        i = i * 3 / 2;
-    return i;
->>>>>>> 10d90a8e
-}
-
-/*!
- * @brief プレイヤーの解除能力値を計算する
- * @return なし
- * @details
- * This function induces status messages.
- */
-static void calc_disarming(player_type *creature_ptr)
-{
-<<<<<<< HEAD
-    const player_race *tmp_rp_ptr;
-
-    if (creature_ptr->mimic_form)
-        tmp_rp_ptr = &mimic_info[creature_ptr->mimic_form];
-    else
-        tmp_rp_ptr = &race_info[creature_ptr->prace];
-    const player_class *c_ptr = &class_info[creature_ptr->pclass];
-    const player_personality *a_ptr = &personality_info[creature_ptr->pseikaku];
-
-    creature_ptr->skill_dis = tmp_rp_ptr->r_dis + c_ptr->c_dis + a_ptr->a_dis;
-    creature_ptr->skill_dis += adj_dex_dis[creature_ptr->stat_ind[A_DEX]];
-    creature_ptr->skill_dis += adj_int_dis[creature_ptr->stat_ind[A_INT]];
-    creature_ptr->skill_dis += ((cp_ptr->x_dis * creature_ptr->lev / 10) + (ap_ptr->a_dis * creature_ptr->lev / 50));
-=======
-    return ((creature_ptr->inventory_list[i].k_idx && object_is_melee_weapon(&creature_ptr->inventory_list[i])) ? TRUE : FALSE);
->>>>>>> 10d90a8e
-}
-
-/*!
- * @brief プレイヤーの魔道具使用能力値を計算する
- * @return なし
- * @details
- * This function induces status messages.
- */
-static void calc_device_ability(player_type *creature_ptr)
-{
-<<<<<<< HEAD
-    const player_race *tmp_rp_ptr;
-
-    if (creature_ptr->mimic_form)
-        tmp_rp_ptr = &mimic_info[creature_ptr->mimic_form];
-    else
-        tmp_rp_ptr = &race_info[creature_ptr->prace];
-    const player_class *c_ptr = &class_info[creature_ptr->pclass];
-    const player_personality *a_ptr = &personality_info[creature_ptr->pseikaku];
-
-    creature_ptr->skill_dev = tmp_rp_ptr->r_dev + c_ptr->c_dev + a_ptr->a_dev;
-
-    for (int i = INVEN_RARM; i < INVEN_TOTAL; i++) {
-        object_type *o_ptr;
-        BIT_FLAGS flgs[TR_FLAG_SIZE];
-        o_ptr = &creature_ptr->inventory_list[i];
-        if (!o_ptr->k_idx)
-            continue;
-        object_flags(o_ptr, flgs);
-        if (have_flag(flgs, TR_MAGIC_MASTERY))
-            creature_ptr->skill_dev += 8 * o_ptr->pval;
-    }
-
-    creature_ptr->skill_dev += adj_int_dev[creature_ptr->stat_ind[A_INT]];
-    creature_ptr->skill_dev += ((cp_ptr->x_dev * creature_ptr->lev / 10) + (ap_ptr->a_dev * creature_ptr->lev / 50));
-
-    if (creature_ptr->shero) {
-        creature_ptr->skill_dev -= 20;
-    }
-}
-
-static void calc_saving_throw(player_type *creature_ptr)
-{
-    const player_race *tmp_rp_ptr;
-
-    if (creature_ptr->mimic_form)
-        tmp_rp_ptr = &mimic_info[creature_ptr->mimic_form];
-    else
-        tmp_rp_ptr = &race_info[creature_ptr->prace];
-    const player_class *c_ptr = &class_info[creature_ptr->pclass];
-    const player_personality *a_ptr = &personality_info[creature_ptr->pseikaku];
-
-    creature_ptr->skill_sav = tmp_rp_ptr->r_sav + c_ptr->c_sav + a_ptr->a_sav;
-    if (creature_ptr->shero)
-        creature_ptr->skill_sav -= 30;
-    if (creature_ptr->muta3 & MUT3_MAGIC_RES)
-        creature_ptr->skill_sav += (15 + (creature_ptr->lev / 5));
-    creature_ptr->skill_sav += adj_wis_sav[creature_ptr->stat_ind[A_WIS]];
-    creature_ptr->skill_sav += ((cp_ptr->x_sav * creature_ptr->lev / 10) + (ap_ptr->a_sav * creature_ptr->lev / 50));
-    if (creature_ptr->anti_magic && (creature_ptr->skill_sav < (90 + creature_ptr->lev)))
-        creature_ptr->skill_sav = 90 + creature_ptr->lev;
-
-    if (creature_ptr->tsubureru)
-        creature_ptr->skill_sav = 10;
-
-    if ((creature_ptr->ult_res || creature_ptr->resist_magic || creature_ptr->magicdef) && (creature_ptr->skill_sav < (95 + creature_ptr->lev)))
-        creature_ptr->skill_sav = 95 + creature_ptr->lev;
-
-    if (creature_ptr->down_saving)
-        creature_ptr->skill_sav /= 2;
-}
-
-static void calc_search(player_type *creature_ptr)
-{
-    const player_race *tmp_rp_ptr;
-
-    if (creature_ptr->mimic_form)
-        tmp_rp_ptr = &mimic_info[creature_ptr->mimic_form];
-    else
-        tmp_rp_ptr = &race_info[creature_ptr->prace];
-    const player_class *c_ptr = &class_info[creature_ptr->pclass];
-    const player_personality *a_ptr = &personality_info[creature_ptr->pseikaku];
-
-    creature_ptr->skill_srh = tmp_rp_ptr->r_srh + c_ptr->c_srh + a_ptr->a_srh;
-
-    for (int i = INVEN_RARM; i < INVEN_TOTAL; i++) {
-        object_type *o_ptr;
-        BIT_FLAGS flgs[TR_FLAG_SIZE];
-        o_ptr = &creature_ptr->inventory_list[i];
-        if (!o_ptr->k_idx)
-            continue;
-        object_flags(o_ptr, flgs);
-        if (have_flag(flgs, TR_SEARCH))
-            creature_ptr->skill_srh += (o_ptr->pval * 5);
-    }
-
-    if (creature_ptr->muta3 & MUT3_XTRA_EYES) {
-        creature_ptr->skill_srh += 15;
-    }
-    creature_ptr->skill_srh += (cp_ptr->x_srh * creature_ptr->lev / 10);
-
-    if (creature_ptr->shero) {
-        creature_ptr->skill_srh -= 15;
-    }
-}
-
-static void calc_search_freq(player_type *creature_ptr)
-{
-    const player_race *tmp_rp_ptr;
-
-    if (creature_ptr->mimic_form)
-        tmp_rp_ptr = &mimic_info[creature_ptr->mimic_form];
-    else
-        tmp_rp_ptr = &race_info[creature_ptr->prace];
-    const player_class *c_ptr = &class_info[creature_ptr->pclass];
-    const player_personality *a_ptr = &personality_info[creature_ptr->pseikaku];
-
-    creature_ptr->skill_fos = tmp_rp_ptr->r_fos + c_ptr->c_fos + a_ptr->a_fos;
-
-    for (int i = INVEN_RARM; i < INVEN_TOTAL; i++) {
-        object_type *o_ptr;
-        BIT_FLAGS flgs[TR_FLAG_SIZE];
-        o_ptr = &creature_ptr->inventory_list[i];
-        if (!o_ptr->k_idx)
-            continue;
-        object_flags(o_ptr, flgs);
-        if (have_flag(flgs, TR_SEARCH))
-            creature_ptr->skill_fos += (o_ptr->pval * 5);
-    }
-
-    if (creature_ptr->shero) {
-        creature_ptr->skill_fos -= 15;
-    }
-
-    if (creature_ptr->muta3 & MUT3_XTRA_EYES) {
-        creature_ptr->skill_fos += 15;
-    }
-
-    creature_ptr->skill_fos += (cp_ptr->x_fos * creature_ptr->lev / 10);
-}
-
-static void calc_to_hit_melee(player_type *creature_ptr)
-{
-    const player_race *tmp_rp_ptr;
-    const player_class *c_ptr = &class_info[creature_ptr->pclass];
-    const player_personality *a_ptr = &personality_info[creature_ptr->pseikaku];
-=======
-    BIT_FLAGS16 status = EMPTY_HAND_NONE;
-    if (!creature_ptr->inventory_list[INVEN_RARM].k_idx)
-        status |= EMPTY_HAND_RARM;
-    if (!creature_ptr->inventory_list[INVEN_LARM].k_idx)
-        status |= EMPTY_HAND_LARM;
-
-    if (riding_control && (status != EMPTY_HAND_NONE) && creature_ptr->riding && !(creature_ptr->pet_extra_flags & PF_TWO_HANDS)) {
-        if (status & EMPTY_HAND_LARM)
-            status &= ~(EMPTY_HAND_LARM);
-        else if (status & EMPTY_HAND_RARM)
-            status &= ~(EMPTY_HAND_RARM);
-    }
-
-    return status;
-}
-
-/*!
- * @brief プレイヤーが防具重量制限のある職業時にペナルティを受ける状態にあるかどうかを返す。
- * @return ペナルティが適用されるならばTRUE。
- */
-bool heavy_armor(player_type *creature_ptr)
-{
-    if ((creature_ptr->pclass != CLASS_MONK) && (creature_ptr->pclass != CLASS_FORCETRAINER) && (creature_ptr->pclass != CLASS_NINJA))
-        return FALSE;
-
-    WEIGHT monk_arm_wgt = 0;
-    if (creature_ptr->inventory_list[INVEN_RARM].tval > TV_SWORD)
-        monk_arm_wgt += creature_ptr->inventory_list[INVEN_RARM].weight;
-    if (creature_ptr->inventory_list[INVEN_LARM].tval > TV_SWORD)
-        monk_arm_wgt += creature_ptr->inventory_list[INVEN_LARM].weight;
-    monk_arm_wgt += creature_ptr->inventory_list[INVEN_BODY].weight;
-    monk_arm_wgt += creature_ptr->inventory_list[INVEN_HEAD].weight;
-    monk_arm_wgt += creature_ptr->inventory_list[INVEN_OUTER].weight;
-    monk_arm_wgt += creature_ptr->inventory_list[INVEN_HANDS].weight;
-    monk_arm_wgt += creature_ptr->inventory_list[INVEN_FEET].weight;
-
-    return (monk_arm_wgt > (100 + (creature_ptr->lev * 4)));
-}
-
-/*
- * Delayed visual update
- * Only used if update_view(), update_lite() or update_mon_lite() was called
- */
-static void delayed_visual_update(player_type *player_ptr)
-{
-    floor_type *floor_ptr = player_ptr->current_floor_ptr;
-    for (int i = 0; i < floor_ptr->redraw_n; i++) {
-        POSITION y = floor_ptr->redraw_y[i];
-        POSITION x = floor_ptr->redraw_x[i];
-        grid_type *g_ptr;
-        g_ptr = &floor_ptr->grid_array[y][x];
-        if (!(g_ptr->info & CAVE_REDRAW))
-            continue;
-
-        if (g_ptr->info & CAVE_NOTE)
-            note_spot(player_ptr, y, x);
-
-        lite_spot(player_ptr, y, x);
-        if (g_ptr->m_idx)
-            update_monster(player_ptr, g_ptr->m_idx, FALSE);
-
-        g_ptr->info &= ~(CAVE_NOTE | CAVE_REDRAW);
-    }
-
-    floor_ptr->redraw_n = 0;
-}
->>>>>>> 10d90a8e
-
-    if (creature_ptr->mimic_form)
-        tmp_rp_ptr = &mimic_info[creature_ptr->mimic_form];
-    else
-        tmp_rp_ptr = &race_info[creature_ptr->prace];
-
-    creature_ptr->skill_thn = tmp_rp_ptr->r_thn + c_ptr->c_thn + a_ptr->a_thn;
-    creature_ptr->skill_thn += ((c_ptr->x_thn * creature_ptr->lev / 10) + (a_ptr->a_thn * creature_ptr->lev / 50));
-}
-
-static void calc_to_hit_shoot(player_type *creature_ptr)
-{
-<<<<<<< HEAD
-    const player_race *tmp_rp_ptr;
-    const player_class *c_ptr = &class_info[creature_ptr->pclass];
-    const player_personality *a_ptr = &personality_info[creature_ptr->pseikaku];
-
-    if (creature_ptr->mimic_form)
-        tmp_rp_ptr = &mimic_info[creature_ptr->mimic_form];
-    else
-        tmp_rp_ptr = &race_info[creature_ptr->prace];
-
-    creature_ptr->skill_thb = tmp_rp_ptr->r_thb + c_ptr->c_thb + a_ptr->a_thb;
-    creature_ptr->skill_thb += ((c_ptr->x_thb * creature_ptr->lev / 10) + (a_ptr->a_thb * creature_ptr->lev / 50));
-}
-
-static void calc_to_hit_throw(player_type *creature_ptr)
-{
-    const player_race *tmp_rp_ptr;
-    const player_class *c_ptr = &class_info[creature_ptr->pclass];
-    const player_personality *a_ptr = &personality_info[creature_ptr->pseikaku];
-
-    if (creature_ptr->mimic_form)
-        tmp_rp_ptr = &mimic_info[creature_ptr->mimic_form];
-    else
-        tmp_rp_ptr = &race_info[creature_ptr->prace];
-
-    if (creature_ptr->shero) {
-        creature_ptr->skill_tht -= 20;
-    }
-
-    creature_ptr->skill_tht = tmp_rp_ptr->r_thb + c_ptr->c_thb + a_ptr->a_thb;
-    creature_ptr->skill_tht += ((c_ptr->x_thb * creature_ptr->lev / 10) + (a_ptr->a_thb * creature_ptr->lev / 50));
-}
-
-static void calc_dig(player_type *creature_ptr)
-{
-    object_type *o_ptr;
-    BIT_FLAGS flgs[TR_FLAG_SIZE];
-
-    creature_ptr->skill_dig = 0;
-
-    if (!creature_ptr->mimic_form && creature_ptr->prace == RACE_ENT && !creature_ptr->inventory_list[INVEN_RARM].k_idx) {
-        creature_ptr->skill_dig += creature_ptr->lev * 10;
-    }
-
-    if (creature_ptr->shero)
-        creature_ptr->skill_dig += 30;
-
-    creature_ptr->skill_dig += adj_str_dig[creature_ptr->stat_ind[A_STR]];
-
-    if (creature_ptr->pclass == CLASS_BERSERKER)
-        creature_ptr->skill_dig += (100 + creature_ptr->lev * 8);
-
-    for (int i = INVEN_RARM; i < INVEN_TOTAL; i++) {
-        o_ptr = &creature_ptr->inventory_list[i];
-        if (!o_ptr->k_idx)
-            continue;
-        object_flags(o_ptr, flgs);
-        if (have_flag(flgs, TR_TUNNEL))
-            creature_ptr->skill_dig += (o_ptr->pval * 20);
-    }
-
-    for (int i = 0; i < 2; i++) {
-        o_ptr = &creature_ptr->inventory_list[INVEN_RARM + i];
-
-        if (has_melee_weapon(creature_ptr, INVEN_RARM + i) && !creature_ptr->heavy_wield[i]) {
-            creature_ptr->skill_dig += (o_ptr->weight / 10);
-        }
-    }
-
-    if (creature_ptr->shero) {
-        creature_ptr->skill_dig += 30;
-    }
-
-    if (creature_ptr->skill_dig < 1)
-        creature_ptr->skill_dig = 1;
-}
-
-static bool is_martial_arts_mode(player_type *creature_ptr)
-{
-    return ((creature_ptr->pclass == CLASS_MONK) || (creature_ptr->pclass == CLASS_FORCETRAINER) || (creature_ptr->pclass == CLASS_BERSERKER))
-        && (empty_hands(creature_ptr, TRUE) & EMPTY_HAND_RARM) && !creature_ptr->left_hand_weapon;
-}
-
-static bool is_not_ninja_weapon(player_type *creature_ptr, int i)
-{
-    tval_type tval = creature_ptr->inventory_list[INVEN_RARM + i].tval - TV_WEAPON_BEGIN;
-    OBJECT_SUBTYPE_VALUE sval = creature_ptr->inventory_list[INVEN_RARM + i].sval;
-    return creature_ptr->pclass == CLASS_NINJA
-        && !((s_info[CLASS_NINJA].w_max[tval][sval] > WEAPON_EXP_BEGINNER) && (creature_ptr->inventory_list[INVEN_LARM - i].tval != TV_SHIELD));
-}
-
-static bool is_not_monk_weapon(player_type *creature_ptr, int i)
-{
-    tval_type tval = creature_ptr->inventory_list[INVEN_RARM + i].tval - TV_WEAPON_BEGIN;
-    OBJECT_SUBTYPE_VALUE sval = creature_ptr->inventory_list[INVEN_RARM + i].sval;
-    return (creature_ptr->pclass == CLASS_MONK) || (creature_ptr->pclass == CLASS_FORCETRAINER) && (!s_info[creature_ptr->pclass].w_max[tval][sval]);
-}
-
-static void calc_num_blow(player_type *creature_ptr, int i)
-{
-    creature_ptr->hold = adj_str_hold[creature_ptr->stat_ind[A_STR]];
-    object_type *o_ptr;
-    BIT_FLAGS flgs[TR_FLAG_SIZE];
-    bool omoi = FALSE;
-    if (creature_ptr->two_handed_weapon)
-        creature_ptr->hold *= 2;
-
-    o_ptr = &creature_ptr->inventory_list[INVEN_RARM + i];
-    object_flags(o_ptr, flgs);
-    creature_ptr->heavy_wield[i] = FALSE;
-    creature_ptr->icky_wield[i] = FALSE;
-    creature_ptr->riding_wield[i] = FALSE;
-    if (!has_melee_weapon(creature_ptr, INVEN_RARM + i)) {
-        creature_ptr->num_blow[i] = 1;
-    } else {
-        if (creature_ptr->hold < o_ptr->weight / 10) {
-            creature_ptr->heavy_wield[i] = TRUE;
-        } else if (creature_ptr->two_handed_weapon && (creature_ptr->hold < o_ptr->weight / 5))
-            omoi = TRUE;
-
-        if ((i == 1) && (o_ptr->tval == TV_SWORD) && ((o_ptr->sval == SV_MAIN_GAUCHE) || (o_ptr->sval == SV_WAKIZASHI))) {
-            creature_ptr->to_a += 5;
-            creature_ptr->dis_to_a += 5;
-        }
-
-        if (o_ptr->k_idx && !creature_ptr->heavy_wield[i]) {
-            int str_index, dex_index;
-            int num = 0, wgt = 0, mul = 0, div = 0;
-
-            num = class_info[creature_ptr->pclass].num;
-            wgt = class_info[creature_ptr->pclass].wgt;
-            mul = class_info[creature_ptr->pclass].mul;
-
-            if (creature_ptr->pclass == CLASS_CAVALRY && (creature_ptr->riding) && (have_flag(flgs, TR_RIDING))) {
-                num = 5;
-                wgt = 70;
-                mul = 4;
-            }
-
-            if (hex_spelling(creature_ptr, HEX_XTRA_MIGHT) || hex_spelling(creature_ptr, HEX_BUILDING)) {
-                num++;
-                wgt /= 2;
-                mul += 2;
-            }
-
-            div = ((o_ptr->weight < wgt) ? wgt : o_ptr->weight);
-            str_index = (adj_str_blow[creature_ptr->stat_ind[A_STR]] * mul / div);
-
-            if (creature_ptr->two_handed_weapon && !omoi)
-                str_index++;
-            if (creature_ptr->pclass == CLASS_NINJA)
-                str_index = MAX(0, str_index - 1);
-            if (str_index > 11)
-                str_index = 11;
-
-            dex_index = (adj_dex_blow[creature_ptr->stat_ind[A_DEX]]);
-            if (dex_index > 11)
-                dex_index = 11;
-
-            creature_ptr->num_blow[i] = blows_table[str_index][dex_index];
-            if (creature_ptr->num_blow[i] > num)
-                creature_ptr->num_blow[i] = (s16b)num;
-
-            creature_ptr->num_blow[i] += (s16b)creature_ptr->extra_blows[i];
-            if (creature_ptr->pclass == CLASS_WARRIOR)
-                creature_ptr->num_blow[i] += (creature_ptr->lev / 40);
-            else if (creature_ptr->pclass == CLASS_BERSERKER)
-                creature_ptr->num_blow[i] += (creature_ptr->lev / 23);
-            else if ((creature_ptr->pclass == CLASS_ROGUE) && (o_ptr->weight < 50) && (creature_ptr->stat_ind[A_DEX] >= 30))
-                creature_ptr->num_blow[i]++;
-
-            if (creature_ptr->special_defense & KATA_FUUJIN)
-                creature_ptr->num_blow[i] -= 1;
-
-            if ((o_ptr->tval == TV_SWORD) && (o_ptr->sval == SV_POISON_NEEDLE))
-                creature_ptr->num_blow[i] = 1;
-
-            if (creature_ptr->num_blow[i] < 1)
-                creature_ptr->num_blow[i] = 1;
-        }
-    }
-
-    if (i != 0)
-        return;
-    /* Different calculation for monks with empty hands */
-    if (is_martial_arts_mode(creature_ptr)) {
-        int blow_base = creature_ptr->lev + adj_dex_blow[creature_ptr->stat_ind[A_DEX]];
-        creature_ptr->num_blow[i] = 0;
-
-        if (creature_ptr->pclass == CLASS_FORCETRAINER) {
-            if (blow_base > 18)
-                creature_ptr->num_blow[i]++;
-            if (blow_base > 31)
-                creature_ptr->num_blow[i]++;
-            if (blow_base > 44)
-                creature_ptr->num_blow[i]++;
-            if (blow_base > 58)
-                creature_ptr->num_blow[i]++;
-
-            MAGIC_NUM1 current_ki = get_current_ki(creature_ptr);
-            if (current_ki != i) {
-                creature_ptr->to_d[i] += current_ki / 5;
-                creature_ptr->dis_to_d[i] += current_ki / 5;
-            }
-        } else {
-            if (blow_base > 12)
-                creature_ptr->num_blow[i]++;
-            if (blow_base > 22)
-                creature_ptr->num_blow[i]++;
-            if (blow_base > 31)
-                creature_ptr->num_blow[i]++;
-            if (blow_base > 39)
-                creature_ptr->num_blow[i]++;
-            if (blow_base > 46)
-                creature_ptr->num_blow[i]++;
-            if (blow_base > 53)
-                creature_ptr->num_blow[i]++;
-            if (blow_base > 59)
-                creature_ptr->num_blow[i]++;
-        }
-
-        if (heavy_armor(creature_ptr) && (creature_ptr->pclass != CLASS_BERSERKER))
-            creature_ptr->num_blow[i] /= 2;
-        else {
-            creature_ptr->to_h[i] += (creature_ptr->lev / 3);
-            creature_ptr->dis_to_h[i] += (creature_ptr->lev / 3);
-
-            creature_ptr->to_d[i] += (creature_ptr->lev / 6);
-            creature_ptr->dis_to_d[i] += (creature_ptr->lev / 6);
-        }
-
-        if (creature_ptr->special_defense & KAMAE_SEIRYU) {
-            creature_ptr->resist_acid = TRUE;
-            creature_ptr->resist_fire = TRUE;
-            creature_ptr->resist_elec = TRUE;
-            creature_ptr->resist_cold = TRUE;
-            creature_ptr->resist_pois = TRUE;
-            creature_ptr->sh_fire = TRUE;
-            creature_ptr->sh_elec = TRUE;
-            creature_ptr->sh_cold = TRUE;
-            creature_ptr->levitation = TRUE;
-        } else if (creature_ptr->special_defense & KAMAE_GENBU) {
-            creature_ptr->to_a += (creature_ptr->lev * creature_ptr->lev) / 50;
-            creature_ptr->dis_to_a += (creature_ptr->lev * creature_ptr->lev) / 50;
-            creature_ptr->reflect = TRUE;
-            creature_ptr->num_blow[i] -= 2;
-            if ((creature_ptr->pclass == CLASS_MONK) && (creature_ptr->lev > 42))
-                creature_ptr->num_blow[i]--;
-            if (creature_ptr->num_blow[i] < 0)
-                creature_ptr->num_blow[i] = 0;
-        } else if (creature_ptr->special_defense & KAMAE_SUZAKU) {
-            creature_ptr->to_h[i] -= (creature_ptr->lev / 3);
-            creature_ptr->to_d[i] -= (creature_ptr->lev / 6);
-
-            creature_ptr->dis_to_h[i] -= (creature_ptr->lev / 3);
-            creature_ptr->dis_to_d[i] -= (creature_ptr->lev / 6);
-            creature_ptr->num_blow[i] /= 2;
-            creature_ptr->levitation = TRUE;
-        }
-
-        creature_ptr->num_blow[i] += 1 + creature_ptr->extra_blows[0];
-    }
-
-    if (is_not_ninja_weapon(creature_ptr, i)) {
-        creature_ptr->num_blow[i] /= 2;
-        if (creature_ptr->num_blow[i] < 1)
-            creature_ptr->num_blow[i] = 1;
-    }
-}
-
-static void calc_strength_addition(player_type *creature_ptr)
-{
-    const player_race *tmp_rp_ptr;
-    if (creature_ptr->mimic_form)
-        tmp_rp_ptr = &mimic_info[creature_ptr->mimic_form];
-    else
-        tmp_rp_ptr = &race_info[creature_ptr->prace];
-    const player_class *c_ptr = &class_info[creature_ptr->pclass];
-    const player_personality *a_ptr = &personality_info[creature_ptr->pseikaku];
-    creature_ptr->stat_add[A_STR] = tmp_rp_ptr->r_adj[A_STR] + c_ptr->c_adj[A_STR] + a_ptr->a_adj[A_STR];
-
-    if (!creature_ptr->mimic_form && creature_ptr->prace == RACE_ENT) {
-        if (creature_ptr->lev > 25)
-            creature_ptr->stat_add[A_STR]++;
-        if (creature_ptr->lev > 40)
-            creature_ptr->stat_add[A_STR]++;
-        if (creature_ptr->lev > 45)
-            creature_ptr->stat_add[A_STR]++;
-    }
-
-    for (int i = INVEN_RARM; i < INVEN_TOTAL; i++) {
-        object_type *o_ptr;
-        BIT_FLAGS flgs[TR_FLAG_SIZE];
-        o_ptr = &creature_ptr->inventory_list[i];
-        if (!o_ptr->k_idx)
-            continue;
-        object_flags(o_ptr, flgs);
-        if (have_flag(flgs, TR_STR)) {
-            creature_ptr->stat_add[A_STR] += o_ptr->pval;
-        }
-    }
-
-    if (creature_ptr->realm1 == REALM_HEX) {
-        if (hex_spelling(creature_ptr, HEX_XTRA_MIGHT)) {
-            creature_ptr->stat_add[A_STR] += 4;
-        }
-        if (hex_spelling(creature_ptr, HEX_BUILDING)) {
-            creature_ptr->stat_add[A_STR] += 4;
-        }
-    }
-
-    if (creature_ptr->special_defense & KATA_KOUKIJIN) {
-        creature_ptr->stat_add[A_STR] += 5;
-    }
-
-    if (creature_ptr->special_defense & KAMAE_BYAKKO) {
-        creature_ptr->stat_add[A_STR] += 2;
-    } else if (creature_ptr->special_defense & KAMAE_SUZAKU) {
-        creature_ptr->stat_add[A_STR] -= 2;
-    }
-
-    if (creature_ptr->muta3) {
-
-        if (creature_ptr->muta3 & MUT3_HYPER_STR) {
-            creature_ptr->stat_add[A_STR] += 4;
-        }
-
-        if (creature_ptr->muta3 & MUT3_PUNY) {
-            creature_ptr->stat_add[A_STR] -= 4;
-        }
-    }
-
-    if (creature_ptr->tsuyoshi) {
-        creature_ptr->stat_add[A_STR] += 4;
-    }
-}
-
-void calc_intelligence_addition(player_type *creature_ptr)
-{
-    const player_race *tmp_rp_ptr;
-    if (creature_ptr->mimic_form)
-        tmp_rp_ptr = &mimic_info[creature_ptr->mimic_form];
-    else
-        tmp_rp_ptr = &race_info[creature_ptr->prace];
-    const player_class *c_ptr = &class_info[creature_ptr->pclass];
-    const player_personality *a_ptr = &personality_info[creature_ptr->pseikaku];
-    creature_ptr->stat_add[A_INT] = tmp_rp_ptr->r_adj[A_INT] + c_ptr->c_adj[A_INT] + a_ptr->a_adj[A_INT];
-
-    for (int i = INVEN_RARM; i < INVEN_TOTAL; i++) {
-        object_type *o_ptr;
-        BIT_FLAGS flgs[TR_FLAG_SIZE];
-        o_ptr = &creature_ptr->inventory_list[i];
-        if (!o_ptr->k_idx)
-            continue;
-        object_flags(o_ptr, flgs);
-        if (have_flag(flgs, TR_INT)) {
-            creature_ptr->stat_add[A_INT] += o_ptr->pval;
-        }
-    }
-
-    if (creature_ptr->special_defense & KAMAE_GENBU) {
-        creature_ptr->stat_add[A_INT] -= 1;
-    } else if (creature_ptr->special_defense & KAMAE_SUZAKU) {
-        creature_ptr->stat_add[A_INT] += 1;
-    }
-
-    if (creature_ptr->special_defense & KATA_KOUKIJIN) {
-        creature_ptr->stat_add[A_INT] += 5;
-    }
-
-    if (creature_ptr->muta3) {
-        if (creature_ptr->muta3 & MUT3_HYPER_INT) {
-            creature_ptr->stat_add[A_INT] += 4;
-        }
-
-        if (creature_ptr->muta3 & MUT3_MORONIC) {
-            creature_ptr->stat_add[A_INT] -= 4;
-        }
-    }
-}
-
-static void calc_wisdom_addition(player_type *creature_ptr)
-{
-    const player_race *tmp_rp_ptr;
-    if (creature_ptr->mimic_form)
-        tmp_rp_ptr = &mimic_info[creature_ptr->mimic_form];
-    else
-        tmp_rp_ptr = &race_info[creature_ptr->prace];
-    const player_class *c_ptr = &class_info[creature_ptr->pclass];
-    const player_personality *a_ptr = &personality_info[creature_ptr->pseikaku];
-    creature_ptr->stat_add[A_WIS] = tmp_rp_ptr->r_adj[A_WIS] + c_ptr->c_adj[A_WIS] + a_ptr->a_adj[A_WIS];
-
-    for (int i = INVEN_RARM; i < INVEN_TOTAL; i++) {
-        object_type *o_ptr;
-        BIT_FLAGS flgs[TR_FLAG_SIZE];
-        o_ptr = &creature_ptr->inventory_list[i];
-        if (!o_ptr->k_idx)
-            continue;
-        object_flags(o_ptr, flgs);
-        if (have_flag(flgs, TR_WIS)) {
-            creature_ptr->stat_add[A_WIS] += o_ptr->pval;
-        }
-    }
-
-    if (creature_ptr->muta3) {
-
-        if (creature_ptr->muta3 & MUT3_HYPER_INT) {
-            creature_ptr->stat_add[A_WIS] += 4;
-        }
-
-        if (creature_ptr->muta3 & MUT3_MORONIC) {
-            creature_ptr->stat_add[A_WIS] -= 4;
-        }
-    }
-
-    if (creature_ptr->special_defense & KATA_KOUKIJIN) {
-        creature_ptr->stat_add[A_WIS] += 5;
-    }
-
-    if (creature_ptr->special_defense & KAMAE_GENBU) {
-        creature_ptr->stat_add[A_WIS] -= 1;
-    } else if (creature_ptr->special_defense & KAMAE_SUZAKU) {
-        creature_ptr->stat_add[A_WIS] += 1;
-    }
-}
-
-static void calc_dexterity_addition(player_type *creature_ptr)
-{
-
-    const player_race *tmp_rp_ptr;
-    if (creature_ptr->mimic_form)
-        tmp_rp_ptr = &mimic_info[creature_ptr->mimic_form];
-    else
-        tmp_rp_ptr = &race_info[creature_ptr->prace];
-    const player_class *c_ptr = &class_info[creature_ptr->pclass];
-    const player_personality *a_ptr = &personality_info[creature_ptr->pseikaku];
-    creature_ptr->stat_add[A_DEX] = tmp_rp_ptr->r_adj[A_DEX] + c_ptr->c_adj[A_DEX] + a_ptr->a_adj[A_DEX];
-
-    if (!creature_ptr->mimic_form && creature_ptr->prace == RACE_ENT) {
-        if (creature_ptr->lev > 25)
-            creature_ptr->stat_add[A_DEX]--;
-        if (creature_ptr->lev > 40)
-            creature_ptr->stat_add[A_DEX]--;
-        if (creature_ptr->lev > 45)
-            creature_ptr->stat_add[A_DEX]--;
-    }
-
-    for (int i = INVEN_RARM; i < INVEN_TOTAL; i++) {
-        object_type *o_ptr;
-        BIT_FLAGS flgs[TR_FLAG_SIZE];
-        o_ptr = &creature_ptr->inventory_list[i];
-        if (!o_ptr->k_idx)
-            continue;
-        object_flags(o_ptr, flgs);
-        if (have_flag(flgs, TR_DEX)) {
-            creature_ptr->stat_add[A_DEX] += o_ptr->pval;
-        }
-    }
-
-    if (creature_ptr->special_defense & KATA_KOUKIJIN) {
-        creature_ptr->stat_add[A_DEX] += 5;
-    }
-
-    if (creature_ptr->muta3 & MUT3_IRON_SKIN) {
-        creature_ptr->stat_add[A_DEX] -= 1;
-    }
-
-    if (creature_ptr->muta3 & MUT3_LIMBER) {
-        creature_ptr->stat_add[A_DEX] += 3;
-    }
-
-    if (creature_ptr->muta3 & MUT3_ARTHRITIS) {
-        creature_ptr->stat_add[A_DEX] -= 3;
-    }
-
-    if (creature_ptr->realm1 == REALM_HEX) {
-        if (hex_spelling(creature_ptr, HEX_BUILDING)) {
-            creature_ptr->stat_add[A_DEX] += 4;
-        }
-    }
-
-    if (creature_ptr->special_defense & KAMAE_BYAKKO) {
-        creature_ptr->stat_add[A_DEX] += 2;
-    } else if (creature_ptr->special_defense & KAMAE_GENBU) {
-        creature_ptr->stat_add[A_DEX] -= 2;
-    } else if (creature_ptr->special_defense & KAMAE_SUZAKU) {
-        creature_ptr->stat_add[A_DEX] += 2;
-    }
-}
-
-static void calc_constitution_addition(player_type *creature_ptr)
-{
-    const player_race *tmp_rp_ptr;
-    if (creature_ptr->mimic_form)
-        tmp_rp_ptr = &mimic_info[creature_ptr->mimic_form];
-    else
-        tmp_rp_ptr = &race_info[creature_ptr->prace];
-    const player_class *c_ptr = &class_info[creature_ptr->pclass];
-    const player_personality *a_ptr = &personality_info[creature_ptr->pseikaku];
-    creature_ptr->stat_add[A_CON] = tmp_rp_ptr->r_adj[A_CON] + c_ptr->c_adj[A_CON] + a_ptr->a_adj[A_CON];
-
-    if (!creature_ptr->mimic_form && creature_ptr->prace == RACE_ENT) {
-        if (creature_ptr->lev > 25)
-            creature_ptr->stat_add[A_CON]++;
-        if (creature_ptr->lev > 40)
-            creature_ptr->stat_add[A_CON]++;
-        if (creature_ptr->lev > 45)
-            creature_ptr->stat_add[A_CON]++;
-    }
-
-    for (int i = INVEN_RARM; i < INVEN_TOTAL; i++) {
-        object_type *o_ptr;
-        BIT_FLAGS flgs[TR_FLAG_SIZE];
-        o_ptr = &creature_ptr->inventory_list[i];
-        if (!o_ptr->k_idx)
-            continue;
-        object_flags(o_ptr, flgs);
-        if (have_flag(flgs, TR_CON))
-            creature_ptr->stat_add[A_CON] += o_ptr->pval;
-    }
-
-    if (creature_ptr->special_defense & KATA_KOUKIJIN) {
-        creature_ptr->stat_add[A_CON] += 5;
-    }
-
-    if (creature_ptr->muta3) {
-        if (creature_ptr->muta3 & MUT3_RESILIENT) {
-            creature_ptr->stat_add[A_CON] += 4;
-        }
-
-        if (creature_ptr->muta3 & MUT3_ALBINO) {
-            creature_ptr->stat_add[A_CON] -= 4;
-        }
-
-        if (creature_ptr->muta3 & MUT3_XTRA_FAT) {
-            creature_ptr->stat_add[A_CON] += 2;
-        }
-
-        if (creature_ptr->muta3 & MUT3_FLESH_ROT) {
-            creature_ptr->stat_add[A_CON] -= 2;
-        }
-    }
-
-    if (creature_ptr->realm1 == REALM_HEX) {
-        if (hex_spelling(creature_ptr, HEX_BUILDING)) {
-            creature_ptr->stat_add[A_CON] += 4;
-        }
-    }
-
-    if (creature_ptr->tsuyoshi) {
-        creature_ptr->stat_add[A_CON] += 4;
-    }
-
-    if (creature_ptr->special_defense & KAMAE_BYAKKO) {
-        creature_ptr->stat_add[A_CON] -= 3;
-    } else if (creature_ptr->special_defense & KAMAE_GENBU) {
-        creature_ptr->stat_add[A_CON] += 3;
-    } else if (creature_ptr->special_defense & KAMAE_SUZAKU) {
-        creature_ptr->stat_add[A_CON] -= 2;
-    }
-}
-
-static void calc_charisma_addition(player_type *creature_ptr)
-{
-    const player_race *tmp_rp_ptr;
-    if (creature_ptr->mimic_form)
-        tmp_rp_ptr = &mimic_info[creature_ptr->mimic_form];
-    else
-        tmp_rp_ptr = &race_info[creature_ptr->prace];
-    const player_class *c_ptr = &class_info[creature_ptr->pclass];
-    const player_personality *a_ptr = &personality_info[creature_ptr->pseikaku];
-    creature_ptr->stat_add[A_CHR] = tmp_rp_ptr->r_adj[A_CHR] + c_ptr->c_adj[A_CHR] + a_ptr->a_adj[A_CHR];
-
-    for (int i = INVEN_RARM; i < INVEN_TOTAL; i++) {
-        object_type *o_ptr;
-        BIT_FLAGS flgs[TR_FLAG_SIZE];
-        o_ptr = &creature_ptr->inventory_list[i];
-        if (!o_ptr->k_idx)
-            continue;
-        object_flags(o_ptr, flgs);
-        if (have_flag(flgs, TR_CHR))
-            creature_ptr->stat_add[A_CHR] += o_ptr->pval;
-    }
-
-    if (creature_ptr->special_defense & KATA_KOUKIJIN) {
-        creature_ptr->stat_add[A_CHR] += 5;
-    }
-
-    if (creature_ptr->muta3) {
-        if (creature_ptr->muta3 & MUT3_FLESH_ROT) {
-            creature_ptr->stat_add[A_CHR] -= 1;
-        }
-        if (creature_ptr->muta3 & MUT3_SILLY_VOI) {
-            creature_ptr->stat_add[A_CHR] -= 4;
-        }
-        if (creature_ptr->muta3 & MUT3_BLANK_FAC) {
-            creature_ptr->stat_add[A_CHR] -= 1;
-        }
-        if (creature_ptr->muta3 & MUT3_WART_SKIN) {
-            creature_ptr->stat_add[A_CHR] -= 2;
-        }
-        if (creature_ptr->muta3 & MUT3_SCALES) {
-            creature_ptr->stat_add[A_CHR] -= 1;
-        }
-        if (creature_ptr->muta3 & MUT3_ILL_NORM) {
-            creature_ptr->stat_add[A_CHR] = 0;
-        }
-    }
-}
-
-static void calc_to_magic_chance(player_type *creature_ptr)
-{
-    creature_ptr->to_m_chance = 0;
-
-    if (creature_ptr->pseikaku == PERSONALITY_LAZY)
-        creature_ptr->to_m_chance += 10;
-    if (creature_ptr->pseikaku == PERSONALITY_SHREWD)
-        creature_ptr->to_m_chance -= 3;
-    if ((creature_ptr->pseikaku == PERSONALITY_PATIENT) || (creature_ptr->pseikaku == PERSONALITY_MIGHTY))
-        creature_ptr->to_m_chance++;
-    if (creature_ptr->pseikaku == PERSONALITY_CHARGEMAN)
-        creature_ptr->to_m_chance += 5;
-
-    for (int i = INVEN_RARM; i < INVEN_TOTAL; i++) {
-        object_type *o_ptr;
-        BIT_FLAGS flgs[TR_FLAG_SIZE];
-        o_ptr = &creature_ptr->inventory_list[i];
-        if (!o_ptr->k_idx)
-            continue;
-        object_flags(o_ptr, flgs);
-        if (o_ptr->curse_flags & TRC_LOW_MAGIC) {
-            if (o_ptr->curse_flags & TRC_HEAVY_CURSE) {
-                creature_ptr->to_m_chance += 10;
-            } else {
-                creature_ptr->to_m_chance += 3;
-            }
-        }
-    }
-}
-
-static void calc_base_ac(player_type *creature_ptr)
-{
-    creature_ptr->ac = 0;
-    if (creature_ptr->yoiyami)
-        return;
-
-    for (int i = INVEN_RARM; i < INVEN_TOTAL; i++) {
-        object_type *o_ptr;
-        o_ptr = &creature_ptr->inventory_list[i];
-        if (!o_ptr->k_idx)
-            continue;
-        creature_ptr->ac += o_ptr->ac;
-    }
-    if (object_is_armour(&creature_ptr->inventory_list[INVEN_RARM]) || object_is_armour(&creature_ptr->inventory_list[INVEN_LARM])) {
-        creature_ptr->ac += creature_ptr->skill_exp[GINOU_SHIELD] * (1 + creature_ptr->lev / 22) / 2000;
-    }
-}
-
-static void calc_to_ac(player_type *creature_ptr)
-{
-    creature_ptr->to_a = 0;
-    if (creature_ptr->yoiyami)
-        return;
-
-    creature_ptr->to_a += ((int)(adj_dex_ta[creature_ptr->stat_ind[A_DEX]]) - 128);
-
-    if (creature_ptr->mimic_form) {
-        switch (creature_ptr->mimic_form) {
-        case MIMIC_DEMON:
-            creature_ptr->to_a += 10;
-            break;
-        case MIMIC_DEMON_LORD:
-            creature_ptr->to_a += 20;
-            break;
-        case MIMIC_VAMPIRE:
-            creature_ptr->to_a += 10;
-        }
-    }
-
-    if (creature_ptr->pclass == CLASS_BERSERKER) {
-        creature_ptr->to_a += 10 + creature_ptr->lev / 2;
-    }
-    if (creature_ptr->pclass == CLASS_SORCERER) {
-        creature_ptr->to_a -= 50;
-    }
-
-    for (int i = INVEN_RARM; i < INVEN_TOTAL; i++) {
-        object_type *o_ptr;
-        o_ptr = &creature_ptr->inventory_list[i];
-        if (!o_ptr->k_idx)
-            continue;
-        creature_ptr->to_a += o_ptr->to_a;
-
-        if (o_ptr->curse_flags & TRC_LOW_AC) {
-            if (o_ptr->curse_flags & TRC_HEAVY_CURSE) {
-                creature_ptr->to_a -= 30;
-            } else {
-                creature_ptr->to_a -= 10;
-            }
-        }
-    }
-
-    if (is_specific_player_race(creature_ptr, RACE_GOLEM) || is_specific_player_race(creature_ptr, RACE_ANDROID)) {
-        creature_ptr->to_a += 10 + (creature_ptr->lev * 2 / 5);
-    }
-
-    if ((creature_ptr->inventory_list[INVEN_RARM].name1 == ART_QUICKTHORN) && (creature_ptr->inventory_list[INVEN_LARM].name1 == ART_TINYTHORN)) {
-        creature_ptr->to_a += 10;
-    }
-
-    if ((creature_ptr->inventory_list[INVEN_RARM].name1 == ART_MUSASI_KATANA) && (creature_ptr->inventory_list[INVEN_LARM].name1 == ART_MUSASI_WAKIZASI)) {
-        creature_ptr->to_a += 10;
-    }
-
-    if (creature_ptr->muta3 & MUT3_WART_SKIN) {
-        creature_ptr->to_a += 5;
-    }
-
-    if (creature_ptr->muta3 & MUT3_SCALES) {
-        creature_ptr->to_a += 10;
-    }
-
-    if (creature_ptr->muta3 & MUT3_IRON_SKIN) {
-        creature_ptr->to_a += 25;
-    }
-
-    if (((creature_ptr->pclass == CLASS_MONK) || (creature_ptr->pclass == CLASS_FORCETRAINER)) && !heavy_armor(creature_ptr)) {
-        if (!(creature_ptr->inventory_list[INVEN_BODY].k_idx)) {
-            creature_ptr->to_a += (creature_ptr->lev * 3) / 2;
-        }
-        if (!(creature_ptr->inventory_list[INVEN_OUTER].k_idx) && (creature_ptr->lev > 15)) {
-            creature_ptr->to_a += ((creature_ptr->lev - 13) / 3);
-        }
-        if (!(creature_ptr->inventory_list[INVEN_LARM].k_idx) && (creature_ptr->lev > 10)) {
-            creature_ptr->to_a += ((creature_ptr->lev - 8) / 3);
-        }
-        if (!(creature_ptr->inventory_list[INVEN_HEAD].k_idx) && (creature_ptr->lev > 4)) {
-            creature_ptr->to_a += (creature_ptr->lev - 2) / 3;
-        }
-        if (!(creature_ptr->inventory_list[INVEN_HANDS].k_idx)) {
-            creature_ptr->to_a += (creature_ptr->lev / 2);
-        }
-        if (!(creature_ptr->inventory_list[INVEN_FEET].k_idx)) {
-            creature_ptr->to_a += (creature_ptr->lev / 3);
-        }
-    }
-
-    if (creature_ptr->realm1 == REALM_HEX) {
-        if (hex_spelling(creature_ptr, HEX_ICE_ARMOR)) {
-            creature_ptr->to_a += 30;
-        }
-
-        for (int i = INVEN_RARM; i <= INVEN_FEET; i++) {
-            ARMOUR_CLASS ac = 0;
-            object_type *o_ptr = &creature_ptr->inventory_list[i];
-            if (!o_ptr->k_idx)
-                continue;
-            if (!object_is_armour(o_ptr))
-                continue;
-            if (!object_is_cursed(o_ptr))
-                continue;
-            ac += 5;
-            if (o_ptr->curse_flags & TRC_HEAVY_CURSE)
-                ac += 7;
-            if (o_ptr->curse_flags & TRC_PERMA_CURSE)
-                ac += 13;
-            creature_ptr->to_a += ac;
-        }
-    }
-
-    if (creature_ptr->special_defense & KAMAE_BYAKKO) {
-        creature_ptr->to_a -= 40;
-    } else if (creature_ptr->special_defense & KAMAE_SEIRYU) {
-        creature_ptr->to_a -= 50;
-    } else if (creature_ptr->special_defense & KATA_KOUKIJIN) {
-        creature_ptr->to_a -= 50;
-    }
-
-    if (creature_ptr->ult_res || (creature_ptr->special_defense & KATA_MUSOU)) {
-        creature_ptr->to_a += 100;
-    } else if (creature_ptr->tsubureru || creature_ptr->shield || creature_ptr->magicdef) {
-        creature_ptr->to_a += 50;
-    }
-
-    if (is_blessed(creature_ptr)) {
-        creature_ptr->to_a += 5;
-    }
-
-    if (creature_ptr->shero) {
-        creature_ptr->to_a -= 10;
-    }
-}
-
-static void calc_base_ac_display(player_type *creature_ptr)
-{
-    creature_ptr->dis_ac = 0;
-    if (creature_ptr->yoiyami)
-        return;
-
-    for (int i = INVEN_RARM; i < INVEN_TOTAL; i++) {
-        object_type *o_ptr;
-        o_ptr = &creature_ptr->inventory_list[i];
-        if (!o_ptr->k_idx)
-            continue;
-        creature_ptr->dis_ac += o_ptr->ac;
-    }
-    if (object_is_armour(&creature_ptr->inventory_list[INVEN_RARM]) || object_is_armour(&creature_ptr->inventory_list[INVEN_LARM])) {
-        creature_ptr->dis_ac += creature_ptr->skill_exp[GINOU_SHIELD] * (1 + creature_ptr->lev / 22) / 2000;
-    }
-}
-
-static void calc_to_ac_display(player_type *creature_ptr)
-{
-    creature_ptr->dis_to_a = 0;
-    if (creature_ptr->yoiyami)
-        return;
-
-    creature_ptr->dis_to_a += ((int)(adj_dex_ta[creature_ptr->stat_ind[A_DEX]]) - 128);
-
-    if (creature_ptr->mimic_form) {
-        switch (creature_ptr->mimic_form) {
-        case MIMIC_DEMON:
-            creature_ptr->dis_to_a += 10;
-            break;
-        case MIMIC_DEMON_LORD:
-            creature_ptr->dis_to_a += 20;
-            break;
-        case MIMIC_VAMPIRE:
-            creature_ptr->dis_to_a += 10;
-        }
-    }
-
-    if (creature_ptr->pclass == CLASS_BERSERKER) {
-        creature_ptr->dis_to_a += 10 + creature_ptr->lev / 2;
-    }
-
-    if (creature_ptr->pclass == CLASS_SORCERER) {
-        creature_ptr->dis_to_a -= 50;
-    }
-
-    for (int i = INVEN_RARM; i < INVEN_TOTAL; i++) {
-        object_type *o_ptr;
-        o_ptr = &creature_ptr->inventory_list[i];
-        if (!o_ptr->k_idx)
-            continue;
-        if (object_is_known(o_ptr))
-            creature_ptr->dis_to_a += o_ptr->to_a;
-
-        if (o_ptr->curse_flags & TRC_LOW_AC) {
-            if (o_ptr->curse_flags & TRC_HEAVY_CURSE) {
-                if (object_is_fully_known(o_ptr))
-                    creature_ptr->dis_to_a -= 30;
-            } else {
-                if (object_is_fully_known(o_ptr))
-                    creature_ptr->dis_to_a -= 10;
-            }
-        }
-    }
-
-    if (is_specific_player_race(creature_ptr, RACE_GOLEM) || is_specific_player_race(creature_ptr, RACE_ANDROID)) {
-        creature_ptr->dis_to_a += 10 + (creature_ptr->lev * 2 / 5);
-    }
-
-    if ((creature_ptr->inventory_list[INVEN_RARM].name1 == ART_QUICKTHORN) && (creature_ptr->inventory_list[INVEN_LARM].name1 == ART_TINYTHORN)) {
-        creature_ptr->dis_to_a += 10;
-    }
-    if ((creature_ptr->inventory_list[INVEN_RARM].name1 == ART_MUSASI_KATANA) && (creature_ptr->inventory_list[INVEN_LARM].name1 == ART_MUSASI_WAKIZASI)) {
-        creature_ptr->dis_to_a += 10;
-    }
-
-    if (((creature_ptr->pclass == CLASS_MONK) || (creature_ptr->pclass == CLASS_FORCETRAINER)) && !heavy_armor(creature_ptr)) {
-        if (!(creature_ptr->inventory_list[INVEN_BODY].k_idx)) {
-            creature_ptr->dis_to_a += (creature_ptr->lev * 3) / 2;
-        }
-        if (!(creature_ptr->inventory_list[INVEN_OUTER].k_idx) && (creature_ptr->lev > 15)) {
-            creature_ptr->dis_to_a += ((creature_ptr->lev - 13) / 3);
-        }
-        if (!(creature_ptr->inventory_list[INVEN_LARM].k_idx) && (creature_ptr->lev > 10)) {
-            creature_ptr->dis_to_a += ((creature_ptr->lev - 8) / 3);
-        }
-        if (!(creature_ptr->inventory_list[INVEN_HEAD].k_idx) && (creature_ptr->lev > 4)) {
-            creature_ptr->dis_to_a += (creature_ptr->lev - 2) / 3;
-        }
-        if (!(creature_ptr->inventory_list[INVEN_HANDS].k_idx)) {
-            creature_ptr->dis_to_a += (creature_ptr->lev / 2);
-        }
-        if (!(creature_ptr->inventory_list[INVEN_FEET].k_idx)) {
-            creature_ptr->dis_to_a += (creature_ptr->lev / 3);
-        }
-    }
-
-    if (creature_ptr->realm1 == REALM_HEX) {
-        if (hex_spelling(creature_ptr, HEX_ICE_ARMOR)) {
-            creature_ptr->dis_to_a += 30;
-        }
-
-        for (int i = INVEN_RARM; i <= INVEN_FEET; i++) {
-            ARMOUR_CLASS ac = 0;
-            object_type *o_ptr = &creature_ptr->inventory_list[i];
-            if (!o_ptr->k_idx)
-                continue;
-            if (!object_is_armour(o_ptr))
-                continue;
-            if (!object_is_cursed(o_ptr))
-                continue;
-            ac += 5;
-            if (o_ptr->curse_flags & TRC_HEAVY_CURSE)
-                ac += 7;
-            if (o_ptr->curse_flags & TRC_PERMA_CURSE)
-                ac += 13;
-            creature_ptr->dis_to_a += ac;
-        }
-    }
-
-    if (creature_ptr->muta3) {
-        if (creature_ptr->muta3 & MUT3_WART_SKIN) {
-            creature_ptr->dis_to_a += 5;
-        }
-
-        if (creature_ptr->muta3 & MUT3_SCALES) {
-            creature_ptr->dis_to_a += 10;
-        }
-
-        if (creature_ptr->muta3 & MUT3_IRON_SKIN) {
-            creature_ptr->dis_to_a += 25;
-        }
-    }
-
-    if (creature_ptr->special_defense & KAMAE_BYAKKO) {
-        creature_ptr->dis_to_a -= 40;
-    } else if (creature_ptr->special_defense & KAMAE_SEIRYU) {
-        creature_ptr->dis_to_a -= 50;
-    } else if (creature_ptr->special_defense & KATA_KOUKIJIN) {
-        creature_ptr->dis_to_a -= 50;
-    }
-
-    if (creature_ptr->ult_res || (creature_ptr->special_defense & KATA_MUSOU)) {
-        creature_ptr->dis_to_a += 100;
-    } else if (creature_ptr->tsubureru || creature_ptr->shield || creature_ptr->magicdef) {
-        creature_ptr->dis_to_a += 50;
-    }
-
-    if (is_blessed(creature_ptr)) {
-        creature_ptr->dis_to_a += 5;
-    }
-
-    if (creature_ptr->shero) {
-        creature_ptr->dis_to_a -= 10;
-    }
-}
-
-static void calc_speed(player_type *creature_ptr)
-{
-    floor_type *floor_ptr = creature_ptr->current_floor_ptr;
-    feature_type *f_ptr = &f_info[floor_ptr->grid_array[creature_ptr->y][creature_ptr->x].feat];
-
-    creature_ptr->pspeed = 110;
-
-    int j = creature_ptr->total_weight;
-    int count;
-
-    if (!creature_ptr->riding) {
-        count = (int)weight_limit(creature_ptr);
-
-        const player_race *tmp_rp_ptr;
-        if (creature_ptr->mimic_form)
-            tmp_rp_ptr = &mimic_info[creature_ptr->mimic_form];
-        else
-            tmp_rp_ptr = &race_info[creature_ptr->prace];
-
-        if (is_specific_player_race(creature_ptr, RACE_KLACKON) || is_specific_player_race(creature_ptr, RACE_SPRITE))
-            creature_ptr->pspeed += (creature_ptr->lev) / 10;
-
-        for (int i = INVEN_RARM; i < INVEN_TOTAL; i++) {
-            object_type *o_ptr = &creature_ptr->inventory_list[i];
-            BIT_FLAGS flgs[TR_FLAG_SIZE];
-            object_flags(o_ptr, flgs);
-
-            if (!o_ptr->k_idx)
-                continue;
-            if (have_flag(flgs, TR_SPEED))
-                creature_ptr->pspeed += o_ptr->pval;
-        }
-
-        if (creature_ptr->mimic_form) {
-            switch (creature_ptr->mimic_form) {
-            case MIMIC_DEMON:
-                creature_ptr->pspeed += 3;
-                break;
-            case MIMIC_DEMON_LORD:
-                creature_ptr->pspeed += 5;
-                break;
-            case MIMIC_VAMPIRE:
-                creature_ptr->pspeed += 3;
-                break;
-            }
-        }
-
-        if (creature_ptr->pclass == CLASS_NINJA) {
-            if (heavy_armor(creature_ptr)) {
-                creature_ptr->pspeed -= (creature_ptr->lev) / 10;
-            } else if ((!creature_ptr->inventory_list[INVEN_RARM].k_idx || creature_ptr->right_hand_weapon)
-                && (!creature_ptr->inventory_list[INVEN_LARM].k_idx || creature_ptr->left_hand_weapon)) {
-                creature_ptr->pspeed += 3;
-                if (!(is_specific_player_race(creature_ptr, RACE_KLACKON) || is_specific_player_race(creature_ptr, RACE_SPRITE)
-                        || (creature_ptr->pseikaku == PERSONALITY_MUNCHKIN)))
-                    creature_ptr->pspeed += (creature_ptr->lev) / 10;
-            }
-        }
-
-        if (creature_ptr->pclass == CLASS_FORCETRAINER && !(heavy_armor(creature_ptr))) {
-            if (!(is_specific_player_race(creature_ptr, RACE_KLACKON) || is_specific_player_race(creature_ptr, RACE_SPRITE)
-                    || (creature_ptr->pseikaku == PERSONALITY_MUNCHKIN)))
-                creature_ptr->pspeed += (creature_ptr->lev) / 10;
-        }
-
-        if (creature_ptr->pclass == CLASS_BERSERKER) {
-            creature_ptr->pspeed += 2;
-            if (creature_ptr->lev > 29)
-                creature_ptr->pspeed++;
-            if (creature_ptr->lev > 39)
-                creature_ptr->pspeed++;
-            if (creature_ptr->lev > 44)
-                creature_ptr->pspeed++;
-            if (creature_ptr->lev > 49)
-                creature_ptr->pspeed++;
-        }
-
-        if (creature_ptr->pseikaku == PERSONALITY_MUNCHKIN && creature_ptr->prace != RACE_KLACKON && creature_ptr->prace != RACE_SPRITE) {
-            creature_ptr->pspeed += (creature_ptr->lev) / 10 + 5;
-        }
-
-        if (IS_FAST(creature_ptr)) {
-            creature_ptr->pspeed += 10;
-        }
-
-        if (creature_ptr->slow) {
-            creature_ptr->pspeed -= 10;
-        }
-
-        if (creature_ptr->realm1 == REALM_HEX) {
-            if (hex_spelling(creature_ptr, HEX_SHOCK_CLOAK)) {
-                creature_ptr->pspeed += 3;
-            }
-        }
-
-        if (creature_ptr->food >= PY_FOOD_MAX)
-            creature_ptr->pspeed -= 10;
-
-        if (creature_ptr->special_defense & KAMAE_SUZAKU)
-            creature_ptr->pspeed += 10;
-
-        if (creature_ptr->muta3) {
-
-            if (creature_ptr->muta3 & MUT3_XTRA_FAT) {
-                creature_ptr->pspeed -= 2;
-            }
-
-            if (creature_ptr->muta3 & MUT3_XTRA_LEGS) {
-                creature_ptr->pspeed += 3;
-            }
-
-            if (creature_ptr->muta3 & MUT3_SHORT_LEG) {
-                creature_ptr->pspeed -= 3;
-            }
-        }
-
-        if (creature_ptr->prace == RACE_MERFOLK) {
-            if (have_flag(f_ptr->flags, FF_WATER)) {
-                creature_ptr->pspeed += (2 + creature_ptr->lev / 10);
-            } else if (!creature_ptr->levitation) {
-                creature_ptr->pspeed -= 2;
-            }
-        }
-
-        if (has_melee_weapon(creature_ptr, INVEN_RARM) && has_melee_weapon(creature_ptr, INVEN_LARM)) {
-            if ((creature_ptr->inventory_list[INVEN_RARM].name1 == ART_QUICKTHORN) && (creature_ptr->inventory_list[INVEN_LARM].name1 == ART_TINYTHORN)) {
-                creature_ptr->pspeed += 7;
-            }
-        }
-
-    } else {
-        monster_type *riding_m_ptr = &creature_ptr->current_floor_ptr->m_list[creature_ptr->riding];
-        monster_race *riding_r_ptr = &r_info[riding_m_ptr->r_idx];
-        SPEED speed = riding_m_ptr->mspeed;
-
-        if (riding_m_ptr->mspeed > 110) {
-            creature_ptr->pspeed = 110 + (s16b)((speed - 110) * (creature_ptr->skill_exp[GINOU_RIDING] * 3 + creature_ptr->lev * 160L - 10000L) / (22000L));
-            if (creature_ptr->pspeed < 110)
-                creature_ptr->pspeed = 110;
-        } else {
-            creature_ptr->pspeed = speed;
-        }
-
-        creature_ptr->pspeed += (creature_ptr->skill_exp[GINOU_RIDING] + creature_ptr->lev * 160L) / 3200;
-
-        if (monster_fast_remaining(riding_m_ptr))
-            creature_ptr->pspeed += 10;
-        if (monster_slow_remaining(riding_m_ptr))
-            creature_ptr->pspeed -= 10;
-
-        if (creature_ptr->skill_exp[GINOU_RIDING] < RIDING_EXP_SKILLED)
-            j += (creature_ptr->wt * 3 * (RIDING_EXP_SKILLED - creature_ptr->skill_exp[GINOU_RIDING])) / RIDING_EXP_SKILLED;
-
-        count = 1500 + riding_r_ptr->level * 25;
-    }
-
-    if (j > count)
-        creature_ptr->pspeed -= ((j - count) / (count / 5));
-
-    if (creature_ptr->action == ACTION_SEARCH)
-        creature_ptr->pspeed -= 10;
-
-    /* Maximum speed is (+99). (internally it's 110 + 99) */
-    /* Temporary lightspeed forces to be maximum speed */
-    if ((creature_ptr->lightspeed && !creature_ptr->riding) || (creature_ptr->pspeed > 209)) {
-        creature_ptr->pspeed = 209;
-    }
-
-    /* Minimum speed is (-99). (internally it's 110 - 99) */
-    if (creature_ptr->pspeed < 11)
-        creature_ptr->pspeed = 11;
-}
-
-void calc_weapon_penalty(player_type *creature_ptr, INVENTORY_IDX slot)
-{
-    if (has_melee_weapon(creature_ptr, INVEN_RARM) && has_melee_weapon(creature_ptr, INVEN_LARM)) {
-        int penalty;
-        penalty = ((100 - creature_ptr->skill_exp[GINOU_NITOURYU] / 160) - (130 - creature_ptr->inventory_list[slot].weight) / 8);
-        if ((creature_ptr->inventory_list[INVEN_RARM].name1 == ART_QUICKTHORN) && (creature_ptr->inventory_list[INVEN_LARM].name1 == ART_TINYTHORN)) {
-            penalty = penalty / 2 - 5;
-        }
-        if (creature_ptr->easy_2weapon) {
-            if (penalty > 0)
-                penalty /= 2;
-        } else if ((creature_ptr->inventory_list[INVEN_LARM].tval == TV_SWORD)
-            && ((creature_ptr->inventory_list[INVEN_LARM].sval == SV_MAIN_GAUCHE) || (creature_ptr->inventory_list[INVEN_LARM].sval == SV_WAKIZASHI))) {
-            penalty = MAX(0, penalty - 10);
-        }
-        if ((creature_ptr->inventory_list[INVEN_RARM].name1 == ART_MUSASI_KATANA) && (creature_ptr->inventory_list[INVEN_LARM].name1 == ART_MUSASI_WAKIZASI)) {
-            penalty = MIN(0, penalty);
-        } else {
-            if ((creature_ptr->inventory_list[INVEN_RARM].name1 == ART_MUSASI_KATANA) && (penalty > 0))
-                penalty /= 2;
-            if ((creature_ptr->inventory_list[INVEN_LARM].name1 == ART_MUSASI_WAKIZASI) && (penalty > 0))
-                penalty /= 2;
-        }
-
-        if (creature_ptr->inventory_list[slot].tval == TV_POLEARM)
-            penalty += 10;
-        creature_ptr->to_h[slot - INVEN_RARM] -= (s16b)penalty;
-        creature_ptr->dis_to_h[slot - INVEN_RARM] -= (s16b)penalty;
-    }
-}
-
-static void calc_ind_status(player_type *creature_ptr, int status)
-{
-    int ind;
-    if (creature_ptr->stat_use[status] <= 18)
-        ind = (creature_ptr->stat_use[status] - 3);
-    else if (creature_ptr->stat_use[status] <= 18 + 219)
-        ind = (15 + (creature_ptr->stat_use[status] - 18) / 10);
-    else
-        ind = (37);
-
-    if (creature_ptr->stat_ind[status] == ind)
-        return;
-
-    creature_ptr->stat_ind[status] = (s16b)ind;
-    if (status == A_CON) {
-        creature_ptr->update |= (PU_HP);
-    } else if (status == A_INT) {
-        if (mp_ptr->spell_stat == A_INT) {
-            creature_ptr->update |= (PU_MANA | PU_SPELLS);
-        }
-    } else if (status == A_WIS) {
-        if (mp_ptr->spell_stat == A_WIS) {
-            creature_ptr->update |= (PU_MANA | PU_SPELLS);
-        }
-    } else if (status == A_CHR) {
-        if (mp_ptr->spell_stat == A_CHR) {
-            creature_ptr->update |= (PU_MANA | PU_SPELLS);
-        }
-    }
-
-    creature_ptr->window |= (PW_PLAYER);
-}
-
-static void calc_use_status(player_type *creature_ptr, int status)
-{
-    int use = modify_stat_value(creature_ptr->stat_cur[status], creature_ptr->stat_add[status]);
-
-    if ((status == A_CHR) && (creature_ptr->muta3 & MUT3_ILL_NORM)) {
-        /* 10 to 18/90 charisma, guaranteed, based on level */
-        if (use < 8 + 2 * creature_ptr->lev) {
-            use = 8 + 2 * creature_ptr->lev;
-        }
-    }
-
-    if (creature_ptr->stat_use[status] != use) {
-        creature_ptr->stat_use[status] = (s16b)use;
-        creature_ptr->redraw |= (PR_STATS);
-        creature_ptr->window |= (PW_PLAYER);
-    }
-}
-
-static void calc_top_status(player_type *creature_ptr, int status)
-{
-    int top = modify_stat_value(creature_ptr->stat_max[status], creature_ptr->stat_add[status]);
-
-    if (creature_ptr->stat_top[status] != top) {
-        creature_ptr->stat_top[status] = (s16b)top;
-        creature_ptr->redraw |= (PR_STATS);
-        creature_ptr->window |= (PW_PLAYER);
-    }
-}
-
-static void calc_riding_weapon_penalty(player_type *creature_ptr)
-{
-    floor_type *floor_ptr = creature_ptr->current_floor_ptr;
-
-    if (creature_ptr->riding) {
-        int penalty = 0;
-
-        creature_ptr->riding_ryoute = FALSE;
-
-        if (creature_ptr->two_handed_weapon || (empty_hands(creature_ptr, FALSE) == EMPTY_HAND_NONE))
-            creature_ptr->riding_ryoute = TRUE;
-        else if (creature_ptr->pet_extra_flags & PF_TWO_HANDS) {
-            switch (creature_ptr->pclass) {
-            case CLASS_MONK:
-            case CLASS_FORCETRAINER:
-            case CLASS_BERSERKER:
-                if ((empty_hands(creature_ptr, FALSE) != EMPTY_HAND_NONE) && !has_melee_weapon(creature_ptr, INVEN_RARM)
-                    && !has_melee_weapon(creature_ptr, INVEN_LARM))
-                    creature_ptr->riding_ryoute = TRUE;
-                break;
-            }
-        }
-
-        if ((creature_ptr->pclass == CLASS_BEASTMASTER) || (creature_ptr->pclass == CLASS_CAVALRY)) {
-            if (creature_ptr->tval_ammo != TV_ARROW)
-                penalty = 5;
-        } else {
-            penalty = r_info[floor_ptr->m_list[creature_ptr->riding].r_idx].level - creature_ptr->skill_exp[GINOU_RIDING] / 80;
-            penalty += 30;
-            if (penalty < 30)
-                penalty = 30;
-        }
-
-        if (creature_ptr->tval_ammo == TV_BOLT)
-            penalty *= 2;
-        creature_ptr->to_h_b -= (s16b)penalty;
-        creature_ptr->dis_to_h_b -= (s16b)penalty;
-    }
-}
-
-void put_equipment_warning(player_type *creature_ptr)
-{
-    if (creature_ptr->old_heavy_shoot != creature_ptr->heavy_shoot) {
-        if (creature_ptr->heavy_shoot) {
-            msg_print(_("こんな重い弓を装備しているのは大変だ。", "You have trouble wielding such a heavy bow."));
-        } else if (creature_ptr->inventory_list[INVEN_BOW].k_idx) {
-            msg_print(_("この弓なら装備していても辛くない。", "You have no trouble wielding your bow."));
-        } else {
-            msg_print(_("重い弓を装備からはずして体が楽になった。", "You feel relieved to put down your heavy bow."));
-        }
-
-        creature_ptr->old_heavy_shoot = creature_ptr->heavy_shoot;
-    }
-
-    for (int i = 0; i < 2; i++) {
-        if (creature_ptr->old_heavy_wield[i] != creature_ptr->heavy_wield[i]) {
-            if (creature_ptr->heavy_wield[i]) {
-                msg_print(_("こんな重い武器を装備しているのは大変だ。", "You have trouble wielding such a heavy weapon."));
-            } else if (has_melee_weapon(creature_ptr, INVEN_RARM + i)) {
-                msg_print(_("これなら装備していても辛くない。", "You have no trouble wielding your weapon."));
-            } else if (creature_ptr->heavy_wield[1 - i]) {
-                msg_print(_("まだ武器が重い。", "You have still trouble wielding a heavy weapon."));
-            } else {
-                msg_print(_("重い武器を装備からはずして体が楽になった。", "You feel relieved to put down your heavy weapon."));
-            }
-
-            creature_ptr->old_heavy_wield[i] = creature_ptr->heavy_wield[i];
-        }
-
-        if (creature_ptr->old_riding_wield[i] != creature_ptr->riding_wield[i]) {
-            if (creature_ptr->riding_wield[i]) {
-                msg_print(_("この武器は乗馬中に使うにはむかないようだ。", "This weapon is not suitable for use while riding."));
-            } else if (!creature_ptr->riding) {
-                msg_print(_("この武器は徒歩で使いやすい。", "This weapon is suitable for use on foot."));
-            } else if (has_melee_weapon(creature_ptr, INVEN_RARM + i)) {
-                msg_print(_("これなら乗馬中にぴったりだ。", "This weapon is suitable for use while riding."));
-            }
-
-            creature_ptr->old_riding_wield[i] = creature_ptr->riding_wield[i];
-        }
-
-        if (creature_ptr->old_icky_wield[i] == creature_ptr->icky_wield[i])
-            continue;
-
-        if (creature_ptr->icky_wield[i]) {
-            msg_print(_("今の装備はどうも自分にふさわしくない気がする。", "You do not feel comfortable with your weapon."));
-            if (current_world_ptr->is_loading_now) {
-                chg_virtue(creature_ptr, V_FAITH, -1);
-            }
-        } else if (has_melee_weapon(creature_ptr, INVEN_RARM + i)) {
-            msg_print(_("今の装備は自分にふさわしい気がする。", "You feel comfortable with your weapon."));
-        } else {
-            msg_print(_("装備をはずしたら随分と気が楽になった。", "You feel more comfortable after removing your weapon."));
-        }
-
-        creature_ptr->old_icky_wield[i] = creature_ptr->icky_wield[i];
-    }
-
-    if (creature_ptr->riding && (creature_ptr->old_riding_ryoute != creature_ptr->riding_ryoute)) {
-        if (creature_ptr->riding_ryoute) {
-#ifdef JP
-            msg_format("%s馬を操れない。", (empty_hands(creature_ptr, FALSE) == EMPTY_HAND_NONE) ? "両手がふさがっていて" : "");
-#else
-            msg_print("You are using both hand for fighting, and you can't control the pet you're riding.");
-#endif
-        } else {
-#ifdef JP
-            msg_format("%s馬を操れるようになった。", (empty_hands(creature_ptr, FALSE) == EMPTY_HAND_NONE) ? "手が空いて" : "");
-#else
-            msg_print("You began to control the pet you're riding with one hand.");
-#endif
-        }
-
-        creature_ptr->old_riding_ryoute = creature_ptr->riding_ryoute;
-    }
-
-    if (((creature_ptr->pclass == CLASS_MONK) || (creature_ptr->pclass == CLASS_FORCETRAINER) || (creature_ptr->pclass == CLASS_NINJA))
-        && (creature_ptr->monk_armour_aux != creature_ptr->monk_notify_aux)) {
-        if (heavy_armor(creature_ptr)) {
-            msg_print(_("装備が重くてバランスを取れない。", "The weight of your armor disrupts your balance."));
-            if (current_world_ptr->is_loading_now) {
-                chg_virtue(creature_ptr, V_HARMONY, -1);
-            }
-        } else {
-            msg_print(_("バランスがとれるようになった。", "You regain your balance."));
-        }
-
-        creature_ptr->monk_notify_aux = creature_ptr->monk_armour_aux;
-    }
-}
-
-static void calc_to_damage(player_type *creature_ptr, INVENTORY_IDX slot)
-{
-    object_type *o_ptr = &creature_ptr->inventory_list[slot];
-    int id = slot - INVEN_RARM;
-    BIT_FLAGS flgs[TR_FLAG_SIZE];
-    object_flags(o_ptr, flgs);
-
-    creature_ptr->to_d[id] = 0;
-    creature_ptr->to_d[id] += ((int)(adj_str_td[creature_ptr->stat_ind[A_STR]]) - 128);
-
-    if (creature_ptr->shero) {
-        creature_ptr->to_d[id] += 3 + (creature_ptr->lev / 5);
-    }
-
-    if (creature_ptr->stun > 50) {
-        creature_ptr->to_d[id] -= 20;
-    } else if (creature_ptr->stun) {
-        creature_ptr->to_d[id] -= 5;
-    }
-
-    if ((creature_ptr->pclass == CLASS_PRIEST) && (!(have_flag(flgs, TR_BLESSED))) && ((o_ptr->tval == TV_SWORD) || (o_ptr->tval == TV_POLEARM))) {
-        creature_ptr->to_d[id] -= 2;
-    } else if (creature_ptr->pclass == CLASS_BERSERKER) {
-        creature_ptr->to_d[id] += creature_ptr->lev / 6;
-        if (((id == 0) && !creature_ptr->left_hand_weapon) || creature_ptr->two_handed_weapon) {
-            creature_ptr->to_d[id] += creature_ptr->lev / 6;
-        }
-    } else if (creature_ptr->pclass == CLASS_SORCERER) {
-        if (!((o_ptr->tval == TV_HAFTED) && ((o_ptr->sval == SV_WIZSTAFF) || (o_ptr->sval == SV_NAMAKE_HAMMER)))) {
-            creature_ptr->to_d[id] -= 200;
-        } else {
-            creature_ptr->to_d[id] -= 10;
-        }
-    }
-
-    if ((creature_ptr->realm1 == REALM_HEX) && object_is_cursed(o_ptr)) {
-        if (hex_spelling(creature_ptr, HEX_RUNESWORD)) {
-            if (o_ptr->curse_flags & (TRC_CURSED)) {
-                creature_ptr->to_d[id] += 5;
-            }
-            if (o_ptr->curse_flags & (TRC_HEAVY_CURSE)) {
-                creature_ptr->to_d[id] += 7;
-            }
-            if (o_ptr->curse_flags & (TRC_PERMA_CURSE)) {
-                creature_ptr->to_d[id] += 13;
-            }
-        }
-    }
-}
-
-static void calc_to_damage_display(player_type *creature_ptr, INVENTORY_IDX slot)
-{
-    int id = slot - INVEN_RARM;
-    object_type *o_ptr = &creature_ptr->inventory_list[slot];
-    BIT_FLAGS flgs[TR_FLAG_SIZE];
-    object_flags(o_ptr, flgs);
-
-    creature_ptr->dis_to_d[id] = 0;
-    creature_ptr->dis_to_d[id] += ((int)(adj_str_td[creature_ptr->stat_ind[A_STR]]) - 128);
-
-    if (creature_ptr->shero) {
-        creature_ptr->dis_to_d[id] += 3 + (creature_ptr->lev / 5);
-    }
-
-    if (creature_ptr->stun > 50) {
-        creature_ptr->dis_to_d[id] -= 20;
-    } else if (creature_ptr->stun) {
-        creature_ptr->dis_to_d[id] -= 5;
-    }
-
-    if ((creature_ptr->pclass == CLASS_PRIEST) && (!(have_flag(flgs, TR_BLESSED))) && ((o_ptr->tval == TV_SWORD) || (o_ptr->tval == TV_POLEARM))) {
-        creature_ptr->dis_to_d[id] -= 2;
-    } else if (creature_ptr->pclass == CLASS_BERSERKER) {
-        creature_ptr->dis_to_d[id] += creature_ptr->lev / 6;
-        if (((id == 0) && !creature_ptr->left_hand_weapon) || creature_ptr->two_handed_weapon) {
-            creature_ptr->dis_to_d[id] += creature_ptr->lev / 6;
-        }
-    } else if (creature_ptr->pclass == CLASS_SORCERER) {
-        if (!((o_ptr->tval == TV_HAFTED) && ((o_ptr->sval == SV_WIZSTAFF) || (o_ptr->sval == SV_NAMAKE_HAMMER)))) {
-            creature_ptr->dis_to_d[id] -= 200;
-        } else {
-            creature_ptr->dis_to_d[id] -= 10;
-        }
-    }
-
-    if ((creature_ptr->realm1 == REALM_HEX) && object_is_cursed(o_ptr)) {
-        if (hex_spelling(creature_ptr, HEX_RUNESWORD)) {
-            if (o_ptr->curse_flags & (TRC_CURSED)) {
-                creature_ptr->dis_to_d[id] += 5;
-            }
-            if (o_ptr->curse_flags & (TRC_HEAVY_CURSE)) {
-                creature_ptr->dis_to_d[id] += 7;
-            }
-            if (o_ptr->curse_flags & (TRC_PERMA_CURSE)) {
-                creature_ptr->dis_to_d[id] += 13;
-            }
-        }
-    }
-}
-
-static void calc_to_hit(player_type *creature_ptr, INVENTORY_IDX slot)
-{
-    int id = slot - INVEN_RARM;
-    object_type *o_ptr = &creature_ptr->inventory_list[slot];
-    BIT_FLAGS flgs[TR_FLAG_SIZE];
-    object_flags(o_ptr, flgs);
-    tval_type tval = creature_ptr->inventory_list[INVEN_RARM + id].tval - TV_WEAPON_BEGIN;
-    OBJECT_SUBTYPE_VALUE sval = creature_ptr->inventory_list[INVEN_RARM + id].sval;
-
-    creature_ptr->hold = adj_str_hold[creature_ptr->stat_ind[A_STR]];
-
-    creature_ptr->to_h[id] = 0;
-
-    creature_ptr->to_h[id] += ((int)(adj_dex_th[creature_ptr->stat_ind[A_DEX]]) - 128);
-    creature_ptr->to_h[id] += ((int)(adj_str_th[creature_ptr->stat_ind[A_STR]]) - 128);
-
-    if ((creature_ptr->pclass == CLASS_PRIEST) && (!(have_flag(flgs, TR_BLESSED))) && ((o_ptr->tval == TV_SWORD) || (o_ptr->tval == TV_POLEARM))) {
-        creature_ptr->to_h[id] -= 2;
-    } else if (creature_ptr->pclass == CLASS_BERSERKER) {
-        creature_ptr->to_h[id] += creature_ptr->lev / 5;
-        if (((id == 0) && !creature_ptr->left_hand_weapon) || creature_ptr->two_handed_weapon) {
-            creature_ptr->to_h[id] += creature_ptr->lev / 5;
-        }
-    } else if (creature_ptr->pclass == CLASS_SORCERER) {
-        if (!((o_ptr->tval == TV_HAFTED) && ((o_ptr->sval == SV_WIZSTAFF) || (o_ptr->sval == SV_NAMAKE_HAMMER)))) {
-            creature_ptr->to_h[id] -= 200;
-        } else {
-            creature_ptr->to_h[id] -= 30;
-        }
-    }
-
-    if (o_ptr->curse_flags & TRC_LOW_MELEE) {
-        if (o_ptr->curse_flags & TRC_HEAVY_CURSE) {
-            creature_ptr->to_h[id] -= 15;
-        } else {
-            creature_ptr->to_h[id] -= 5;
-        }
-    }
-
-    if ((creature_ptr->realm1 == REALM_HEX) && object_is_cursed(o_ptr)) {
-        if (o_ptr->curse_flags & (TRC_CURSED)) {
-            creature_ptr->to_h[id] += 5;
-        }
-        if (o_ptr->curse_flags & (TRC_HEAVY_CURSE)) {
-            creature_ptr->to_h[id] += 7;
-        }
-        if (o_ptr->curse_flags & (TRC_PERMA_CURSE)) {
-            creature_ptr->to_h[id] += 13;
-        }
-        if (o_ptr->curse_flags & (TRC_TY_CURSE)) {
-            creature_ptr->to_h[id] += 5;
-        }
-    }
-
-    if (creature_ptr->hold < o_ptr->weight / 10) {
-        creature_ptr->to_h[id] += 2 * (creature_ptr->hold - o_ptr->weight / 10);
-    }
-
-    if (is_blessed(creature_ptr)) {
-        creature_ptr->to_h[id] += 10;
-    }
-
-    if (IS_HERO(creature_ptr)) {
-        creature_ptr->to_h[id] += 12;
-    }
-
-    if (creature_ptr->shero) {
-        creature_ptr->to_h[id] += 12;
-    }
-
-    if (creature_ptr->stun > 50) {
-        creature_ptr->to_h[id] -= 20;
-    } else if (creature_ptr->stun) {
-        creature_ptr->to_h[id] -= 5;
-    }
-
-    if (creature_ptr->riding) {
-        if ((o_ptr->tval == TV_POLEARM) && ((o_ptr->sval == SV_LANCE) || (o_ptr->sval == SV_HEAVY_LANCE))) {
-            creature_ptr->to_h[id] += 15;
-        }
-    }
-
-    if (creature_ptr->riding != 0 && !(o_ptr->tval == TV_POLEARM) && ((o_ptr->sval == SV_LANCE) || (o_ptr->sval == SV_HEAVY_LANCE))
-        && !have_flag(flgs, TR_RIDING)) {
-
-        int penalty;
-        if ((creature_ptr->pclass == CLASS_BEASTMASTER) || (creature_ptr->pclass == CLASS_CAVALRY)) {
-            penalty = 5;
-        } else {
-            penalty = r_info[creature_ptr->current_floor_ptr->m_list[creature_ptr->riding].r_idx].level - creature_ptr->skill_exp[GINOU_RIDING] / 80;
-            penalty += 30;
-            if (penalty < 30)
-                penalty = 30;
-        }
-        creature_ptr->to_h[id] -= (s16b)penalty;
-    }
-
-    creature_ptr->to_h[id] += (creature_ptr->weapon_exp[tval][sval] - WEAPON_EXP_BEGINNER) / 200;
-
-    if (is_not_ninja_weapon(creature_ptr, id) || is_not_monk_weapon(creature_ptr, id)) {
-        creature_ptr->to_h[id] -= 40;
-    }
-}
-
-static void calc_to_hit_display(player_type *creature_ptr, INVENTORY_IDX slot)
-{
-    int id = slot - INVEN_RARM;
-    object_type *o_ptr = &creature_ptr->inventory_list[slot];
-    creature_ptr->hold = adj_str_hold[creature_ptr->stat_ind[A_STR]];
-    BIT_FLAGS flgs[TR_FLAG_SIZE];
-    object_flags(o_ptr, flgs);
-    tval_type tval = creature_ptr->inventory_list[INVEN_RARM + id].tval - TV_WEAPON_BEGIN;
-    OBJECT_SUBTYPE_VALUE sval = creature_ptr->inventory_list[INVEN_RARM + id].sval;
-
-    creature_ptr->dis_to_h[id] = 0;
-
-    creature_ptr->dis_to_h[id] += ((int)(adj_dex_th[creature_ptr->stat_ind[A_DEX]]) - 128);
-    creature_ptr->dis_to_h[id] += ((int)(adj_str_th[creature_ptr->stat_ind[A_STR]]) - 128);
-
-    if ((creature_ptr->pclass == CLASS_PRIEST) && (!(have_flag(flgs, TR_BLESSED))) && ((o_ptr->tval == TV_SWORD) || (o_ptr->tval == TV_POLEARM))) {
-        creature_ptr->dis_to_h[id] -= 2;
-    } else if (creature_ptr->pclass == CLASS_BERSERKER) {
-        creature_ptr->dis_to_h[id] += creature_ptr->lev / 5;
-        if (((id == 0) && !creature_ptr->left_hand_weapon) || creature_ptr->two_handed_weapon) {
-            creature_ptr->dis_to_h[id] += creature_ptr->lev / 5;
-        }
-    } else if (creature_ptr->pclass == CLASS_SORCERER) {
-        if (!((o_ptr->tval == TV_HAFTED) && ((o_ptr->sval == SV_WIZSTAFF) || (o_ptr->sval == SV_NAMAKE_HAMMER)))) {
-            creature_ptr->dis_to_h[id] -= 200;
-        } else {
-            creature_ptr->dis_to_h[id] -= 30;
-        }
-    }
-
-    if ((creature_ptr->realm1 == REALM_HEX) && object_is_cursed(o_ptr)) {
-        if (o_ptr->curse_flags & (TRC_CURSED)) {
-            creature_ptr->dis_to_h[id] += 5;
-        }
-        if (o_ptr->curse_flags & (TRC_HEAVY_CURSE)) {
-            creature_ptr->dis_to_h[id] += 7;
-        }
-        if (o_ptr->curse_flags & (TRC_PERMA_CURSE)) {
-            creature_ptr->dis_to_h[id] += 13;
-        }
-        if (o_ptr->curse_flags & (TRC_TY_CURSE)) {
-            creature_ptr->dis_to_h[id] += 5;
-        }
-    }
-
-    if (object_is_fully_known(o_ptr) && o_ptr->curse_flags & TRC_LOW_MELEE) {
-        if (o_ptr->curse_flags & TRC_HEAVY_CURSE) {
-            creature_ptr->dis_to_h[id] -= 15;
-        } else {
-            creature_ptr->dis_to_h[id] -= 5;
-        }
-    }
-
-    if (creature_ptr->hold < o_ptr->weight / 10) {
-        creature_ptr->dis_to_h[id] += 2 * (creature_ptr->hold - o_ptr->weight / 10);
-    }
-
-    if (is_blessed(creature_ptr)) {
-        creature_ptr->dis_to_h[id] += 10;
-    }
-
-    if (IS_HERO(creature_ptr)) {
-        creature_ptr->dis_to_h[id] += 12;
-    }
-
-    if (creature_ptr->shero) {
-        creature_ptr->dis_to_h[id] += 12;
-    }
-
-    if (creature_ptr->stun > 50) {
-        creature_ptr->dis_to_h[id] -= 20;
-    } else if (creature_ptr->stun) {
-        creature_ptr->dis_to_h[id] -= 5;
-    }
-
-    if (creature_ptr->riding) {
-        if ((o_ptr->tval == TV_POLEARM) && ((o_ptr->sval == SV_LANCE) || (o_ptr->sval == SV_HEAVY_LANCE))) {
-            creature_ptr->dis_to_h[id] += 15;
-        }
-    }
-
-    if (creature_ptr->riding != 0 && !(o_ptr->tval == TV_POLEARM) && ((o_ptr->sval == SV_LANCE) || (o_ptr->sval == SV_HEAVY_LANCE))
-        && !have_flag(flgs, TR_RIDING)) {
-
-        int penalty;
-        if ((creature_ptr->pclass == CLASS_BEASTMASTER) || (creature_ptr->pclass == CLASS_CAVALRY)) {
-            penalty = 5;
-        } else {
-            penalty = r_info[creature_ptr->current_floor_ptr->m_list[creature_ptr->riding].r_idx].level - creature_ptr->skill_exp[GINOU_RIDING] / 80;
-            penalty += 30;
-            if (penalty < 30)
-                penalty = 30;
-        }
-        creature_ptr->dis_to_h[id] -= (s16b)penalty;
-    }
-
-    creature_ptr->dis_to_h[id] += (creature_ptr->weapon_exp[tval][sval] - WEAPON_EXP_BEGINNER) / 200;
-
-    if (is_not_ninja_weapon(creature_ptr, id) || is_not_monk_weapon(creature_ptr, id)) {
-        creature_ptr->dis_to_h[id] -= 40;
-    }
-}
-
-static void calc_to_hit_bow(player_type *creature_ptr)
-{
-    creature_ptr->to_h_b = 0;
-
-    for (int i = INVEN_RARM; i < INVEN_TOTAL; i++) {
-        object_type *o_ptr;
-        BIT_FLAGS flgs[TR_FLAG_SIZE];
-        o_ptr = &creature_ptr->inventory_list[i];
-        if (!o_ptr->k_idx)
-            continue;
-        object_flags(o_ptr, flgs);
-
-        if (o_ptr->curse_flags & TRC_LOW_MELEE) {
-            int slot = i - INVEN_RARM;
-            if (slot >= 2) {
-                if (o_ptr->curse_flags & TRC_HEAVY_CURSE) {
-                    creature_ptr->to_h_b -= 15;
-                } else {
-                    creature_ptr->to_h_b -= 5;
-                }
-            }
-        }
-
-        int bonus_to_h = o_ptr->to_h;
-        if (creature_ptr->pclass == CLASS_NINJA) {
-            if (o_ptr->to_h > 0)
-                bonus_to_h = (o_ptr->to_h + 1) / 2;
-        }
-        creature_ptr->to_h_b += (s16b)bonus_to_h;
-    }
-
-    if (creature_ptr->stun > 50) {
-        creature_ptr->to_h_b -= 20;
-    } else if (creature_ptr->stun) {
-        creature_ptr->to_h_b -= 5;
-    }
-
-    if (is_blessed(creature_ptr)) {
-        creature_ptr->to_h_b += 10;
-    }
-
-    if (IS_HERO(creature_ptr)) {
-        creature_ptr->to_h_b += 12;
-    }
-
-    if (creature_ptr->shero) {
-        creature_ptr->to_h_b -= 12;
-    }
-
-    creature_ptr->to_h_b += ((int)(adj_dex_th[creature_ptr->stat_ind[A_DEX]]) - 128);
-    creature_ptr->to_h_b += ((int)(adj_str_th[creature_ptr->stat_ind[A_STR]]) - 128);
-
-    creature_ptr->hold = adj_str_hold[creature_ptr->stat_ind[A_STR]];
-    object_type *o_ptr = &creature_ptr->inventory_list[INVEN_BOW];
-
-    if (is_heavy_shoot(creature_ptr, o_ptr)) {
-        creature_ptr->to_h_b += 2 * (creature_ptr->hold - o_ptr->weight / 10);
-    }
-
-    if (o_ptr->k_idx) {
-        if (o_ptr->k_idx && !creature_ptr->heavy_shoot) {
-            if ((creature_ptr->pclass == CLASS_SNIPER) && (creature_ptr->tval_ammo == TV_BOLT)) {
-                creature_ptr->to_h_b += (10 + (creature_ptr->lev / 5));
-            }
-        }
-    }
-}
-
-static void calc_to_hit_bow_display(player_type *creature_ptr)
-{
-    creature_ptr->dis_to_h_b = 0;
-    creature_ptr->dis_to_h_b += ((int)(adj_dex_th[creature_ptr->stat_ind[A_DEX]]) - 128);
-    creature_ptr->dis_to_h_b += ((int)(adj_str_th[creature_ptr->stat_ind[A_STR]]) - 128);
-
-    for (int i = INVEN_RARM; i < INVEN_TOTAL; i++) {
-        object_type *o_ptr;
-        BIT_FLAGS flgs[TR_FLAG_SIZE];
-        o_ptr = &creature_ptr->inventory_list[i];
-        if (!o_ptr->k_idx)
-            continue;
-        object_flags(o_ptr, flgs);
-
-        if (object_is_fully_known(o_ptr)) {
-            if (o_ptr->curse_flags & TRC_LOW_MELEE) {
-                if (o_ptr->curse_flags & TRC_HEAVY_CURSE) {
-                    creature_ptr->dis_to_h_b -= 15;
-                } else {
-                    creature_ptr->dis_to_h_b -= 5;
-                }
-            }
-        }
-    }
-
-    if (creature_ptr->stun > 50) {
-        creature_ptr->dis_to_h_b -= 20;
-    } else if (creature_ptr->stun) {
-        creature_ptr->dis_to_h_b -= 5;
-    }
-
-    if (is_blessed(creature_ptr)) {
-        creature_ptr->dis_to_h_b += 10;
-    }
-
-    if (IS_HERO(creature_ptr)) {
-        creature_ptr->dis_to_h_b += 12;
-    }
-
-    if (creature_ptr->shero) {
-        creature_ptr->dis_to_h_b -= 12;
-    }
-
-    object_type *o_ptr = &creature_ptr->inventory_list[INVEN_BOW];
-
-    if (creature_ptr->heavy_shoot) {
-        creature_ptr->dis_to_h_b += 2 * (creature_ptr->hold - o_ptr->weight / 10);
-    }
-
-    if (o_ptr->k_idx) {
-        if (o_ptr->k_idx && !creature_ptr->heavy_shoot) {
-            if ((creature_ptr->pclass == CLASS_SNIPER) && (creature_ptr->tval_ammo == TV_BOLT)) {
-                creature_ptr->dis_to_h_b += (10 + (creature_ptr->lev / 5));
-            }
-        }
-    }
-}
-
-static void calc_to_damage_misc(player_type *creature_ptr)
-{
-    object_type *o_ptr;
-    BIT_FLAGS flgs[TR_FLAG_SIZE];
-
-    creature_ptr->to_d_m = 0;
-
-    for (int i = INVEN_RARM; i < INVEN_TOTAL; i++) {
-        o_ptr = &creature_ptr->inventory_list[i];
-        if (!o_ptr->k_idx)
-            continue;
-
-        object_flags(o_ptr, flgs);
-
-        int bonus_to_d = o_ptr->to_d;
-        if (creature_ptr->pclass == CLASS_NINJA) {
-            if (o_ptr->to_d > 0)
-                bonus_to_d = (o_ptr->to_d + 1) / 2;
-        }
-        creature_ptr->to_d_m += (s16b)bonus_to_d;
-    }
-
-    if (creature_ptr->shero) {
-        creature_ptr->to_d_m += 3 + (creature_ptr->lev / 5);
-    }
-
-    if (creature_ptr->stun > 50) {
-        creature_ptr->to_d_m -= 20;
-    } else if (creature_ptr->stun) {
-        creature_ptr->to_d_m -= 5;
-    }
-
-    creature_ptr->to_d_m += ((int)(adj_str_td[creature_ptr->stat_ind[A_STR]]) - 128);
-}
-
-static void calc_to_hit_misc(player_type *creature_ptr)
-{
-    object_type *o_ptr;
-    BIT_FLAGS flgs[TR_FLAG_SIZE];
-
-    creature_ptr->to_h_m = 0;
-
-    for (int i = INVEN_RARM; i < INVEN_TOTAL; i++) {
-        o_ptr = &creature_ptr->inventory_list[i];
-        if (!o_ptr->k_idx)
-            continue;
-
-        object_flags(o_ptr, flgs);
-
-        int bonus_to_h = o_ptr->to_h;
-        if (creature_ptr->pclass == CLASS_NINJA) {
-            if (o_ptr->to_h > 0)
-                bonus_to_h = (o_ptr->to_h + 1) / 2;
-        }
-        creature_ptr->to_h_m += (s16b)o_ptr->to_h;
-    }
-
-    if (is_blessed(creature_ptr)) {
-        creature_ptr->to_h_m += 10;
-    }
-
-    if (IS_HERO(creature_ptr)) {
-        creature_ptr->to_h_m += 12;
-    }
-
-    if (creature_ptr->shero) {
-        creature_ptr->to_h_m += 12;
-    }
-
-    if (creature_ptr->stun > 50) {
-        creature_ptr->to_h_m -= 20;
-    } else if (creature_ptr->stun) {
-        creature_ptr->to_h_m -= 5;
-    }
-
-    creature_ptr->to_h_m += ((int)(adj_dex_th[creature_ptr->stat_ind[A_DEX]]) - 128);
-    creature_ptr->to_h_m += ((int)(adj_str_th[creature_ptr->stat_ind[A_STR]]) - 128);
-}
-
-static void calc_to_weapon_dice_num(player_type *creature_ptr, INVENTORY_IDX slot)
-{
-    object_type *o_ptr = &creature_ptr->inventory_list[slot];
-    int id = slot - INVEN_RARM;
-    creature_ptr->to_dd[id] = 0;
-
-    if (creature_ptr->riding) {
-
-        if ((o_ptr->tval == TV_POLEARM) && ((o_ptr->sval == SV_LANCE) || (o_ptr->sval == SV_HEAVY_LANCE))) {
-            creature_ptr->to_dd[id] += 2;
-        }
-    }
-}
-
-static void calc_to_weapon_dice_side(player_type *creature_ptr, INVENTORY_IDX slot)
-{
-    int id = slot - INVEN_RARM;
-    creature_ptr->to_ds[id] = 0;
-}
-
-=======
-    if (!creature_ptr->update)
-        return;
-
-    floor_type *floor_ptr = creature_ptr->current_floor_ptr;
-    if (creature_ptr->update & (PU_AUTODESTROY)) {
-        creature_ptr->update &= ~(PU_AUTODESTROY);
-        autopick_delayed_alter(creature_ptr);
-    }
-
-    if (creature_ptr->update & (PU_COMBINE)) {
-        creature_ptr->update &= ~(PU_COMBINE);
-        combine_pack(creature_ptr);
-    }
-
-    if (creature_ptr->update & (PU_REORDER)) {
-        creature_ptr->update &= ~(PU_REORDER);
-        reorder_pack(creature_ptr);
-    }
-
-    if (creature_ptr->update & (PU_BONUS)) {
-        creature_ptr->update &= ~(PU_BONUS);
-        calc_alignment(creature_ptr);
-        calc_bonuses(creature_ptr);
-    }
-
-    if (creature_ptr->update & (PU_TORCH)) {
-        creature_ptr->update &= ~(PU_TORCH);
-        calc_torch(creature_ptr);
-    }
-
-    if (creature_ptr->update & (PU_HP)) {
-        creature_ptr->update &= ~(PU_HP);
-        calc_hitpoints(creature_ptr);
-    }
-
-    if (creature_ptr->update & (PU_MANA)) {
-        creature_ptr->update &= ~(PU_MANA);
-        calc_mana(creature_ptr);
-    }
-
-    if (creature_ptr->update & (PU_SPELLS)) {
-        creature_ptr->update &= ~(PU_SPELLS);
-        calc_spells(creature_ptr);
-    }
-
-    if (!current_world_ptr->character_generated)
-        return;
-    if (current_world_ptr->character_icky)
-        return;
-    if (creature_ptr->update & (PU_UN_LITE)) {
-        creature_ptr->update &= ~(PU_UN_LITE);
-        forget_lite(floor_ptr);
-    }
-
-    if (creature_ptr->update & (PU_UN_VIEW)) {
-        creature_ptr->update &= ~(PU_UN_VIEW);
-        forget_view(floor_ptr);
-    }
-
-    if (creature_ptr->update & (PU_VIEW)) {
-        creature_ptr->update &= ~(PU_VIEW);
-        update_view(creature_ptr);
-    }
-
-    if (creature_ptr->update & (PU_LITE)) {
-        creature_ptr->update &= ~(PU_LITE);
-        update_lite(creature_ptr);
-    }
-
-    if (creature_ptr->update & (PU_FLOW)) {
-        creature_ptr->update &= ~(PU_FLOW);
-        update_flow(creature_ptr);
-    }
-
-    if (creature_ptr->update & (PU_DISTANCE)) {
-        creature_ptr->update &= ~(PU_DISTANCE);
-
-        update_monsters(creature_ptr, TRUE);
-    }
-
-    if (creature_ptr->update & (PU_MON_LITE)) {
-        creature_ptr->update &= ~(PU_MON_LITE);
-        update_mon_lite(creature_ptr);
-    }
-
-    if (creature_ptr->update & (PU_DELAY_VIS)) {
-        creature_ptr->update &= ~(PU_DELAY_VIS);
-        delayed_visual_update(creature_ptr);
-    }
-
-    if (creature_ptr->update & (PU_MONSTERS)) {
-        creature_ptr->update &= ~(PU_MONSTERS);
-        update_monsters(creature_ptr, FALSE);
-    }
-}
-
->>>>>>> 10d90a8e
-/*!
- * @brief プレイヤーの所持重量制限を計算する /
- * Computes current weight limit.
- * @return 制限重量(ポンド)
- */
-WEIGHT weight_limit(player_type *creature_ptr)
-{
-<<<<<<< HEAD
-    WEIGHT i = (WEIGHT)adj_str_wgt[creature_ptr->stat_ind[A_STR]] * 50;
-    if (creature_ptr->pclass == CLASS_BERSERKER)
-        i = i * 3 / 2;
-    return i;
-}
-
-/*!
- * @brief プレイヤーが現在右手/左手に武器を持っているか判定する /
- * @param i 判定する手のID(右手:0 左手:1)
- * @return 持っているならばTRUE
- */
-bool has_melee_weapon(player_type *creature_ptr, int i)
-{
-    return ((creature_ptr->inventory_list[i].k_idx && object_is_melee_weapon(&creature_ptr->inventory_list[i])) ? TRUE : FALSE);
-}
-
-/*!
- * @brief プレイヤーの現在開いている手の状態を返す
- * @param riding_control 乗馬中により片手を必要としている状態ならばTRUEを返す。
- * @return 開いている手のビットフラグ
- */
-BIT_FLAGS16 empty_hands(player_type *creature_ptr, bool riding_control)
-{
-    BIT_FLAGS16 status = EMPTY_HAND_NONE;
-    if (!creature_ptr->inventory_list[INVEN_RARM].k_idx)
-        status |= EMPTY_HAND_RARM;
-    if (!creature_ptr->inventory_list[INVEN_LARM].k_idx)
-        status |= EMPTY_HAND_LARM;
-
-    if (riding_control && (status != EMPTY_HAND_NONE) && creature_ptr->riding && !(creature_ptr->pet_extra_flags & PF_TWO_HANDS)) {
-        if (status & EMPTY_HAND_LARM)
-            status &= ~(EMPTY_HAND_LARM);
-        else if (status & EMPTY_HAND_RARM)
-            status &= ~(EMPTY_HAND_RARM);
-    }
-
-    return status;
-}
-
-/*!
- * @brief プレイヤーが防具重量制限のある職業時にペナルティを受ける状態にあるかどうかを返す。
- * @return ペナルティが適用されるならばTRUE。
- */
-bool heavy_armor(player_type *creature_ptr)
-{
-    if ((creature_ptr->pclass != CLASS_MONK) && (creature_ptr->pclass != CLASS_FORCETRAINER) && (creature_ptr->pclass != CLASS_NINJA))
-        return FALSE;
-
-    WEIGHT monk_arm_wgt = 0;
-    if (creature_ptr->inventory_list[INVEN_RARM].tval > TV_SWORD)
-        monk_arm_wgt += creature_ptr->inventory_list[INVEN_RARM].weight;
-    if (creature_ptr->inventory_list[INVEN_LARM].tval > TV_SWORD)
-        monk_arm_wgt += creature_ptr->inventory_list[INVEN_LARM].weight;
-    monk_arm_wgt += creature_ptr->inventory_list[INVEN_BODY].weight;
-    monk_arm_wgt += creature_ptr->inventory_list[INVEN_HEAD].weight;
-    monk_arm_wgt += creature_ptr->inventory_list[INVEN_OUTER].weight;
-    monk_arm_wgt += creature_ptr->inventory_list[INVEN_HANDS].weight;
-    monk_arm_wgt += creature_ptr->inventory_list[INVEN_FEET].weight;
-
-    return (monk_arm_wgt > (100 + (creature_ptr->lev * 4)));
-}
-
-/*!
- * @brief update のフラグに応じた更新をまとめて行う / Handle "update"
- * @return なし
- * @details 更新処理の対象はプレイヤーの能力修正/光源寿命/HP/MP/魔法の学習状態、他多数の外界の状態判定。
- */
-void update_creature(player_type *creature_ptr)
-{
-    if (!creature_ptr->update)
-        return;
-
-    floor_type *floor_ptr = creature_ptr->current_floor_ptr;
-    if (creature_ptr->update & (PU_AUTODESTROY)) {
-        creature_ptr->update &= ~(PU_AUTODESTROY);
-        autopick_delayed_alter(creature_ptr);
-    }
-
-    if (creature_ptr->update & (PU_COMBINE)) {
-        creature_ptr->update &= ~(PU_COMBINE);
-        combine_pack(creature_ptr);
-    }
-
-    if (creature_ptr->update & (PU_REORDER)) {
-        creature_ptr->update &= ~(PU_REORDER);
-        reorder_pack(creature_ptr);
-    }
-
-    if (creature_ptr->update & (PU_BONUS)) {
-        creature_ptr->update &= ~(PU_BONUS);
-        calc_alignment(creature_ptr);
-        calc_bonuses(creature_ptr);
-    }
-
-    if (creature_ptr->update & (PU_TORCH)) {
-        creature_ptr->update &= ~(PU_TORCH);
-        calc_torch(creature_ptr);
-    }
-
-    if (creature_ptr->update & (PU_HP)) {
-        creature_ptr->update &= ~(PU_HP);
-        calc_hitpoints(creature_ptr);
-    }
-
-    if (creature_ptr->update & (PU_MANA)) {
-        creature_ptr->update &= ~(PU_MANA);
-        calc_mana(creature_ptr);
-    }
-
-    if (creature_ptr->update & (PU_SPELLS)) {
-        creature_ptr->update &= ~(PU_SPELLS);
-        calc_spells(creature_ptr);
-    }
-
-    if (!current_world_ptr->character_generated)
-        return;
-    if (current_world_ptr->character_icky)
-        return;
-    if (creature_ptr->update & (PU_UN_LITE)) {
-        creature_ptr->update &= ~(PU_UN_LITE);
-        forget_lite(floor_ptr);
-    }
-
-    if (creature_ptr->update & (PU_UN_VIEW)) {
-        creature_ptr->update &= ~(PU_UN_VIEW);
-        forget_view(floor_ptr);
-    }
-
-    if (creature_ptr->update & (PU_VIEW)) {
-        creature_ptr->update &= ~(PU_VIEW);
-        update_view(creature_ptr);
-    }
-
-    if (creature_ptr->update & (PU_LITE)) {
-        creature_ptr->update &= ~(PU_LITE);
-        update_lite(creature_ptr);
-    }
-
-    if (creature_ptr->update & (PU_FLOW)) {
-        creature_ptr->update &= ~(PU_FLOW);
-        update_flow(creature_ptr);
-    }
-
-    if (creature_ptr->update & (PU_DISTANCE)) {
-        creature_ptr->update &= ~(PU_DISTANCE);
-
-        update_monsters(creature_ptr, TRUE);
-    }
-
-    if (creature_ptr->update & (PU_MON_LITE)) {
-        creature_ptr->update &= ~(PU_MON_LITE);
-        update_mon_lite(creature_ptr);
-    }
-
-    if (creature_ptr->update & (PU_DELAY_VIS)) {
-        creature_ptr->update &= ~(PU_DELAY_VIS);
-        delayed_visual_update(creature_ptr);
-    }
-
-    if (creature_ptr->update & (PU_MONSTERS)) {
-        creature_ptr->update &= ~(PU_MONSTERS);
-        update_monsters(creature_ptr, FALSE);
-    }
-}
-
-/*!
- * @brief プレイヤーが魔道書を一冊も持っていないかを判定する
- * @return 魔道書を一冊も持っていないならTRUEを返す
- */
-bool player_has_no_spellbooks(player_type *creature_ptr)
-{
-    object_type *o_ptr;
-    for (int i = 0; i < INVEN_PACK; i++) {
-        o_ptr = &creature_ptr->inventory_list[i];
-        if (o_ptr->k_idx && check_book_realm(creature_ptr, o_ptr->tval, o_ptr->sval))
-            return FALSE;
-    }
-
-    floor_type *floor_ptr = creature_ptr->current_floor_ptr;
-    for (int i = floor_ptr->grid_array[creature_ptr->y][creature_ptr->x].o_idx; i; i = o_ptr->next_o_idx) {
-        o_ptr = &floor_ptr->o_list[i];
-        if (o_ptr->k_idx && (o_ptr->marked & OM_FOUND) && check_book_realm(creature_ptr, o_ptr->tval, o_ptr->sval))
-            return FALSE;
-    }
-
-    return TRUE;
-}
-
-void take_turn(player_type *creature_ptr, PERCENTAGE need_cost) { creature_ptr->energy_use = (ENERGY)need_cost; }
-
-=======
-    object_type *o_ptr;
-    for (int i = 0; i < INVEN_PACK; i++) {
-        o_ptr = &creature_ptr->inventory_list[i];
-        if (o_ptr->k_idx && check_book_realm(creature_ptr, o_ptr->tval, o_ptr->sval))
-            return FALSE;
-    }
-
-    floor_type *floor_ptr = creature_ptr->current_floor_ptr;
-    for (int i = floor_ptr->grid_array[creature_ptr->y][creature_ptr->x].o_idx; i; i = o_ptr->next_o_idx) {
-        o_ptr = &floor_ptr->o_list[i];
-        if (o_ptr->k_idx && (o_ptr->marked & OM_FOUND) && check_book_realm(creature_ptr, o_ptr->tval, o_ptr->sval))
-            return FALSE;
-    }
-
-    return TRUE;
-}
-
-void take_turn(player_type *creature_ptr, PERCENTAGE need_cost) { creature_ptr->energy_use = (ENERGY)need_cost; }
-
->>>>>>> 10d90a8e
-void free_turn(player_type *creature_ptr) { creature_ptr->energy_use = 0; }
-
-/*!
- * @brief プレイヤーを指定座標に配置する / Place the player in the dungeon XXX XXX
- * @param x 配置先X座標
- * @param y 配置先Y座標
- * @return 配置に成功したらTRUE
- */
-bool player_place(player_type *creature_ptr, POSITION y, POSITION x)
-{
-    if (creature_ptr->current_floor_ptr->grid_array[y][x].m_idx != 0)
-        return FALSE;
-
-    /* Save player location */
-    creature_ptr->y = y;
-    creature_ptr->x = x;
-    return TRUE;
-}
-
-/*!
- * @brief 種族アンバライトが出血時パターンの上に乗った際のペナルティ処理
- * @return なし
- */
-void wreck_the_pattern(player_type *creature_ptr)
-{
-    floor_type *floor_ptr = creature_ptr->current_floor_ptr;
-    int pattern_type = f_info[floor_ptr->grid_array[creature_ptr->y][creature_ptr->x].feat].subtype;
-    if (pattern_type == PATTERN_TILE_WRECKED)
-        return;
-
-    msg_print(_("パターンを血で汚してしまった！", "You bleed on the Pattern!"));
-    msg_print(_("何か恐ろしい事が起こった！", "Something terrible happens!"));
-<<<<<<< HEAD
-
-    if (!IS_INVULN(creature_ptr))
-        take_hit(creature_ptr, DAMAGE_NOESCAPE, damroll(10, 8), _("パターン損壊", "corrupting the Pattern"), -1);
-
-    int to_ruin = randint1(45) + 35;
-    while (to_ruin--) {
-        POSITION r_y, r_x;
-        scatter(creature_ptr, &r_y, &r_x, creature_ptr->y, creature_ptr->x, 4, 0);
-
-=======
-
-    if (!is_invuln(creature_ptr))
-        take_hit(creature_ptr, DAMAGE_NOESCAPE, damroll(10, 8), _("パターン損壊", "corrupting the Pattern"), -1);
-
-    int to_ruin = randint1(45) + 35;
-    while (to_ruin--) {
-        POSITION r_y, r_x;
-        scatter(creature_ptr, &r_y, &r_x, creature_ptr->y, creature_ptr->x, 4, 0);
-
->>>>>>> 10d90a8e
-        if (pattern_tile(floor_ptr, r_y, r_x) && (f_info[floor_ptr->grid_array[r_y][r_x].feat].subtype != PATTERN_TILE_WRECKED)) {
-            cave_set_feat(creature_ptr, r_y, r_x, feat_pattern_corrupted);
-        }
-    }
-
-    cave_set_feat(creature_ptr, creature_ptr->y, creature_ptr->x, feat_pattern_corrupted);
-}
-
-/*!
- * @brief プレイヤーの経験値について整合性のためのチェックと調整を行う /
- * Advance experience levels and print experience
- * @return なし
- */
-void check_experience(player_type *creature_ptr)
-{
-    if (creature_ptr->exp < 0)
-        creature_ptr->exp = 0;
-    if (creature_ptr->max_exp < 0)
-        creature_ptr->max_exp = 0;
-    if (creature_ptr->max_max_exp < 0)
-        creature_ptr->max_max_exp = 0;
-
-    if (creature_ptr->exp > PY_MAX_EXP)
-        creature_ptr->exp = PY_MAX_EXP;
-    if (creature_ptr->max_exp > PY_MAX_EXP)
-        creature_ptr->max_exp = PY_MAX_EXP;
-    if (creature_ptr->max_max_exp > PY_MAX_EXP)
-        creature_ptr->max_max_exp = PY_MAX_EXP;
-
-    if (creature_ptr->exp > creature_ptr->max_exp)
-        creature_ptr->max_exp = creature_ptr->exp;
-    if (creature_ptr->max_exp > creature_ptr->max_max_exp)
-        creature_ptr->max_max_exp = creature_ptr->max_exp;
-
-    creature_ptr->redraw |= (PR_EXP);
-    handle_stuff(creature_ptr);
-
-    bool android = (creature_ptr->prace == RACE_ANDROID ? TRUE : FALSE);
-    PLAYER_LEVEL old_lev = creature_ptr->lev;
-    while ((creature_ptr->lev > 1) && (creature_ptr->exp < ((android ? player_exp_a : player_exp)[creature_ptr->lev - 2] * creature_ptr->expfact / 100L))) {
-        creature_ptr->lev--;
-        creature_ptr->update |= (PU_BONUS | PU_HP | PU_MANA | PU_SPELLS);
-        creature_ptr->redraw |= (PR_LEV | PR_TITLE);
-        creature_ptr->window |= (PW_PLAYER);
-        handle_stuff(creature_ptr);
-    }
-
-    bool level_reward = FALSE;
-    bool level_mutation = FALSE;
-    bool level_inc_stat = FALSE;
-    while ((creature_ptr->lev < PY_MAX_LEVEL)
-        && (creature_ptr->exp >= ((android ? player_exp_a : player_exp)[creature_ptr->lev - 1] * creature_ptr->expfact / 100L))) {
-        creature_ptr->lev++;
-        if (creature_ptr->lev > creature_ptr->max_plv) {
-            creature_ptr->max_plv = creature_ptr->lev;
-
-            if ((creature_ptr->pclass == CLASS_CHAOS_WARRIOR) || (creature_ptr->muta2 & MUT2_CHAOS_GIFT)) {
-                level_reward = TRUE;
-            }
-            if (creature_ptr->prace == RACE_BEASTMAN) {
-                if (one_in_(5))
-                    level_mutation = TRUE;
-            }
-            level_inc_stat = TRUE;
-
-            exe_write_diary(creature_ptr, DIARY_LEVELUP, creature_ptr->lev, NULL);
-        }
-
-        sound(SOUND_LEVEL);
-        msg_format(_("レベル %d にようこそ。", "Welcome to level %d."), creature_ptr->lev);
-        creature_ptr->update |= (PU_BONUS | PU_HP | PU_MANA | PU_SPELLS);
-        creature_ptr->redraw |= (PR_LEV | PR_TITLE | PR_EXP);
-        creature_ptr->window |= (PW_PLAYER | PW_SPELL | PW_INVEN);
-        creature_ptr->level_up_message = TRUE;
-        handle_stuff(creature_ptr);
-
-        creature_ptr->level_up_message = FALSE;
-        if (level_inc_stat) {
-            if (!(creature_ptr->max_plv % 10)) {
-                int choice;
-                screen_save();
-                while (TRUE) {
-                    int n;
-                    char tmp[32];
-
-                    cnv_stat(creature_ptr->stat_max[0], tmp);
-                    prt(format(_("        a) 腕力 (現在値 %s)", "        a) Str (cur %s)"), tmp), 2, 14);
-                    cnv_stat(creature_ptr->stat_max[1], tmp);
-                    prt(format(_("        b) 知能 (現在値 %s)", "        b) Int (cur %s)"), tmp), 3, 14);
-                    cnv_stat(creature_ptr->stat_max[2], tmp);
-                    prt(format(_("        c) 賢さ (現在値 %s)", "        c) Wis (cur %s)"), tmp), 4, 14);
-                    cnv_stat(creature_ptr->stat_max[3], tmp);
-                    prt(format(_("        d) 器用 (現在値 %s)", "        d) Dex (cur %s)"), tmp), 5, 14);
-                    cnv_stat(creature_ptr->stat_max[4], tmp);
-                    prt(format(_("        e) 耐久 (現在値 %s)", "        e) Con (cur %s)"), tmp), 6, 14);
-                    cnv_stat(creature_ptr->stat_max[5], tmp);
-                    prt(format(_("        f) 魅力 (現在値 %s)", "        f) Chr (cur %s)"), tmp), 7, 14);
-
-                    prt("", 8, 14);
-                    prt(_("        どの能力値を上げますか？", "        Which stat do you want to raise?"), 1, 14);
-
-                    while (TRUE) {
-                        choice = inkey();
-                        if ((choice >= 'a') && (choice <= 'f'))
-                            break;
-                    }
-                    for (n = 0; n < A_MAX; n++)
-                        if (n != choice - 'a')
-                            prt("", n + 2, 14);
-                    if (get_check(_("よろしいですか？", "Are you sure? ")))
-                        break;
-                }
-                do_inc_stat(creature_ptr, choice - 'a');
-                screen_load();
-            } else if (!(creature_ptr->max_plv % 2))
-                do_inc_stat(creature_ptr, randint0(6));
-        }
-
-        if (level_mutation) {
-            msg_print(_("あなたは変わった気がする...", "You feel different..."));
-            (void)gain_mutation(creature_ptr, 0);
-            level_mutation = FALSE;
-        }
-
-        /*
-         * 報酬でレベルが上ると再帰的に check_experience(creature_ptr) が
-         * 呼ばれるので順番を最後にする。
-         */
-        if (level_reward) {
-            gain_level_reward(creature_ptr, 0);
-            level_reward = FALSE;
-        }
-
-        creature_ptr->update |= (PU_BONUS | PU_HP | PU_MANA | PU_SPELLS);
-        creature_ptr->redraw |= (PR_LEV | PR_TITLE);
-        creature_ptr->window |= (PW_PLAYER | PW_SPELL);
-        handle_stuff(creature_ptr);
-    }
-
-    if (old_lev != creature_ptr->lev)
-        autopick_load_pref(creature_ptr, FALSE);
-}
-
-/*!
- * @brief 現在の修正後能力値を3～17及び18/xxx形式に変換する / Converts stat num into a six-char (right justified) string
- * @param val 能力値
- * @param out_val 出力先文字列ポインタ
- * @return なし
- */
-void cnv_stat(int val, char *out_val)
-{
-    if (val <= 18) {
-        sprintf(out_val, "    %2d", val);
-        return;
-    }
-
-    int bonus = (val - 18);
-    if (bonus >= 220) {
-        sprintf(out_val, "18/%3s", "***");
-    } else if (bonus >= 100) {
-        sprintf(out_val, "18/%03d", bonus);
-    } else {
-        sprintf(out_val, " 18/%02d", bonus);
-    }
-}
-
-/*!
- * @brief 能力値現在値から3～17及び18/xxx様式に基づく加減算を行う。
- * Modify a stat value by a "modifier", return new value
- * @param value 現在値
- * @param amount 加減算値
- * @return 加減算後の値
- * @details
- * <pre>
- * Stats go up: 3,4,...,17,18,18/10,18/20,...,18/220
- * Or even: 18/13, 18/23, 18/33, ..., 18/220
- * Stats go down: 18/220, 18/210,..., 18/10, 18, 17, ..., 3
- * Or even: 18/13, 18/03, 18, 17, ..., 3
- * </pre>
- */
-s16b modify_stat_value(int value, int amount)
-{
-    if (amount > 0) {
-        for (int i = 0; i < amount; i++) {
-            if (value < 18)
-                value++;
-            else
-                value += 10;
-        }
-    } else if (amount < 0) {
-        for (int i = 0; i < (0 - amount); i++) {
-            if (value >= 18 + 10)
-                value -= 10;
-            else if (value > 18)
-                value = 18;
-            else if (value > 3)
-                value--;
-        }
-    }
-
-    return (s16b)value;
-}
-
-/*!
- * @brief スコアを計算する /
- * Hack -- Calculates the total number of points earned		-JWT-
- * @return なし
- * @details
- */
-long calc_score(player_type *creature_ptr)
-{
-    int arena_win = MIN(creature_ptr->arena_number, MAX_ARENA_MONS);
-
-    int mult = 100;
-    if (!preserve_mode)
-        mult += 10;
-    if (!autoroller)
-        mult += 10;
-    if (!smart_learn)
-        mult -= 20;
-    if (smart_cheat)
-        mult += 30;
-    if (ironman_shops)
-        mult += 50;
-    if (ironman_small_levels)
-        mult += 10;
-    if (ironman_empty_levels)
-        mult += 20;
-    if (!powerup_home)
-        mult += 50;
-    if (ironman_rooms)
-        mult += 100;
-    if (ironman_nightmare)
-        mult += 100;
-
-    if (mult < 5)
-        mult = 5;
-
-    DEPTH max_dl = 0;
-    for (int i = 0; i < current_world_ptr->max_d_idx; i++)
-        if (max_dlv[i] > max_dl)
-            max_dl = max_dlv[i];
-
-    u32b point_l = (creature_ptr->max_max_exp + (100 * max_dl));
-    u32b point_h = point_l / 0x10000L;
-    point_l = point_l % 0x10000L;
-    point_h *= mult;
-    point_l *= mult;
-    point_h += point_l / 0x10000L;
-    point_l %= 0x10000L;
-
-    point_l += ((point_h % 100) << 16);
-    point_h /= 100;
-    point_l /= 100;
-
-    u32b point = (point_h << 16) + (point_l);
-    if (creature_ptr->arena_number >= 0)
-        point += (arena_win * arena_win * (arena_win > 29 ? 1000 : 100));
-
-    if (ironman_downward)
-        point *= 2;
-    if (creature_ptr->pclass == CLASS_BERSERKER) {
-        if (creature_ptr->prace == RACE_SPECTRE)
-            point = point / 5;
-    }
-
-    if ((creature_ptr->pseikaku == PERSONALITY_MUNCHKIN) && point) {
-        point = 1;
-        if (current_world_ptr->total_winner)
-            point = 2;
-    }
-
-    if (easy_band)
-        point = (0 - point);
-
-    return point;
-}
-
-void cheat_death(player_type *creature_ptr)
-{
-    if (creature_ptr->sc)
-        creature_ptr->sc = creature_ptr->age = 0;
-    creature_ptr->age++;
-
-    current_world_ptr->noscore |= 0x0001;
-    msg_print(_("ウィザードモードに念を送り、死を欺いた。", "You invoke wizard mode and cheat death."));
-    msg_print(NULL);
-
-    (void)life_stream(creature_ptr, FALSE, FALSE);
-    if (creature_ptr->pclass == CLASS_MAGIC_EATER) {
-        int magic_idx;
-        for (magic_idx = 0; magic_idx < EATER_EXT * 2; magic_idx++) {
-            creature_ptr->magic_num1[magic_idx] = creature_ptr->magic_num2[magic_idx] * EATER_CHARGE;
-        }
-        for (; magic_idx < EATER_EXT * 3; magic_idx++) {
-            creature_ptr->magic_num1[magic_idx] = 0;
-        }
-    }
-
-    creature_ptr->csp = creature_ptr->msp;
-    creature_ptr->csp_frac = 0;
-    if (creature_ptr->word_recall) {
-        msg_print(_("張りつめた大気が流れ去った...", "A tension leaves the air around you..."));
-        msg_print(NULL);
-        creature_ptr->word_recall = 0;
-        creature_ptr->redraw |= (PR_STATUS);
-    }
-
-    if (creature_ptr->alter_reality) {
-        creature_ptr->alter_reality = 0;
-        creature_ptr->redraw |= (PR_STATUS);
-    }
-
-    (void)strcpy(creature_ptr->died_from, _("死の欺き", "Cheating death"));
-    creature_ptr->is_dead = FALSE;
-    (void)set_food(creature_ptr, PY_FOOD_MAX - 1);
-
-    floor_type *floor_ptr = creature_ptr->current_floor_ptr;
-    floor_ptr->dun_level = 0;
-    floor_ptr->inside_arena = FALSE;
-    creature_ptr->phase_out = FALSE;
-    leaving_quest = 0;
-    floor_ptr->inside_quest = 0;
-    if (creature_ptr->dungeon_idx)
-        creature_ptr->recall_dungeon = creature_ptr->dungeon_idx;
-    creature_ptr->dungeon_idx = 0;
-    if (lite_town || vanilla_town) {
-        creature_ptr->wilderness_y = 1;
-        creature_ptr->wilderness_x = 1;
-        if (vanilla_town) {
-            creature_ptr->oldpy = 10;
-            creature_ptr->oldpx = 34;
-        } else {
-            creature_ptr->oldpy = 33;
-            creature_ptr->oldpx = 131;
-        }
-    } else {
-        creature_ptr->wilderness_y = 48;
-        creature_ptr->wilderness_x = 5;
-        creature_ptr->oldpy = 33;
-        creature_ptr->oldpx = 131;
-    }
-
-    creature_ptr->wild_mode = FALSE;
-    creature_ptr->leaving = TRUE;
-
-    exe_write_diary(creature_ptr, DIARY_DESCRIPTION, 1, _("                            しかし、生き返った。", "                            but revived."));
-
-    leave_floor(creature_ptr);
-    wipe_monsters_list(creature_ptr);
-}
-
-/*!
- * @param creature_ptr プレーヤーへの参照ポインタ
- * @return 祝福状態ならばTRUE
- */
-bool is_blessed(player_type *creature_ptr)
-{
-    return creature_ptr->blessed || music_singing(creature_ptr, MUSIC_BLESS) || hex_spelling(creature_ptr, HEX_BLESS);
-<<<<<<< HEAD
-}
-
-bool is_oppose_acid(player_type *creature_ptr)
-{
-    return creature_ptr->oppose_acid || music_singing(creature_ptr, MUSIC_RESIST) || (creature_ptr->special_defense & KATA_MUSOU);
-}
-
-bool is_oppose_elec(player_type *creature_ptr)
-{
-    return creature_ptr->oppose_elec || music_singing(creature_ptr, MUSIC_RESIST) || (creature_ptr->special_defense & KATA_MUSOU);
-}
-
-bool is_oppose_fire(player_type *creature_ptr)
-{
-    return creature_ptr->oppose_fire || music_singing(creature_ptr, MUSIC_RESIST) || (creature_ptr->special_defense & KATA_MUSOU);
-}
-
-bool is_oppose_cold(player_type *creature_ptr)
-{
-    return creature_ptr->oppose_cold || music_singing(creature_ptr, MUSIC_RESIST) || (creature_ptr->special_defense & KATA_MUSOU);
-}
-
-bool is_oppose_pois(player_type *creature_ptr)
-{
-    return creature_ptr->oppose_pois || music_singing(creature_ptr, MUSIC_RESIST) || (creature_ptr->special_defense & KATA_MUSOU);
-}
-
-=======
-}
-
->>>>>>> 10d90a8e
-bool is_tim_esp(player_type *creature_ptr)
-{
-    return creature_ptr->tim_esp || music_singing(creature_ptr, MUSIC_MIND) || (creature_ptr->concent >= CONCENT_TELE_THRESHOLD);
-}
-
-bool is_tim_stealth(player_type *creature_ptr) { return creature_ptr->tim_stealth || music_singing(creature_ptr, MUSIC_STEALTH); }
-
-bool is_time_limit_esp(player_type *creature_ptr)
-{
-    return creature_ptr->tim_esp || music_singing(creature_ptr, MUSIC_MIND) || (creature_ptr->concent >= CONCENT_TELE_THRESHOLD);
-}
-
-bool is_time_limit_stealth(player_type *creature_ptr) { return creature_ptr->tim_stealth || music_singing(creature_ptr, MUSIC_STEALTH); }
-
-bool can_two_hands_wielding(player_type *creature_ptr) { return !creature_ptr->riding || (creature_ptr->pet_extra_flags & PF_TWO_HANDS); }
-
-/*!
- * @brief 歌の停止を処理する / Stop singing if the player is a Bard
- * @return なし
- */
-void stop_singing(player_type *creature_ptr)
-{
-    if (creature_ptr->pclass != CLASS_BARD)
-        return;
-
-    /* Are there interupted song? */
-    if (INTERUPTING_SONG_EFFECT(creature_ptr)) {
-        /* Forget interupted song */
-        INTERUPTING_SONG_EFFECT(creature_ptr) = MUSIC_NONE;
-        return;
-    }
-
-    /* The player is singing? */
-    if (!SINGING_SONG_EFFECT(creature_ptr))
-        return;
-
-    /* Hack -- if called from set_action(), avoid recursive loop */
-    if (creature_ptr->action == ACTION_SING)
-        set_action(creature_ptr, ACTION_NONE);
-
-    /* Message text of each song or etc. */
-    exe_spell(creature_ptr, REALM_MUSIC, SINGING_SONG_ID(creature_ptr), SPELL_STOP);
-
-    SINGING_SONG_EFFECT(creature_ptr) = MUSIC_NONE;
-    SINGING_SONG_ID(creature_ptr) = 0;
-    creature_ptr->update |= (PU_BONUS);
-    creature_ptr->redraw |= (PR_STATUS);
-}
-
-/*!
- * @brief 口を使う継続的な処理を中断する
- * @param caster_ptr プレーヤーへの参照ポインタ
- * @return なし
- */
-void stop_mouth(player_type *caster_ptr)
-{
-    if (music_singing_any(caster_ptr))
-        stop_singing(caster_ptr);
-    if (hex_spelling_any(caster_ptr))
-        stop_hex_spell_all(caster_ptr);
-}
-
-/*!
- * @brief ペットの維持コスト計算
- * @return 維持コスト(%)
- */
-PERCENTAGE calculate_upkeep(player_type *creature_ptr)
-{
-    MONSTER_IDX m_idx;
-    bool have_a_unique = FALSE;
-    DEPTH total_friend_levels = 0;
-
-    total_friends = 0;
-
-    for (m_idx = creature_ptr->current_floor_ptr->m_max - 1; m_idx >= 1; m_idx--) {
-        monster_type *m_ptr;
-        monster_race *r_ptr;
-
-        m_ptr = &creature_ptr->current_floor_ptr->m_list[m_idx];
-        if (!monster_is_valid(m_ptr))
-            continue;
-        r_ptr = &r_info[m_ptr->r_idx];
-
-        if (is_pet(m_ptr)) {
-            total_friends++;
-            if (r_ptr->flags1 & RF1_UNIQUE) {
-                if (creature_ptr->pclass == CLASS_CAVALRY) {
-                    if (creature_ptr->riding == m_idx)
-                        total_friend_levels += (r_ptr->level + 5) * 2;
-                    else if (!have_a_unique && (r_info[m_ptr->r_idx].flags7 & RF7_RIDING))
-                        total_friend_levels += (r_ptr->level + 5) * 7 / 2;
-                    else
-                        total_friend_levels += (r_ptr->level + 5) * 10;
-                    have_a_unique = TRUE;
-                } else
-                    total_friend_levels += (r_ptr->level + 5) * 10;
-            } else
-                total_friend_levels += r_ptr->level;
-        }
-    }
-
-    if (total_friends) {
-        int upkeep_factor;
-        upkeep_factor = (total_friend_levels - (creature_ptr->lev * 80 / (cp_ptr->pet_upkeep_div)));
-        if (upkeep_factor < 0)
-            upkeep_factor = 0;
-        if (upkeep_factor > 1000)
-            upkeep_factor = 1000;
-        return upkeep_factor;
-    } else
-        return 0;
-}
-
-<<<<<<< HEAD
-bool music_singing(player_type *caster_ptr, int music_songs) { return (caster_ptr->pclass == CLASS_BARD) && (caster_ptr->magic_num1[0] == music_songs); }
-=======
-bool music_singing(player_type *caster_ptr, int music_songs) { return (caster_ptr->pclass == CLASS_BARD) && (caster_ptr->magic_num1[0] == music_songs); }
-
-bool is_fast(player_type *creature_ptr) { return creature_ptr->fast || music_singing(creature_ptr, MUSIC_SPEED) || music_singing(creature_ptr, MUSIC_SHERO); }
-
-bool is_invuln(player_type *creature_ptr) { return creature_ptr->invuln || music_singing(creature_ptr, MUSIC_INVULN); }
-
-bool is_hero(player_type *creature_ptr) { return creature_ptr->hero || music_singing(creature_ptr, MUSIC_HERO) || music_singing(creature_ptr, MUSIC_SHERO); }
-
-bool is_echizen(player_type *creature_ptr)
-{
-    return (creature_ptr->pseikaku == PERSONALITY_COMBAT) || (creature_ptr->inventory_list[INVEN_BOW].name1 == ART_CRIMSON);
-}
->>>>>>> 10d90a8e
+}